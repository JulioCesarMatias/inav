--- conflicted
+++ resolved
@@ -536,11 +536,7 @@
 
     const float setpointX = posControl.desiredState.vel.x;
     const float setpointY = posControl.desiredState.vel.y;
-<<<<<<< HEAD
-    const float setpointXY = fast_fsqrtf(powf(setpointX, 2) + powf(setpointY, 2));
-=======
     const float setpointXY = fast_fsqrtf(sq(setpointX) + sq(setpointY));
->>>>>>> e24996e2
 
     // Calculate velocity error
     const float velErrorX = setpointX - measurementX;
