/*
 * This file is part of Cleanflight.
 *
 * Cleanflight is free software: you can redistribute it and/or modify
 * it under the terms of the GNU General Public License as published by
 * the Free Software Foundation, either version 3 of the License, or
 * (at your option) any later version.
 *
 * Cleanflight is distributed in the hope that it will be useful,
 * but WITHOUT ANY WARRANTY; without even the implied warranty of
 * MERCHANTABILITY or FITNESS FOR A PARTICULAR PURPOSE.  See the
 * GNU General Public License for more details.
 *
 * You should have received a copy of the GNU General Public License
 * along with Cleanflight.  If not, see <http://www.gnu.org/licenses/>.
 */

#include <stdbool.h>
#include <stdint.h>
#include <math.h>

#include "platform.h"

#include "build/build_config.h"
#include "build/debug.h"

#include "drivers/time.h"

#include "common/axis.h"
#include "common/maths.h"
#include "common/filter.h"
#include "common/utils.h"

#include "sensors/sensors.h"
#include "sensors/acceleration.h"
#include "sensors/boardalignment.h"
#include "sensors/gyro.h"

#include "fc/config.h"
#include "fc/rc_controls.h"
#include "fc/rc_curves.h"
#include "fc/rc_modes.h"
#include "fc/runtime_config.h"

#include "flight/pid.h"
#include "flight/imu.h"
#include "flight/failsafe.h"
#include "flight/mixer.h"

#include "navigation/navigation.h"
#include "navigation/navigation_private.h"
#include "navigation/sqrt_controller.h"

#include "sensors/battery.h"

/*-----------------------------------------------------------
 * Altitude controller for multicopter aircraft
 *-----------------------------------------------------------*/

static int16_t rcCommandAdjustedThrottle;
static int16_t altHoldThrottleRCZero = 1500;
static pt1Filter_t altholdThrottleFilterState;
static bool prepareForTakeoffOnReset = false;
static sqrt_controller_t alt_hold_sqrt_controller;

float getSqrtControllerVelocity(float targetAltitude, timeDelta_t deltaMicros)
{
    return sqrtControllerApply(
            &alt_hold_sqrt_controller,
            targetAltitude,
            navGetCurrentActualPositionAndVelocity()->pos.z,
            US2S(deltaMicros)
    );
}

// Position to velocity controller for Z axis
static void updateAltitudeVelocityController_MC(timeDelta_t deltaMicros)
{
    float targetVel = posControl.desiredState.climbRateDemand;

<<<<<<< HEAD
    if (posControl.flags.rocToAltMode != ROC_TO_ALT_CONSTANT) {
        targetVel = getDesiredClimbRate(posControl.desiredState.pos.z, deltaMicros);
=======
    if (posControl.flags.isAdjustingAltitude) {
        vel_max_z = navConfig()->mc.max_manual_climb_rate;
    } else {
        vel_max_z = navConfig()->mc.max_auto_climb_rate;
>>>>>>> 92bf224b
    }

    posControl.pids.pos[Z].output_constrained = targetVel;      // only used for Blackbox and OSD info

    // Limit max up/down acceleration target
    const float smallVelChange = US2S(deltaMicros) * (GRAVITY_CMSS * 0.1f);
    const float velTargetChange = targetVel - posControl.desiredState.vel.z;

    if (velTargetChange <= -smallVelChange) {
        // Large & Negative - acceleration is _down_. We can't reach more than -1G in any possible condition. Hard limit to 0.8G to stay safe
        // This should be safe enough for stability since we only reduce throttle
        const float maxVelDifference = US2S(deltaMicros) * (GRAVITY_CMSS * 0.8f);
        posControl.desiredState.vel.z = constrainf(targetVel, posControl.desiredState.vel.z - maxVelDifference, posControl.desiredState.vel.z + maxVelDifference);
    }
    else if (velTargetChange >= smallVelChange) {
        // Large and positive - acceleration is _up_. We are limited by thrust/weight ratio which is usually about 2:1 (hover around 50% throttle).
        // T/W ratio = 2 means we are able to reach 1G acceleration in "UP" direction. Hard limit to 0.5G to be on a safe side and avoid abrupt throttle changes
        const float maxVelDifference = US2S(deltaMicros) * (GRAVITY_CMSS * 0.5f);
        posControl.desiredState.vel.z = constrainf(targetVel, posControl.desiredState.vel.z - maxVelDifference, posControl.desiredState.vel.z + maxVelDifference);
    }
    else {
        // Small - desired acceleration is less than 0.1G. We should be safe setting velocity target directly - any platform should be able to satisfy this
        posControl.desiredState.vel.z = targetVel;
    }

    navDesiredVelocity[Z] = constrain(lrintf(posControl.desiredState.vel.z), -32678, 32767);
}

static void updateAltitudeThrottleController_MC(timeDelta_t deltaMicros)
{
    // Calculate min and max throttle boundaries (to compensate for integral windup)
    const int16_t thrCorrectionMin = getThrottleIdleValue() - currentBatteryProfile->nav.mc.hover_throttle;
    const int16_t thrCorrectionMax = motorConfig()->maxthrottle - currentBatteryProfile->nav.mc.hover_throttle;

    float velocity_controller = navPidApply2(&posControl.pids.vel[Z], posControl.desiredState.vel.z, navGetCurrentActualPositionAndVelocity()->vel.z, US2S(deltaMicros), thrCorrectionMin, thrCorrectionMax, 0);

    int16_t rcThrottleCorrection = pt1FilterApply4(&altholdThrottleFilterState, velocity_controller, NAV_THROTTLE_CUTOFF_FREQENCY_HZ, US2S(deltaMicros));
    rcThrottleCorrection = constrain(rcThrottleCorrection, thrCorrectionMin, thrCorrectionMax);

    posControl.rcAdjustment[THROTTLE] = setDesiredThrottle(currentBatteryProfile->nav.mc.hover_throttle + rcThrottleCorrection, false);
}

bool adjustMulticopterAltitudeFromRCInput(void)
{
    if (posControl.flags.isTerrainFollowEnabled) {
        const float altTarget = scaleRangef(rcCommand[THROTTLE], getThrottleIdleValue(), motorConfig()->maxthrottle, 0, navConfig()->general.max_terrain_follow_altitude);

        // In terrain follow mode we apply different logic for terrain control
        if (posControl.flags.estAglStatus == EST_TRUSTED && altTarget > 10.0f) {
            // We have solid terrain sensor signal - directly map throttle to altitude
            updateClimbRateToAltitudeController(0, altTarget, ROC_TO_ALT_TARGET);
        }
        else {
            updateClimbRateToAltitudeController(-50.0f, 0, ROC_TO_ALT_CONSTANT);
        }

        // In surface tracking we always indicate that we're adjusting altitude
        return true;
    }
    else {
        const int16_t rcThrottleAdjustment = applyDeadbandRescaled(rcCommand[THROTTLE] - altHoldThrottleRCZero, rcControlsConfig()->alt_hold_deadband, -500, 500);
        if (rcThrottleAdjustment) {
            // set velocity proportional to stick movement
            float rcClimbRate;

            // Make sure we can satisfy max_manual_climb_rate in both up and down directions
            if (rcThrottleAdjustment > 0) {
                // Scaling from altHoldThrottleRCZero to maxthrottle
                rcClimbRate = rcThrottleAdjustment * navConfig()->mc.max_manual_climb_rate / (float)(motorConfig()->maxthrottle - altHoldThrottleRCZero - rcControlsConfig()->alt_hold_deadband);
            }
            else {
                // Scaling from minthrottle to altHoldThrottleRCZero
                rcClimbRate = rcThrottleAdjustment * navConfig()->mc.max_manual_climb_rate / (float)(altHoldThrottleRCZero - getThrottleIdleValue() - rcControlsConfig()->alt_hold_deadband);
            }

            updateClimbRateToAltitudeController(rcClimbRate, 0, ROC_TO_ALT_CONSTANT);

            return true;
        }
        else {
            // Adjusting finished - reset desired position to stay exactly where pilot released the stick
            if (posControl.flags.isAdjustingAltitude) {
                updateClimbRateToAltitudeController(0, 0, ROC_TO_ALT_CURRENT);
            }

            return false;
        }
    }
}

void setupMulticopterAltitudeController(void)
{
    const bool throttleIsLow = throttleStickIsLow();
    const uint8_t throttleType = navConfig()->mc.althold_throttle_type;

    if (throttleType == MC_ALT_HOLD_STICK && !throttleIsLow) {
        // Only use current throttle if not LOW - use Thr Mid otherwise
        altHoldThrottleRCZero = rcCommand[THROTTLE];
    } else if (throttleType == MC_ALT_HOLD_HOVER) {
        altHoldThrottleRCZero = currentBatteryProfile->nav.mc.hover_throttle;
    } else {
        altHoldThrottleRCZero = rcLookupThrottleMid();
    }

    // Make sure we are able to satisfy the deadband
    altHoldThrottleRCZero = constrain(altHoldThrottleRCZero,
                                      getThrottleIdleValue() + rcControlsConfig()->alt_hold_deadband + 10,
                                      motorConfig()->maxthrottle - rcControlsConfig()->alt_hold_deadband - 10);

    // Force AH controller to initialize althold integral for pending takeoff on reset
    // Signal for that is low throttle _and_ low actual altitude
    if (throttleIsLow && fabsf(navGetCurrentActualPositionAndVelocity()->pos.z) <= 50.0f) {
        prepareForTakeoffOnReset = true;
    }
}

void resetMulticopterAltitudeController(void)
{
    const navEstimatedPosVel_t *posToUse = navGetCurrentActualPositionAndVelocity();
    float nav_speed_up = 0.0f;
    float nav_speed_down = 0.0f;
    float nav_accel_z = 0.0f;

    navPidReset(&posControl.pids.vel[Z]);
    navPidReset(&posControl.pids.surface);

    posControl.rcAdjustment[THROTTLE] = currentBatteryProfile->nav.mc.hover_throttle;

    posControl.desiredState.vel.z = posToUse->vel.z;   // Gradually transition from current climb

    pt1FilterReset(&altholdThrottleFilterState, 0.0f);
    pt1FilterReset(&posControl.pids.vel[Z].error_filter_state, 0.0f);
    pt1FilterReset(&posControl.pids.vel[Z].dterm_filter_state, 0.0f);

    if (FLIGHT_MODE(FAILSAFE_MODE) || FLIGHT_MODE(NAV_RTH_MODE) || FLIGHT_MODE(NAV_WP_MODE) || navigationIsExecutingAnEmergencyLanding()) {
        nav_speed_up = navConfig()->mc.max_auto_climb_rate;
        nav_accel_z = navConfig()->mc.max_auto_climb_rate;
        nav_speed_down = navConfig()->mc.max_auto_climb_rate;
    } else {
        nav_speed_up = navConfig()->mc.max_manual_climb_rate;
        nav_accel_z = navConfig()->mc.max_manual_climb_rate;
        nav_speed_down = navConfig()->mc.max_manual_climb_rate;
    }

    sqrtControllerInit(
        &alt_hold_sqrt_controller,
        posControl.pids.pos[Z].param.kP,
        -fabsf(nav_speed_down),
        nav_speed_up,
        nav_accel_z
    );
}

static void applyMulticopterAltitudeController(timeUs_t currentTimeUs)
{
    static timeUs_t previousTimePositionUpdate = 0;     // Occurs @ altitude sensor update rate (max MAX_ALTITUDE_UPDATE_RATE_HZ)

    // If we have an update on vertical position data - update velocity and accel targets
    if (posControl.flags.verticalPositionDataNew) {
        const timeDeltaLarge_t deltaMicrosPositionUpdate = currentTimeUs - previousTimePositionUpdate;
        previousTimePositionUpdate = currentTimeUs;

        // Check if last correction was not too long ago
        if (deltaMicrosPositionUpdate < MAX_POSITION_UPDATE_INTERVAL_US) {
            // If we are preparing for takeoff - start with lowset possible climb rate, adjust alt target and make sure throttle doesn't jump
            if (prepareForTakeoffOnReset) {
                const navEstimatedPosVel_t *posToUse = navGetCurrentActualPositionAndVelocity();

                posControl.desiredState.vel.z = -navConfig()->mc.max_manual_climb_rate;
                posControl.desiredState.pos.z = posToUse->pos.z - (navConfig()->mc.max_manual_climb_rate / posControl.pids.pos[Z].param.kP);
                posControl.pids.vel[Z].integrator = -500.0f;
                pt1FilterReset(&altholdThrottleFilterState, -500.0f);
                prepareForTakeoffOnReset = false;
            }

            // Execute actual altitude controllers
            updateAltitudeVelocityController_MC(deltaMicrosPositionUpdate);
            updateAltitudeThrottleController_MC(deltaMicrosPositionUpdate);
        }
        else {
            // Position update has not occurred in time (first start or glitch), reset altitude controller
            resetMulticopterAltitudeController();
        }

        // Indicate that information is no longer usable
        posControl.flags.verticalPositionDataConsumed = true;
    }

    // Update throttle controller
    rcCommand[THROTTLE] = posControl.rcAdjustment[THROTTLE];

    // Save processed throttle for future use
    rcCommandAdjustedThrottle = rcCommand[THROTTLE];
}

/*-----------------------------------------------------------
 * Adjusts desired heading from pilot's input
 *-----------------------------------------------------------*/
bool adjustMulticopterHeadingFromRCInput(void)
{
    if (ABS(rcCommand[YAW]) > rcControlsConfig()->pos_hold_deadband) {
        // Heading during Cruise Hold mode set by Nav function so no adjustment required here
        if (!FLIGHT_MODE(NAV_COURSE_HOLD_MODE)) {
            posControl.desiredState.yaw = posControl.actualState.yaw;
        }

        return true;
    }

    return false;
}

/*-----------------------------------------------------------
 * XY-position controller for multicopter aircraft
 *-----------------------------------------------------------*/
static float lastAccelTargetX = 0.0f, lastAccelTargetY = 0.0f;

void resetMulticopterBrakingMode(void)
{
    DISABLE_STATE(NAV_CRUISE_BRAKING);
    DISABLE_STATE(NAV_CRUISE_BRAKING_BOOST);
    DISABLE_STATE(NAV_CRUISE_BRAKING_LOCKED);
}

static void processMulticopterBrakingMode(const bool isAdjusting)
{
#ifdef USE_MR_BRAKING_MODE
    static uint32_t brakingModeDisengageAt = 0;
    static uint32_t brakingBoostModeDisengageAt = 0;

    if (!(NAV_Status.state == MW_NAV_STATE_NONE || NAV_Status.state == MW_NAV_STATE_HOLD_INFINIT)) {
        resetMulticopterBrakingMode();
        return;
    }

    const bool brakingEntryAllowed =
        IS_RC_MODE_ACTIVE(BOXBRAKING) &&
        !STATE(NAV_CRUISE_BRAKING_LOCKED) &&
        posControl.actualState.velXY > navConfig()->mc.braking_speed_threshold &&
        !isAdjusting &&
        navConfig()->general.flags.user_control_mode == NAV_GPS_CRUISE &&
        navConfig()->mc.braking_speed_threshold > 0;


    /*
     * Case one, when we order to brake (sticks to the center) and we are moving above threshold
     * Speed is above 1m/s and sticks are centered
     * Extra condition: BRAKING flight mode has to be enabled
     */
    if (brakingEntryAllowed) {
        /*
         * Set currnt position and target position
         * Enabling NAV_CRUISE_BRAKING locks other routines from setting position!
         */
        setDesiredPosition(&navGetCurrentActualPositionAndVelocity()->pos, 0, NAV_POS_UPDATE_XY);

        ENABLE_STATE(NAV_CRUISE_BRAKING_LOCKED);
        ENABLE_STATE(NAV_CRUISE_BRAKING);

        //Set forced BRAKING disengage moment
        brakingModeDisengageAt = millis() + navConfig()->mc.braking_timeout;

        //If speed above threshold, start boost mode as well
        if (posControl.actualState.velXY > navConfig()->mc.braking_boost_speed_threshold) {
            ENABLE_STATE(NAV_CRUISE_BRAKING_BOOST);

            brakingBoostModeDisengageAt = millis() + navConfig()->mc.braking_boost_timeout;
        }

    }

    // We can enter braking only after user started to move the sticks
    if (STATE(NAV_CRUISE_BRAKING_LOCKED) && isAdjusting) {
        DISABLE_STATE(NAV_CRUISE_BRAKING_LOCKED);
    }

    /*
     * Case when speed dropped, disengage BREAKING_BOOST
     */
    if (
        STATE(NAV_CRUISE_BRAKING_BOOST) && (
            posControl.actualState.velXY <= navConfig()->mc.braking_boost_disengage_speed ||
            brakingBoostModeDisengageAt < millis()
    )) {
        DISABLE_STATE(NAV_CRUISE_BRAKING_BOOST);
    }

    /*
     * Case when we were braking but copter finally stopped or we started to move the sticks
     */
    if (STATE(NAV_CRUISE_BRAKING) && (
        posControl.actualState.velXY <= navConfig()->mc.braking_disengage_speed ||  //We stopped
        isAdjusting ||                                                              //Moved the sticks
        brakingModeDisengageAt < millis()                                           //Braking is done to timed disengage
    )) {
        DISABLE_STATE(NAV_CRUISE_BRAKING);
        DISABLE_STATE(NAV_CRUISE_BRAKING_BOOST);

        /*
         * When braking is done, store current position as desired one
         * We do not want to go back to the place where braking has started
         */
        setDesiredPosition(&navGetCurrentActualPositionAndVelocity()->pos, 0, NAV_POS_UPDATE_XY);
    }
#else
    UNUSED(isAdjusting);
#endif
}

void resetMulticopterPositionController(void)
{
    for (int axis = 0; axis < 2; axis++) {
        navPidReset(&posControl.pids.vel[axis]);
        posControl.rcAdjustment[axis] = 0;
        lastAccelTargetX = 0.0f;
        lastAccelTargetY = 0.0f;
    }
}

static bool adjustMulticopterCruiseSpeed(int16_t rcPitchAdjustment)
{
    static timeMs_t lastUpdateTimeMs;
    const timeMs_t currentTimeMs = millis();
    const timeMs_t updateDeltaTimeMs = currentTimeMs - lastUpdateTimeMs;
    lastUpdateTimeMs = currentTimeMs;

    const float rcVelX = rcPitchAdjustment * navConfig()->general.max_manual_speed / (float)(500 - rcControlsConfig()->pos_hold_deadband);

    if (rcVelX > posControl.cruise.multicopterSpeed) {
        posControl.cruise.multicopterSpeed = rcVelX;
    } else if (rcVelX < 0 && updateDeltaTimeMs < 100) {
        posControl.cruise.multicopterSpeed += MS2S(updateDeltaTimeMs) * rcVelX / 2.0f;
    } else {
        return false;
    }
    posControl.cruise.multicopterSpeed = constrainf(posControl.cruise.multicopterSpeed, 10.0f, navConfig()->general.max_manual_speed);

    return true;
}

static void setMulticopterStopPosition(void)
{
    fpVector3_t stopPosition;
    calculateMulticopterInitialHoldPosition(&stopPosition);
    setDesiredPosition(&stopPosition, 0, NAV_POS_UPDATE_XY);
}

bool adjustMulticopterPositionFromRCInput(int16_t rcPitchAdjustment, int16_t rcRollAdjustment)
{
    if (navGetMappedFlightModes(posControl.navState) & NAV_COURSE_HOLD_MODE) {
        if (rcPitchAdjustment) {
            return adjustMulticopterCruiseSpeed(rcPitchAdjustment);
        }

        return false;
    }

    // Process braking mode
    processMulticopterBrakingMode(rcPitchAdjustment || rcRollAdjustment);

    // Actually change position
    if (rcPitchAdjustment || rcRollAdjustment) {
        // If mode is GPS_CRUISE, move target position, otherwise POS controller will passthru the RC input to ANGLE PID
        if (navConfig()->general.flags.user_control_mode == NAV_GPS_CRUISE) {
            const float rcVelX = rcPitchAdjustment * navConfig()->general.max_manual_speed / (float)(500 - rcControlsConfig()->pos_hold_deadband);
            const float rcVelY = rcRollAdjustment * navConfig()->general.max_manual_speed / (float)(500 - rcControlsConfig()->pos_hold_deadband);

            // Rotate these velocities from body frame to to earth frame
            const float neuVelX = rcVelX * posControl.actualState.cosYaw - rcVelY * posControl.actualState.sinYaw;
            const float neuVelY = rcVelX * posControl.actualState.sinYaw + rcVelY * posControl.actualState.cosYaw;

            // Calculate new position target, so Pos-to-Vel P-controller would yield desired velocity
            posControl.desiredState.pos.x = navGetCurrentActualPositionAndVelocity()->pos.x + (neuVelX / posControl.pids.pos[X].param.kP);
            posControl.desiredState.pos.y = navGetCurrentActualPositionAndVelocity()->pos.y + (neuVelY / posControl.pids.pos[Y].param.kP);
        }

        return true;
    }
    else if (posControl.flags.isAdjustingPosition) {
        // Adjusting finished - reset desired position to stay exactly where pilot released the stick
        setMulticopterStopPosition();
    }

    return false;
}

static float getVelocityHeadingAttenuationFactor(void)
{
    // In WP mode scale velocity if heading is different from bearing
    if (navConfig()->mc.slowDownForTurning && (navGetCurrentStateFlags() & NAV_AUTO_WP)) {
        const int32_t headingError = constrain(wrap_18000(posControl.desiredState.yaw - posControl.actualState.yaw), -9000, 9000);
        const float velScaling = cos_approx(CENTIDEGREES_TO_RADIANS(headingError));

        return constrainf(velScaling * velScaling, 0.05f, 1.0f);
    } else {
        return 1.0f;
    }
}

static float getVelocityExpoAttenuationFactor(float velTotal, float velMax)
{
    // Calculate factor of how velocity with applied expo is different from unchanged velocity
    const float velScale = constrainf(velTotal / velMax, 0.01f, 1.0f);

    // navConfig()->max_speed * ((velScale * velScale * velScale) * posControl.posResponseExpo + velScale * (1 - posControl.posResponseExpo)) / velTotal;
    // ((velScale * velScale * velScale) * posControl.posResponseExpo + velScale * (1 - posControl.posResponseExpo)) / velScale
    // ((velScale * velScale) * posControl.posResponseExpo + (1 - posControl.posResponseExpo));
    return 1.0f - posControl.posResponseExpo * (1.0f - (velScale * velScale));  // x^3 expo factor
}

static void updatePositionVelocityController_MC(const float maxSpeed)
{
    if (FLIGHT_MODE(NAV_COURSE_HOLD_MODE)) {
        // Position held at cruise speeds below 0.5 m/s, otherwise desired neu velocities set directly from cruise speed
        if (posControl.cruise.multicopterSpeed >= 50) {
            // Rotate multicopter x velocity from body frame to earth frame
            posControl.desiredState.vel.x = posControl.cruise.multicopterSpeed * cos_approx(CENTIDEGREES_TO_RADIANS(posControl.cruise.course));
            posControl.desiredState.vel.y = posControl.cruise.multicopterSpeed * sin_approx(CENTIDEGREES_TO_RADIANS(posControl.cruise.course));

            return;
        } else if (posControl.flags.isAdjustingPosition) {
            setMulticopterStopPosition();
        }
    }

    const float posErrorX = posControl.desiredState.pos.x - navGetCurrentActualPositionAndVelocity()->pos.x;
    const float posErrorY = posControl.desiredState.pos.y - navGetCurrentActualPositionAndVelocity()->pos.y;

    // Calculate target velocity
    float neuVelX = posErrorX * posControl.pids.pos[X].param.kP;
    float neuVelY = posErrorY * posControl.pids.pos[Y].param.kP;

    // Scale velocity to respect max_speed
    float neuVelTotal = calc_length_pythagorean_2D(neuVelX, neuVelY);

    /*
     * We override computed speed with max speed in following cases:
     * 1 - computed velocity is > maxSpeed
     * 2 - in WP mission or RTH Trackback when: slowDownForTurning is OFF, not a hold waypoint and computed speed is < maxSpeed
     */
    if (
        ((navGetCurrentStateFlags() & NAV_AUTO_WP || posControl.flags.rthTrackbackActive) &&
        !isNavHoldPositionActive() &&
        neuVelTotal < maxSpeed &&
        !navConfig()->mc.slowDownForTurning
        ) || neuVelTotal > maxSpeed
    ) {
        neuVelX = maxSpeed * (neuVelX / neuVelTotal);
        neuVelY = maxSpeed * (neuVelY / neuVelTotal);
        neuVelTotal = maxSpeed;
    }

    posControl.pids.pos[X].output_constrained = neuVelX;
    posControl.pids.pos[Y].output_constrained = neuVelY;

    // Apply expo & attenuation if heading in wrong direction - turn first, accelerate later (effective only in WP mode)
    const float velHeadFactor = getVelocityHeadingAttenuationFactor();
    const float velExpoFactor = getVelocityExpoAttenuationFactor(neuVelTotal, maxSpeed);
    posControl.desiredState.vel.x = neuVelX * velHeadFactor * velExpoFactor;
    posControl.desiredState.vel.y = neuVelY * velHeadFactor * velExpoFactor;
}

static float computeNormalizedVelocity(const float value, const float maxValue)
{
    return constrainf(scaleRangef(fabsf(value), 0, maxValue, 0.0f, 1.0f), 0.0f, 1.0f);
}

static float computeVelocityScale(
    const float value,
    const float maxValue,
    const float attenuationFactor,
    const float attenuationStart,
    const float attenuationEnd
)
{
    const float normalized = computeNormalizedVelocity(value, maxValue);

    float scale = scaleRangef(normalized, attenuationStart, attenuationEnd, 0, attenuationFactor);
    return constrainf(scale, 0, attenuationFactor);
}

static void updatePositionAccelController_MC(timeDelta_t deltaMicros, float maxAccelLimit, const float maxSpeed)
{
    const float measurementX = navGetCurrentActualPositionAndVelocity()->vel.x;
    const float measurementY = navGetCurrentActualPositionAndVelocity()->vel.y;

    const float setpointX = posControl.desiredState.vel.x;
    const float setpointY = posControl.desiredState.vel.y;
    const float setpointXY = calc_length_pythagorean_2D(setpointX, setpointY);

    // Calculate velocity error
    const float velErrorX = setpointX - measurementX;
    const float velErrorY = setpointY - measurementY;

    // Calculate XY-acceleration limit according to velocity error limit
    float accelLimitX, accelLimitY;
    const float velErrorMagnitude = calc_length_pythagorean_2D(velErrorX, velErrorY);

    if (velErrorMagnitude > 0.1f) {
        accelLimitX = maxAccelLimit / velErrorMagnitude * fabsf(velErrorX);
        accelLimitY = maxAccelLimit / velErrorMagnitude * fabsf(velErrorY);
    } else {
        accelLimitX = maxAccelLimit / 1.414213f;
        accelLimitY = accelLimitX;
    }

    // Apply additional jerk limiting of 1700 cm/s^3 (~100 deg/s), almost any copter should be able to achieve this rate
    // This will assure that we wont't saturate out LEVEL and RATE PID controller

    float maxAccelChange = US2S(deltaMicros) * MC_POS_CONTROL_JERK_LIMIT_CMSSS;
    //When braking, raise jerk limit even if we are not boosting acceleration
#ifdef USE_MR_BRAKING_MODE
    if (STATE(NAV_CRUISE_BRAKING)) {
        maxAccelChange = maxAccelChange * 2;
    }
#endif

    const float accelLimitXMin = constrainf(lastAccelTargetX - maxAccelChange, -accelLimitX, +accelLimitX);
    const float accelLimitXMax = constrainf(lastAccelTargetX + maxAccelChange, -accelLimitX, +accelLimitX);
    const float accelLimitYMin = constrainf(lastAccelTargetY - maxAccelChange, -accelLimitY, +accelLimitY);
    const float accelLimitYMax = constrainf(lastAccelTargetY + maxAccelChange, -accelLimitY, +accelLimitY);

    // TODO: Verify if we need jerk limiting after all

    /*
     * This PID controller has dynamic dTerm scale. It's less active when controller
     * is tracking setpoint at high speed. Full dTerm is required only for position hold,
     * acceleration and deceleration
     * Scale down dTerm with 2D speed
     */
    const float setpointScale = computeVelocityScale(
        setpointXY,
        maxSpeed,
        multicopterPosXyCoefficients.dTermAttenuation,
        multicopterPosXyCoefficients.dTermAttenuationStart,
        multicopterPosXyCoefficients.dTermAttenuationEnd
    );
    const float measurementScale = computeVelocityScale(
        posControl.actualState.velXY,
        maxSpeed,
        multicopterPosXyCoefficients.dTermAttenuation,
        multicopterPosXyCoefficients.dTermAttenuationStart,
        multicopterPosXyCoefficients.dTermAttenuationEnd
    );

    //Choose smaller attenuation factor and convert from attenuation to scale
    const float dtermScale = 1.0f - MIN(setpointScale, measurementScale);

    // Apply PID with output limiting and I-term anti-windup
    // Pre-calculated accelLimit and the logic of navPidApply2 function guarantee that our newAccel won't exceed maxAccelLimit
    // Thus we don't need to do anything else with calculated acceleration
    float newAccelX = navPidApply3(
        &posControl.pids.vel[X],
        setpointX,
        measurementX,
        US2S(deltaMicros),
        accelLimitXMin,
        accelLimitXMax,
        0,      // Flags
        1.0f,   // Total gain scale
        dtermScale    // Additional dTerm scale
    );
    float newAccelY = navPidApply3(
        &posControl.pids.vel[Y],
        setpointY,
        measurementY,
        US2S(deltaMicros),
        accelLimitYMin,
        accelLimitYMax,
        0,      // Flags
        1.0f,   // Total gain scale
        dtermScale    // Additional dTerm scale
    );

    int32_t maxBankAngle = DEGREES_TO_DECIDEGREES(navConfig()->mc.max_bank_angle);

#ifdef USE_MR_BRAKING_MODE
    //Boost required accelerations
    if (STATE(NAV_CRUISE_BRAKING_BOOST) && multicopterPosXyCoefficients.breakingBoostFactor > 0.0f) {

        //Scale boost factor according to speed
        const float boostFactor = constrainf(
            scaleRangef(
                posControl.actualState.velXY,
                navConfig()->mc.braking_boost_speed_threshold,
                navConfig()->general.max_manual_speed,
                0.0f,
                multicopterPosXyCoefficients.breakingBoostFactor
            ),
            0.0f,
            multicopterPosXyCoefficients.breakingBoostFactor
        );

        //Boost required acceleration for harder braking
        newAccelX = newAccelX * (1.0f + boostFactor);
        newAccelY = newAccelY * (1.0f + boostFactor);

        maxBankAngle = DEGREES_TO_DECIDEGREES(navConfig()->mc.braking_bank_angle);
    }
#endif

    // Save last acceleration target
    lastAccelTargetX = newAccelX;
    lastAccelTargetY = newAccelY;

    // Rotate acceleration target into forward-right frame (aircraft)
    const float accelForward = newAccelX * posControl.actualState.cosYaw + newAccelY * posControl.actualState.sinYaw;
    const float accelRight = -newAccelX * posControl.actualState.sinYaw + newAccelY * posControl.actualState.cosYaw;

    // Calculate banking angles
    const float desiredPitch = atan2_approx(accelForward, GRAVITY_CMSS);
    const float desiredRoll = atan2_approx(accelRight * cos_approx(desiredPitch), GRAVITY_CMSS);

    posControl.rcAdjustment[ROLL] = constrain(RADIANS_TO_DECIDEGREES(desiredRoll), -maxBankAngle, maxBankAngle);
    posControl.rcAdjustment[PITCH] = constrain(RADIANS_TO_DECIDEGREES(desiredPitch), -maxBankAngle, maxBankAngle);
}

static void applyMulticopterPositionController(timeUs_t currentTimeUs)
{
    // Apply controller only if position source is valid. In absence of valid pos sensor (GPS loss), we'd stick in forced ANGLE mode
    // and pilots input would be passed thru to PID controller
    if (posControl.flags.estPosStatus < EST_USABLE) {
        /* No position data, disable automatic adjustment, rcCommand passthrough */
        posControl.rcAdjustment[PITCH] = 0;
        posControl.rcAdjustment[ROLL] = 0;

        return;
    }

    // Passthrough rcCommand if adjusting position in GPS_ATTI mode except when Course Hold active
    bool bypassPositionController = !FLIGHT_MODE(NAV_COURSE_HOLD_MODE) &&
                                    navConfig()->general.flags.user_control_mode == NAV_GPS_ATTI &&
                                    posControl.flags.isAdjustingPosition;

    if (posControl.flags.horizontalPositionDataNew) {
        // Indicate that information is no longer usable
        posControl.flags.horizontalPositionDataConsumed = true;

        static timeUs_t previousTimePositionUpdate = 0;     // Occurs @ GPS update rate
        const timeDeltaLarge_t deltaMicrosPositionUpdate = currentTimeUs - previousTimePositionUpdate;
        previousTimePositionUpdate = currentTimeUs;

        if (bypassPositionController) {
            return;
        }

        // If we have new position data - update velocity and acceleration controllers
        if (deltaMicrosPositionUpdate < MAX_POSITION_UPDATE_INTERVAL_US) {
            // Get max speed for current NAV mode
            float maxSpeed = getActiveSpeed();
            updatePositionVelocityController_MC(maxSpeed);
            updatePositionAccelController_MC(deltaMicrosPositionUpdate, NAV_ACCELERATION_XY_MAX, maxSpeed);

            navDesiredVelocity[X] = constrain(lrintf(posControl.desiredState.vel.x), -32678, 32767);
            navDesiredVelocity[Y] = constrain(lrintf(posControl.desiredState.vel.y), -32678, 32767);
        }
        else {
            // Position update has not occurred in time (first start or glitch), reset position controller
            resetMulticopterPositionController();
        }
    } else if (bypassPositionController) {
        return;
    }

    rcCommand[PITCH] = pidAngleToRcCommand(posControl.rcAdjustment[PITCH], pidProfile()->max_angle_inclination[FD_PITCH]);
    rcCommand[ROLL] = pidAngleToRcCommand(posControl.rcAdjustment[ROLL], pidProfile()->max_angle_inclination[FD_ROLL]);
}

bool isMulticopterFlying(void)
{
    bool throttleCondition = rcCommand[THROTTLE] > currentBatteryProfile->nav.mc.hover_throttle;
    bool gyroCondition = averageAbsGyroRates() > 7.0f;

    return throttleCondition && gyroCondition;
}

/*-----------------------------------------------------------
 * Multicopter land detector
 *-----------------------------------------------------------*/
  #if defined(USE_BARO)
float updateBaroAltitudeRate(float newBaroAltRate, bool updateValue)
{
    static float baroAltRate;
    if (updateValue) {
        baroAltRate = newBaroAltRate;
    }

    return baroAltRate;
}

static bool isLandingGbumpDetected(timeMs_t currentTimeMs)
{
    /* Detection based on G bump at touchdown, falling Baro altitude and throttle below hover.
     * G bump trigger: > 2g then falling back below 1g in < 0.1s.
     * Baro trigger: rate must be -ve at initial trigger g and < -2 m/s when g falls back below 1g
     * Throttle trigger: must be below hover throttle with lower threshold for manual throttle control */

    static timeMs_t gSpikeDetectTimeMs = 0;
    float baroAltRate = updateBaroAltitudeRate(0, false);

    if (!gSpikeDetectTimeMs && acc.accADCf[Z] > 2.0f && baroAltRate < 0.0f) {
        gSpikeDetectTimeMs = currentTimeMs;
    } else if (gSpikeDetectTimeMs) {
        if (currentTimeMs < gSpikeDetectTimeMs + 100) {
            if (acc.accADCf[Z] < 1.0f && baroAltRate < -200.0f) {
                const uint16_t idleThrottle = getThrottleIdleValue();
                const uint16_t hoverThrottleRange = currentBatteryProfile->nav.mc.hover_throttle - idleThrottle;
                return rcCommand[THROTTLE] < idleThrottle + ((navigationInAutomaticThrottleMode() ? 0.8 : 0.5) * hoverThrottleRange);
            }
        } else if (acc.accADCf[Z] <= 1.0f) {
            gSpikeDetectTimeMs = 0;
        }
    }

    return false;
}
#endif
bool isMulticopterLandingDetected(void)
{
    DEBUG_SET(DEBUG_LANDING, 4, 0);
    DEBUG_SET(DEBUG_LANDING, 3, averageAbsGyroRates() * 100);

    const timeMs_t currentTimeMs = millis();

#if defined(USE_BARO)
    if (sensors(SENSOR_BARO) && navConfig()->general.flags.landing_bump_detection && isLandingGbumpDetected(currentTimeMs)) {
        return true;    // Landing flagged immediately if landing bump detected
    }
#endif

    bool throttleIsBelowMidHover = rcCommand[THROTTLE] < (0.5 * (currentBatteryProfile->nav.mc.hover_throttle + getThrottleIdleValue()));

    /* Basic condition to start looking for landing
     * Detection active during Failsafe only if throttle below mid hover throttle
     * and WP mission not active (except landing states).
     * Also active in non autonomous flight modes but only when thottle low */
    bool startCondition = (navGetCurrentStateFlags() & (NAV_CTL_LAND | NAV_CTL_EMERG))
                          || (FLIGHT_MODE(FAILSAFE_MODE) && !FLIGHT_MODE(NAV_WP_MODE) && throttleIsBelowMidHover)
                          || (!navigationIsFlyingAutonomousMode() && throttleStickIsLow());

    static timeMs_t landingDetectorStartedAt;

    if (!startCondition || posControl.flags.resetLandingDetector) {
        landingDetectorStartedAt = 0;
        return posControl.flags.resetLandingDetector = false;
    }

    const float sensitivity = navConfig()->general.land_detect_sensitivity / 5.0f;

    // check vertical and horizontal velocities are low (cm/s)
    bool velCondition = fabsf(navGetCurrentActualPositionAndVelocity()->vel.z) < (MC_LAND_CHECK_VEL_Z_MOVING * sensitivity) &&
                        posControl.actualState.velXY < (MC_LAND_CHECK_VEL_XY_MOVING * sensitivity);
    // check gyro rates are low (degs/s)
    bool gyroCondition = averageAbsGyroRates() < (4.0f * sensitivity);
    DEBUG_SET(DEBUG_LANDING, 2, velCondition);
    DEBUG_SET(DEBUG_LANDING, 3, gyroCondition);

    bool possibleLandingDetected = false;

    if (navGetCurrentStateFlags() & NAV_CTL_LAND) {
        // We have likely landed if throttle is 40 units below average descend throttle
        // We use rcCommandAdjustedThrottle to keep track of NAV corrected throttle (isLandingDetected is executed
        // from processRx() and rcCommand at that moment holds rc input, not adjusted values from NAV core)
        DEBUG_SET(DEBUG_LANDING, 4, 1);

        static int32_t landingThrSum;
        static int32_t landingThrSamples;
        bool isAtMinimalThrust = false;

        if (!landingDetectorStartedAt) {
            landingThrSum = landingThrSamples = 0;
            landingDetectorStartedAt = currentTimeMs;
        }
        if (!landingThrSamples) {
            if (currentTimeMs - landingDetectorStartedAt < S2MS(MC_LAND_THR_STABILISE_DELAY)) {   // Wait for 1 second so throttle has stabilized.
                return false;
            } else {
                landingDetectorStartedAt = currentTimeMs;
            }
        }
        landingThrSamples += 1;
        landingThrSum += rcCommandAdjustedThrottle;
        isAtMinimalThrust = rcCommandAdjustedThrottle < (landingThrSum / landingThrSamples - MC_LAND_DESCEND_THROTTLE);

        possibleLandingDetected = isAtMinimalThrust && velCondition;

        DEBUG_SET(DEBUG_LANDING, 6, rcCommandAdjustedThrottle);
        DEBUG_SET(DEBUG_LANDING, 7, landingThrSum / landingThrSamples - MC_LAND_DESCEND_THROTTLE);
    } else {    // non autonomous and emergency landing
        DEBUG_SET(DEBUG_LANDING, 4, 2);
        if (landingDetectorStartedAt) {
            possibleLandingDetected = velCondition && gyroCondition;
        } else {
            landingDetectorStartedAt = currentTimeMs;
            return false;
        }
    }

    // If we have surface sensor (for example sonar) - use it to detect touchdown
    if ((posControl.flags.estAglStatus == EST_TRUSTED) && (posControl.actualState.agl.pos.z >= 0)) {
        // TODO: Come up with a clever way to let sonar increase detection performance, not just add extra safety.
        // TODO: Out of range sonar may give reading that looks like we landed, find a way to check if sonar is healthy.
        // surfaceMin is our ground reference. If we are less than 5cm above the ground - we are likely landed
        possibleLandingDetected = possibleLandingDetected && (posControl.actualState.agl.pos.z <= (posControl.actualState.surfaceMin + MC_LAND_SAFE_SURFACE));
    }
    DEBUG_SET(DEBUG_LANDING, 5, possibleLandingDetected);

    if (possibleLandingDetected) {
        /* Conditions need to be held for fixed safety time + optional extra delay.
         * Fixed time increased if Z velocity invalid to provide extra safety margin against false triggers */
        const uint16_t safetyTime = posControl.flags.estAltStatus == EST_NONE ? 5000 : 1000;
        timeMs_t safetyTimeDelay = safetyTime + navConfig()->general.auto_disarm_delay;
        return currentTimeMs - landingDetectorStartedAt > safetyTimeDelay;
    } else {
        landingDetectorStartedAt = currentTimeMs;
        return false;
    }
}

/*-----------------------------------------------------------
 * Multicopter emergency landing
 *-----------------------------------------------------------*/
static void applyMulticopterEmergencyLandingController(timeUs_t currentTimeUs)
{
    static timeUs_t previousTimePositionUpdate = 0;

    /* Attempt to stabilise */
    rcCommand[YAW] = 0;
    rcCommand[ROLL] = 0;
    rcCommand[PITCH] = 0;

    /* Altitude sensors gone haywire, attempt to land regardless */
    if (posControl.flags.estAltStatus < EST_USABLE) {
        if (failsafeConfig()->failsafe_procedure == FAILSAFE_PROCEDURE_DROP_IT) {
            rcCommand[THROTTLE] = getThrottleIdleValue();
            return;
        }
        rcCommand[THROTTLE] = setDesiredThrottle(currentBatteryProfile->failsafe_throttle, true);
        return;
    }

    // Normal sensor data available, use controlled landing descent
    if (posControl.flags.verticalPositionDataNew) {
        const timeDeltaLarge_t deltaMicrosPositionUpdate = currentTimeUs - previousTimePositionUpdate;
        previousTimePositionUpdate = currentTimeUs;

        // Check if last correction was not too long ago
        if (deltaMicrosPositionUpdate < MAX_POSITION_UPDATE_INTERVAL_US) {
            // target min descent rate 5m above takeoff altitude
            updateClimbRateToAltitudeController(0, 500.0f, ROC_TO_ALT_TARGET);
            updateAltitudeVelocityController_MC(deltaMicrosPositionUpdate);
            updateAltitudeThrottleController_MC(deltaMicrosPositionUpdate);
        }
        else {
            // due to some glitch position update has not occurred in time, reset altitude controller
            resetMulticopterAltitudeController();
        }

        // Indicate that information is no longer usable
        posControl.flags.verticalPositionDataConsumed = true;
    }

    // Update throttle
    rcCommand[THROTTLE] = posControl.rcAdjustment[THROTTLE];

    // Hold position if possible
    if ((posControl.flags.estPosStatus >= EST_USABLE)) {
        applyMulticopterPositionController(currentTimeUs);
    }
}

/*-----------------------------------------------------------
 * Calculate loiter target based on current position and velocity
 *-----------------------------------------------------------*/
void calculateMulticopterInitialHoldPosition(fpVector3_t * pos)
{
    const float stoppingDistanceX = navGetCurrentActualPositionAndVelocity()->vel.x * posControl.posDecelerationTime;
    const float stoppingDistanceY = navGetCurrentActualPositionAndVelocity()->vel.y * posControl.posDecelerationTime;

    pos->x = navGetCurrentActualPositionAndVelocity()->pos.x + stoppingDistanceX;
    pos->y = navGetCurrentActualPositionAndVelocity()->pos.y + stoppingDistanceY;
}

void resetMulticopterHeadingController(void)
{
    updateHeadingHoldTarget(CENTIDEGREES_TO_DEGREES(posControl.actualState.yaw));
}

static void applyMulticopterHeadingController(void)
{
    if (FLIGHT_MODE(NAV_COURSE_HOLD_MODE)) {    // heading set by Nav during Course Hold so disable yaw stick input
        rcCommand[YAW] = 0;
    }

    updateHeadingHoldTarget(CENTIDEGREES_TO_DEGREES(posControl.desiredState.yaw));
}

void applyMulticopterNavigationController(navigationFSMStateFlags_t navStateFlags, timeUs_t currentTimeUs)
{
    if (navStateFlags & NAV_CTL_EMERG) {
        applyMulticopterEmergencyLandingController(currentTimeUs);
    }
    else {
        if (navStateFlags & NAV_CTL_ALT)
            applyMulticopterAltitudeController(currentTimeUs);

        if (navStateFlags & NAV_CTL_POS)
            applyMulticopterPositionController(currentTimeUs);

        if (navStateFlags & NAV_CTL_YAW)
            applyMulticopterHeadingController();
    }
}<|MERGE_RESOLUTION|>--- conflicted
+++ resolved
@@ -78,15 +78,8 @@
 {
     float targetVel = posControl.desiredState.climbRateDemand;
 
-<<<<<<< HEAD
     if (posControl.flags.rocToAltMode != ROC_TO_ALT_CONSTANT) {
         targetVel = getDesiredClimbRate(posControl.desiredState.pos.z, deltaMicros);
-=======
-    if (posControl.flags.isAdjustingAltitude) {
-        vel_max_z = navConfig()->mc.max_manual_climb_rate;
-    } else {
-        vel_max_z = navConfig()->mc.max_auto_climb_rate;
->>>>>>> 92bf224b
     }
 
     posControl.pids.pos[Z].output_constrained = targetVel;      // only used for Blackbox and OSD info
