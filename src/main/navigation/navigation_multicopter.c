--- conflicted
+++ resolved
@@ -765,18 +765,14 @@
 
     const timeMs_t currentTimeMs = millis();
 
-<<<<<<< HEAD
 #if defined(USE_BARO)
     if (sensors(SENSOR_BARO) && isLandingGbumpDetected(currentTimeMs)) {
         return true;    // Landing flagged immediately if landing bump detected
     }
 #endif
 
-    static timeMs_t landingDetectorStartedAt;
-=======
     bool throttleIsBelowMidHover = rcCommand[THROTTLE] < (0.5 * (currentBatteryProfile->nav.mc.hover_throttle + getThrottleIdleValue()));
 
->>>>>>> 043e5680
     /* Basic condition to start looking for landing
      * Detection active during Failsafe only if throttle below mid hover throttle
      * and WP mission not active (except landing states).
@@ -784,6 +780,8 @@
     bool startCondition = (navGetCurrentStateFlags() & (NAV_CTL_LAND | NAV_CTL_EMERG))
                           || (FLIGHT_MODE(FAILSAFE_MODE) && !FLIGHT_MODE(NAV_WP_MODE) && throttleIsBelowMidHover)
                           || (!navigationIsFlyingAutonomousMode() && throttleStickIsLow());
+
+    static timeMs_t landingDetectorStartedAt;
 
     if (!startCondition || posControl.flags.resetLandingDetector) {
         landingDetectorStartedAt = 0;
