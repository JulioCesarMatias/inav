/*
 * This file is part of Cleanflight.
 *
 * Cleanflight is free software: you can redistribute it and/or modify
 * it under the terms of the GNU General Public License as published by
 * the Free Software Foundation, either version 3 of the License, or
 * (at your option) any later version.
 *
 * Cleanflight is distributed in the hope that it will be useful,
 * but WITHOUT ANY WARRANTY; without even the implied warranty of
 * MERCHANTABILITY or FITNESS FOR A PARTICULAR PURPOSE.  See the
 * GNU General Public License for more details.
 *
 * You should have received a copy of the GNU General Public License
 * along with Cleanflight.  If not, see <http://www.gnu.org/licenses/>.
 */

#include <stdbool.h>
#include <stdint.h>
#include <math.h>
#include <string.h>

#include "platform.h"

#include "build/debug.h"

#include "common/axis.h"
#include "common/filter.h"
#include "common/maths.h"
#include "common/utils.h"

#include "config/parameter_group.h"
#include "config/parameter_group_ids.h"

#include "drivers/time.h"

#include "fc/fc_core.h"
#include "fc/config.h"
#include "fc/multifunction.h"
#include "fc/rc_controls.h"
#include "fc/rc_modes.h"
#include "fc/runtime_config.h"
#ifdef USE_MULTI_MISSION
#include "fc/rc_adjustments.h"
#include "fc/cli.h"
#endif
#include "fc/settings.h"

#include "flight/imu.h"
#include "flight/mixer_profile.h"
#include "flight/pid.h"
#include "flight/wind_estimator.h"

#include "io/beeper.h"
#include "io/gps.h"

#include "navigation/navigation.h"
#include "navigation/navigation_private.h"

#include "rx/rx.h"

#include "sensors/sensors.h"
#include "sensors/acceleration.h"
#include "sensors/boardalignment.h"
#include "sensors/battery.h"
#include "sensors/gyro.h"
#include "sensors/diagnostics.h"

#include "programming/global_variables.h"
#include "sensors/rangefinder.h"

// Multirotors:
#define MR_RTH_CLIMB_OVERSHOOT_CM   100  // target this amount of cm *above* the target altitude to ensure it is actually reached (Vz > 0 at target alt)
#define MR_RTH_CLIMB_MARGIN_MIN_CM  100  // start cruising home this amount of cm *before* reaching the cruise altitude (while continuing the ascend)
#define MR_RTH_CLIMB_MARGIN_PERCENT 15   // on high RTH altitudes use even bigger margin - percent of the altitude set
#define MR_RTH_LAND_MARGIN_CM       2000 // pause landing if this amount of cm *before* remaining to the home point (2D distance)

// Planes:
#define FW_RTH_CLIMB_OVERSHOOT_CM   100
#define FW_RTH_CLIMB_MARGIN_MIN_CM  100
#define FW_RTH_CLIMB_MARGIN_PERCENT 15
#define FW_LAND_LOITER_MIN_TIME 30000000 // usec (30 sec)
#define FW_LAND_LOITER_ALT_TOLERANCE 150

/*-----------------------------------------------------------
 * Compatibility for home position
 *-----------------------------------------------------------*/
gpsLocation_t GPS_home;
uint32_t      GPS_distanceToHome;        // distance to home point in meters
int16_t       GPS_directionToHome;       // direction to home point in degrees

radar_pois_t radar_pois[RADAR_MAX_POIS];

#ifdef USE_FW_AUTOLAND
PG_REGISTER_WITH_RESET_TEMPLATE(navFwAutolandConfig_t, navFwAutolandConfig, PG_FW_AUTOLAND_CONFIG, 0);

PG_REGISTER_ARRAY(navFwAutolandApproach_t, MAX_FW_LAND_APPOACH_SETTINGS, fwAutolandApproachConfig, PG_FW_AUTOLAND_APPROACH_CONFIG, 0);

PG_RESET_TEMPLATE(navFwAutolandConfig_t, navFwAutolandConfig,
    .approachLength = SETTING_NAV_FW_LAND_APPROACH_LENGTH_DEFAULT,
    .finalApproachPitchToThrottleMod = SETTING_NAV_FW_LAND_FINAL_APPROACH_PITCH2THROTTLE_MOD_DEFAULT,
    .flareAltitude = SETTING_NAV_FW_LAND_FLARE_ALT_DEFAULT,
    .glideAltitude = SETTING_NAV_FW_LAND_GLIDE_ALT_DEFAULT,
    .flarePitch = SETTING_NAV_FW_LAND_FLARE_PITCH_DEFAULT,
    .maxTailwind = SETTING_NAV_FW_LAND_MAX_TAILWIND_DEFAULT,
    .glidePitch = SETTING_NAV_FW_LAND_GLIDE_PITCH_DEFAULT,
);
#endif

#if defined(USE_SAFE_HOME)
PG_REGISTER_ARRAY(navSafeHome_t, MAX_SAFE_HOMES, safeHomeConfig, PG_SAFE_HOME_CONFIG , 0);
#endif

// waypoint 254, 255 are special waypoints
STATIC_ASSERT(NAV_MAX_WAYPOINTS < 254, NAV_MAX_WAYPOINTS_exceeded_allowable_range);

#if defined(NAV_NON_VOLATILE_WAYPOINT_STORAGE)
PG_REGISTER_ARRAY(navWaypoint_t, NAV_MAX_WAYPOINTS, nonVolatileWaypointList, PG_WAYPOINT_MISSION_STORAGE, 2);
#endif

PG_REGISTER_WITH_RESET_TEMPLATE(navConfig_t, navConfig, PG_NAV_CONFIG, 6);

PG_RESET_TEMPLATE(navConfig_t, navConfig,
    .general = {

        .flags = {
            .extra_arming_safety = SETTING_NAV_EXTRA_ARMING_SAFETY_DEFAULT,
            .user_control_mode = SETTING_NAV_USER_CONTROL_MODE_DEFAULT,
            .rth_alt_control_mode = SETTING_NAV_RTH_ALT_MODE_DEFAULT,
            .rth_climb_first = SETTING_NAV_RTH_CLIMB_FIRST_DEFAULT,                         // Climb first, turn after reaching safe altitude
            .rth_climb_first_stage_mode = SETTING_NAV_RTH_CLIMB_FIRST_STAGE_MODE_DEFAULT,   // To determine how rth_climb_first_stage_altitude is used
            .rth_climb_ignore_emerg = SETTING_NAV_RTH_CLIMB_IGNORE_EMERG_DEFAULT,           // Ignore GPS loss on initial climb
            .rth_tail_first = SETTING_NAV_RTH_TAIL_FIRST_DEFAULT,
            .disarm_on_landing = SETTING_NAV_DISARM_ON_LANDING_DEFAULT,
            .rth_allow_landing = SETTING_NAV_RTH_ALLOW_LANDING_DEFAULT,
            .rth_alt_control_override = SETTING_NAV_RTH_ALT_CONTROL_OVERRIDE_DEFAULT,       // Override RTH Altitude and Climb First using Pitch and Roll stick
            .nav_overrides_motor_stop = SETTING_NAV_OVERRIDES_MOTOR_STOP_DEFAULT,
            .safehome_usage_mode = SETTING_SAFEHOME_USAGE_MODE_DEFAULT,
            .mission_planner_reset = SETTING_NAV_MISSION_PLANNER_RESET_DEFAULT,             // Allow mode switch toggle to reset Mission Planner WPs
            .waypoint_mission_restart = SETTING_NAV_WP_MISSION_RESTART_DEFAULT,             // WP mission restart action
            .soaring_motor_stop = SETTING_NAV_FW_SOARING_MOTOR_STOP_DEFAULT,                // stops motor when Saoring mode enabled
            .rth_trackback_mode = SETTING_NAV_RTH_TRACKBACK_MODE_DEFAULT,                   // RTH trackback useage mode
            .rth_use_linear_descent = SETTING_NAV_RTH_USE_LINEAR_DESCENT_DEFAULT,           // Use linear descent during RTH
            .landing_bump_detection = SETTING_NAV_LANDING_BUMP_DETECTION_DEFAULT,           // Detect landing based on touchdown G bump
        },

        // General navigation parameters
        .pos_failure_timeout = SETTING_NAV_POSITION_TIMEOUT_DEFAULT,                            // 5 sec
        .waypoint_radius = SETTING_NAV_WP_RADIUS_DEFAULT,                                       // 2m diameter
        .waypoint_safe_distance = SETTING_NAV_WP_MAX_SAFE_DISTANCE_DEFAULT,                         // Metres - first waypoint should be closer than this
#ifdef USE_MULTI_MISSION
        .waypoint_multi_mission_index = SETTING_NAV_WP_MULTI_MISSION_INDEX_DEFAULT,             // mission index selected from multi mission WP entry
#endif
        .waypoint_load_on_boot = SETTING_NAV_WP_LOAD_ON_BOOT_DEFAULT,                           // load waypoints automatically during boot
        .auto_speed = SETTING_NAV_AUTO_SPEED_DEFAULT,                                           // speed in autonomous modes (3 m/s = 10.8 km/h)
        .min_ground_speed = SETTING_NAV_MIN_GROUND_SPEED_DEFAULT,                               // Minimum ground speed (m/s)
        .max_auto_speed = SETTING_NAV_MAX_AUTO_SPEED_DEFAULT,                                   // max allowed speed autonomous modes
        .max_auto_climb_rate = SETTING_NAV_AUTO_CLIMB_RATE_DEFAULT,                             // 5 m/s
        .max_manual_speed = SETTING_NAV_MANUAL_SPEED_DEFAULT,
        .max_manual_climb_rate = SETTING_NAV_MANUAL_CLIMB_RATE_DEFAULT,
        .land_slowdown_minalt = SETTING_NAV_LAND_SLOWDOWN_MINALT_DEFAULT,                       // altitude in centimeters
        .land_slowdown_maxalt = SETTING_NAV_LAND_SLOWDOWN_MAXALT_DEFAULT,                       // altitude in meters
        .land_minalt_vspd = SETTING_NAV_LAND_MINALT_VSPD_DEFAULT,                               // centimeters/s
        .land_maxalt_vspd = SETTING_NAV_LAND_MAXALT_VSPD_DEFAULT,                               // centimeters/s
        .emerg_descent_rate = SETTING_NAV_EMERG_LANDING_SPEED_DEFAULT,                          // centimeters/s
        .min_rth_distance = SETTING_NAV_MIN_RTH_DISTANCE_DEFAULT,                               // centimeters, if closer than this land immediately
        .rth_altitude = SETTING_NAV_RTH_ALTITUDE_DEFAULT,                                       // altitude in centimeters
        .rth_home_altitude = SETTING_NAV_RTH_HOME_ALTITUDE_DEFAULT,                             // altitude in centimeters
        .rth_climb_first_stage_altitude = SETTING_NAV_RTH_CLIMB_FIRST_STAGE_ALTITUDE_DEFAULT,   // altitude in centimetres, 0= off
        .rth_abort_threshold = SETTING_NAV_RTH_ABORT_THRESHOLD_DEFAULT,                         // centimeters - 500m should be safe for all aircraft
        .max_terrain_follow_altitude = SETTING_NAV_MAX_TERRAIN_FOLLOW_ALT_DEFAULT,              // max altitude in centimeters in terrain following mode
        .safehome_max_distance = SETTING_SAFEHOME_MAX_DISTANCE_DEFAULT,                         // Max distance that a safehome is from the arming point
        .max_altitude = SETTING_NAV_MAX_ALTITUDE_DEFAULT,
        .rth_trackback_distance = SETTING_NAV_RTH_TRACKBACK_DISTANCE_DEFAULT,                   // Max distance allowed for RTH trackback
        .waypoint_enforce_altitude = SETTING_NAV_WP_ENFORCE_ALTITUDE_DEFAULT,                   // Forces set wp altitude to be achieved
        .land_detect_sensitivity = SETTING_NAV_LAND_DETECT_SENSITIVITY_DEFAULT,                 // Changes sensitivity of landing detection
        .auto_disarm_delay = SETTING_NAV_AUTO_DISARM_DELAY_DEFAULT,                             // 2000 ms - time delay to disarm when auto disarm after landing enabled
        .rth_linear_descent_start_distance = SETTING_NAV_RTH_LINEAR_DESCENT_START_DISTANCE_DEFAULT,
        .cruise_yaw_rate  = SETTING_NAV_CRUISE_YAW_RATE_DEFAULT,                                // 20dps
        .rth_fs_landing_delay = SETTING_NAV_RTH_FS_LANDING_DELAY_DEFAULT,                       // Delay before landing in FS. 0 = immedate landing
    },

    // MC-specific
    .mc = {
        .max_bank_angle = SETTING_NAV_MC_BANK_ANGLE_DEFAULT,                          // degrees

#ifdef USE_MR_BRAKING_MODE
        .braking_speed_threshold = SETTING_NAV_MC_BRAKING_SPEED_THRESHOLD_DEFAULT,               // Braking can become active above 1m/s
        .braking_disengage_speed = SETTING_NAV_MC_BRAKING_DISENGAGE_SPEED_DEFAULT,               // Stop when speed goes below 0.75m/s
        .braking_timeout = SETTING_NAV_MC_BRAKING_TIMEOUT_DEFAULT,                               // Timeout barking after 2s
        .braking_boost_factor = SETTING_NAV_MC_BRAKING_BOOST_FACTOR_DEFAULT,                     // A 100% boost by default
        .braking_boost_timeout = SETTING_NAV_MC_BRAKING_BOOST_TIMEOUT_DEFAULT,                   // Timout boost after 750ms
        .braking_boost_speed_threshold = SETTING_NAV_MC_BRAKING_BOOST_SPEED_THRESHOLD_DEFAULT,   // Boost can happen only above 1.5m/s
        .braking_boost_disengage_speed = SETTING_NAV_MC_BRAKING_BOOST_DISENGAGE_SPEED_DEFAULT,   // Disable boost at 1m/s
        .braking_bank_angle = SETTING_NAV_MC_BRAKING_BANK_ANGLE_DEFAULT,                        // Max braking angle
#endif

        .posDecelerationTime = SETTING_NAV_MC_POS_DECELERATION_TIME_DEFAULT,        // posDecelerationTime * 100
        .posResponseExpo = SETTING_NAV_MC_POS_EXPO_DEFAULT,                         // posResponseExpo * 100
        .slowDownForTurning = SETTING_NAV_MC_WP_SLOWDOWN_DEFAULT,
        .althold_throttle_type = SETTING_NAV_MC_ALTHOLD_THROTTLE_DEFAULT,           // STICK
    },

    // Fixed wing
    .fw = {
        .max_bank_angle = SETTING_NAV_FW_BANK_ANGLE_DEFAULT,                    // degrees
        .max_climb_angle = SETTING_NAV_FW_CLIMB_ANGLE_DEFAULT,                  // degrees
        .max_dive_angle = SETTING_NAV_FW_DIVE_ANGLE_DEFAULT,                    // degrees
        .cruise_speed = SETTING_NAV_FW_CRUISE_SPEED_DEFAULT,                    // cm/s
        .control_smoothness = SETTING_NAV_FW_CONTROL_SMOOTHNESS_DEFAULT,
        .pitch_to_throttle_smooth = SETTING_NAV_FW_PITCH2THR_SMOOTHING_DEFAULT,
        .pitch_to_throttle_thresh = SETTING_NAV_FW_PITCH2THR_THRESHOLD_DEFAULT,
        .minThrottleDownPitchAngle = SETTING_FW_MIN_THROTTLE_DOWN_PITCH_DEFAULT,
        .loiter_radius = SETTING_NAV_FW_LOITER_RADIUS_DEFAULT,                  // 75m
        .loiter_direction = SETTING_FW_LOITER_DIRECTION_DEFAULT,

        //Fixed wing landing
        .land_dive_angle = SETTING_NAV_FW_LAND_DIVE_ANGLE_DEFAULT,              // 2 degrees dive by default

        // Fixed wing launch
        .launch_velocity_thresh = SETTING_NAV_FW_LAUNCH_VELOCITY_DEFAULT,       // 3 m/s
        .launch_accel_thresh = SETTING_NAV_FW_LAUNCH_ACCEL_DEFAULT,             // cm/s/s (1.9*G)
        .launch_time_thresh = SETTING_NAV_FW_LAUNCH_DETECT_TIME_DEFAULT,        // 40ms
        .launch_motor_timer = SETTING_NAV_FW_LAUNCH_MOTOR_DELAY_DEFAULT,        // ms
        .launch_idle_motor_timer = SETTING_NAV_FW_LAUNCH_IDLE_MOTOR_DELAY_DEFAULT,   // ms
        .launch_motor_spinup_time = SETTING_NAV_FW_LAUNCH_SPINUP_TIME_DEFAULT,  // ms, time to gredually increase throttle from idle to launch
        .launch_end_time = SETTING_NAV_FW_LAUNCH_END_TIME_DEFAULT,              // ms, time to gradually decrease/increase throttle and decrease pitch angle from launch to the current flight mode
        .launch_min_time = SETTING_NAV_FW_LAUNCH_MIN_TIME_DEFAULT,              // ms, min time in launch mode
        .launch_timeout = SETTING_NAV_FW_LAUNCH_TIMEOUT_DEFAULT,                // ms, timeout for launch procedure
        .launch_max_altitude = SETTING_NAV_FW_LAUNCH_MAX_ALTITUDE_DEFAULT,      // cm, altitude where to consider launch ended
        .launch_climb_angle = SETTING_NAV_FW_LAUNCH_CLIMB_ANGLE_DEFAULT,        // 18 degrees
        .launch_max_angle = SETTING_NAV_FW_LAUNCH_MAX_ANGLE_DEFAULT,            // 45 deg
        .launch_manual_throttle = SETTING_NAV_FW_LAUNCH_MANUAL_THROTTLE_DEFAULT,// OFF
        .launch_land_abort_deadband = SETTING_NAV_FW_LAUNCH_LAND_ABORT_DEADBAND_DEFAULT,  // 100 us

        .allow_manual_thr_increase = SETTING_NAV_FW_ALLOW_MANUAL_THR_INCREASE_DEFAULT,
        .useFwNavYawControl = SETTING_NAV_USE_FW_YAW_CONTROL_DEFAULT,
        .yawControlDeadband = SETTING_NAV_FW_YAW_DEADBAND_DEFAULT,
        .soaring_pitch_deadband = SETTING_NAV_FW_SOARING_PITCH_DEADBAND_DEFAULT,// pitch angle mode deadband when Saoring mode enabled
        .wp_tracking_accuracy = SETTING_NAV_FW_WP_TRACKING_ACCURACY_DEFAULT,    // 0, improves course tracking accuracy during FW WP missions
        .wp_tracking_max_angle = SETTING_NAV_FW_WP_TRACKING_MAX_ANGLE_DEFAULT,  // 60 degs
        .wp_turn_smoothing = SETTING_NAV_FW_WP_TURN_SMOOTHING_DEFAULT,          // 0, smooths turns during FW WP mode missions
    }
);

/* NAV variables */
static navWapointHeading_t wpHeadingControl;
navigationPosControl_t posControl;
navSystemStatus_t NAV_Status;
static bool landingDetectorIsActive;

EXTENDED_FASTRAM multicopterPosXyCoefficients_t multicopterPosXyCoefficients;

// Blackbox states
int16_t navCurrentState;
int16_t navActualVelocity[3];
int16_t navDesiredVelocity[3];
int32_t navTargetPosition[3];
int32_t navLatestActualPosition[3];
int16_t navActualHeading;
uint16_t navDesiredHeading;
int16_t navActualSurface;
uint16_t navFlags;
uint16_t navEPH;
uint16_t navEPV;
int16_t navAccNEU[3];
//End of blackbox states

static fpVector3_t * rthGetHomeTargetPosition(rthTargetMode_e mode);
static void updateDesiredRTHAltitude(void);
static void resetAltitudeController(bool useTerrainFollowing);
static void resetPositionController(void);
static void setupAltitudeController(void);
static void resetHeadingController(void);

#ifdef USE_FW_AUTOLAND
static void resetFwAutoland(void);
#endif

void resetGCSFlags(void);

static void setupJumpCounters(void);
static void resetJumpCounter(void);
static void clearJumpCounters(void);

static void calculateAndSetActiveWaypoint(const navWaypoint_t * waypoint);
static void calculateAndSetActiveWaypointToLocalPosition(const fpVector3_t * pos);
void calculateInitialHoldPosition(fpVector3_t * pos);
void calculateFarAwayPos(fpVector3_t * farAwayPos, const fpVector3_t *start, int32_t bearing, int32_t distance);
void calculateFarAwayTarget(fpVector3_t * farAwayPos, int32_t bearing, int32_t distance);
static bool isWaypointReached(const fpVector3_t * waypointPos, const int32_t * waypointBearing);
bool isWaypointAltitudeReached(void);
static void mapWaypointToLocalPosition(fpVector3_t * localPos, const navWaypoint_t * waypoint, geoAltitudeConversionMode_e altConv);
static navigationFSMEvent_t nextForNonGeoStates(void);
static bool isWaypointMissionValid(void);
void missionPlannerSetWaypoint(void);

void initializeRTHSanityChecker(void);
bool validateRTHSanityChecker(void);
void updateHomePosition(void);
bool abortLaunchAllowed(void);

static bool rthAltControlStickOverrideCheck(unsigned axis);

static void updateRthTrackback(bool forceSaveTrackPoint);
static fpVector3_t * rthGetTrackbackPos(void);

#ifdef USE_FW_AUTOLAND
static float getLandAltitude(void);
static int32_t calcWindDiff(int32_t heading, int32_t windHeading);
static int32_t calcFinalApproachHeading(int32_t approachHeading, int32_t windAngle);
static void setLandWaypoint(const fpVector3_t *pos, const fpVector3_t *nextWpPos);
#endif

/*************************************************************************************************/
static navigationFSMEvent_t navOnEnteringState_NAV_STATE_IDLE(navigationFSMState_t previousState);
static navigationFSMEvent_t navOnEnteringState_NAV_STATE_ALTHOLD_INITIALIZE(navigationFSMState_t previousState);
static navigationFSMEvent_t navOnEnteringState_NAV_STATE_ALTHOLD_IN_PROGRESS(navigationFSMState_t previousState);
static navigationFSMEvent_t navOnEnteringState_NAV_STATE_POSHOLD_3D_INITIALIZE(navigationFSMState_t previousState);
static navigationFSMEvent_t navOnEnteringState_NAV_STATE_POSHOLD_3D_IN_PROGRESS(navigationFSMState_t previousState);
static navigationFSMEvent_t navOnEnteringState_NAV_STATE_COURSE_HOLD_INITIALIZE(navigationFSMState_t previousState);
static navigationFSMEvent_t navOnEnteringState_NAV_STATE_COURSE_HOLD_IN_PROGRESS(navigationFSMState_t previousState);
static navigationFSMEvent_t navOnEnteringState_NAV_STATE_COURSE_HOLD_ADJUSTING(navigationFSMState_t previousState);
static navigationFSMEvent_t navOnEnteringState_NAV_STATE_CRUISE_INITIALIZE(navigationFSMState_t previousState);
static navigationFSMEvent_t navOnEnteringState_NAV_STATE_CRUISE_IN_PROGRESS(navigationFSMState_t previousState);
static navigationFSMEvent_t navOnEnteringState_NAV_STATE_CRUISE_ADJUSTING(navigationFSMState_t previousState);
static navigationFSMEvent_t navOnEnteringState_NAV_STATE_RTH_INITIALIZE(navigationFSMState_t previousState);
static navigationFSMEvent_t navOnEnteringState_NAV_STATE_RTH_CLIMB_TO_SAFE_ALT(navigationFSMState_t previousState);
static navigationFSMEvent_t navOnEnteringState_NAV_STATE_RTH_TRACKBACK(navigationFSMState_t previousState);
static navigationFSMEvent_t navOnEnteringState_NAV_STATE_RTH_HEAD_HOME(navigationFSMState_t previousState);
static navigationFSMEvent_t navOnEnteringState_NAV_STATE_RTH_LOITER_PRIOR_TO_LANDING(navigationFSMState_t previousState);
static navigationFSMEvent_t navOnEnteringState_NAV_STATE_RTH_LOITER_ABOVE_HOME(navigationFSMState_t previousState);
static navigationFSMEvent_t navOnEnteringState_NAV_STATE_RTH_LANDING(navigationFSMState_t previousState);
static navigationFSMEvent_t navOnEnteringState_NAV_STATE_RTH_FINISHING(navigationFSMState_t previousState);
static navigationFSMEvent_t navOnEnteringState_NAV_STATE_RTH_FINISHED(navigationFSMState_t previousState);
static navigationFSMEvent_t navOnEnteringState_NAV_STATE_WAYPOINT_INITIALIZE(navigationFSMState_t previousState);
static navigationFSMEvent_t navOnEnteringState_NAV_STATE_WAYPOINT_PRE_ACTION(navigationFSMState_t previousState);
static navigationFSMEvent_t navOnEnteringState_NAV_STATE_WAYPOINT_IN_PROGRESS(navigationFSMState_t previousState);
static navigationFSMEvent_t navOnEnteringState_NAV_STATE_WAYPOINT_REACHED(navigationFSMState_t previousState);
static navigationFSMEvent_t navOnEnteringState_NAV_STATE_WAYPOINT_HOLD_TIME(navigationFSMState_t previousState);
static navigationFSMEvent_t navOnEnteringState_NAV_STATE_WAYPOINT_NEXT(navigationFSMState_t previousState);
static navigationFSMEvent_t navOnEnteringState_NAV_STATE_WAYPOINT_FINISHED(navigationFSMState_t previousState);
static navigationFSMEvent_t navOnEnteringState_NAV_STATE_WAYPOINT_RTH_LAND(navigationFSMState_t previousState);
static navigationFSMEvent_t navOnEnteringState_NAV_STATE_EMERGENCY_LANDING_INITIALIZE(navigationFSMState_t previousState);
static navigationFSMEvent_t navOnEnteringState_NAV_STATE_EMERGENCY_LANDING_IN_PROGRESS(navigationFSMState_t previousState);
static navigationFSMEvent_t navOnEnteringState_NAV_STATE_EMERGENCY_LANDING_FINISHED(navigationFSMState_t previousState);
static navigationFSMEvent_t navOnEnteringState_NAV_STATE_LAUNCH_INITIALIZE(navigationFSMState_t previousState);
static navigationFSMEvent_t navOnEnteringState_NAV_STATE_LAUNCH_WAIT(navigationFSMState_t previousState);
static navigationFSMEvent_t navOnEnteringState_NAV_STATE_LAUNCH_IN_PROGRESS(navigationFSMState_t previousState);
static navigationFSMEvent_t navOnEnteringState_NAV_STATE_MIXERAT_INITIALIZE(navigationFSMState_t previousState);
static navigationFSMEvent_t navOnEnteringState_NAV_STATE_MIXERAT_IN_PROGRESS(navigationFSMState_t previousState);
static navigationFSMEvent_t navOnEnteringState_NAV_STATE_MIXERAT_ABORT(navigationFSMState_t previousState);
#ifdef USE_FW_AUTOLAND
static navigationFSMEvent_t navOnEnteringState_NAV_STATE_FW_LANDING_CLIMB_TO_LOITER(navigationFSMState_t previousState);
static navigationFSMEvent_t navOnEnteringState_NAV_STATE_FW_LANDING_LOITER(navigationFSMState_t previousState);
static navigationFSMEvent_t navOnEnteringState_NAV_STATE_FW_LANDING_APPROACH(navigationFSMState_t previousState);
static navigationFSMEvent_t navOnEnteringState_NAV_STATE_FW_LANDING_GLIDE(navigationFSMState_t previousState);
static navigationFSMEvent_t navOnEnteringState_NAV_STATE_FW_LANDING_FLARE(navigationFSMState_t previousState);
static navigationFSMEvent_t navOnEnteringState_NAV_STATE_FW_LANDING_FINISHED(navigationFSMState_t previousState);
static navigationFSMEvent_t navOnEnteringState_NAV_STATE_FW_LANDING_ABORT(navigationFSMState_t previousState);
#endif

static const navigationFSMStateDescriptor_t navFSM[NAV_STATE_COUNT] = {
    /** Idle state ******************************************************/
    [NAV_STATE_IDLE] = {
        .persistentId = NAV_PERSISTENT_ID_IDLE,
        .onEntry = navOnEnteringState_NAV_STATE_IDLE,
        .timeoutMs = 0,
        .stateFlags = 0,
        .mapToFlightModes = 0,
        .mwState = MW_NAV_STATE_NONE,
        .mwError = MW_NAV_ERROR_NONE,
        .onEvent    = {
            [NAV_FSM_EVENT_SWITCH_TO_ALTHOLD]              = NAV_STATE_ALTHOLD_INITIALIZE,
            [NAV_FSM_EVENT_SWITCH_TO_POSHOLD_3D]           = NAV_STATE_POSHOLD_3D_INITIALIZE,
            [NAV_FSM_EVENT_SWITCH_TO_RTH]                  = NAV_STATE_RTH_INITIALIZE,
            [NAV_FSM_EVENT_SWITCH_TO_WAYPOINT]             = NAV_STATE_WAYPOINT_INITIALIZE,
            [NAV_FSM_EVENT_SWITCH_TO_EMERGENCY_LANDING]    = NAV_STATE_EMERGENCY_LANDING_INITIALIZE,
            [NAV_FSM_EVENT_SWITCH_TO_LAUNCH]               = NAV_STATE_LAUNCH_INITIALIZE,
            [NAV_FSM_EVENT_SWITCH_TO_COURSE_HOLD]          = NAV_STATE_COURSE_HOLD_INITIALIZE,
            [NAV_FSM_EVENT_SWITCH_TO_CRUISE]               = NAV_STATE_CRUISE_INITIALIZE,
            [NAV_FSM_EVENT_SWITCH_TO_MIXERAT]              = NAV_STATE_MIXERAT_INITIALIZE,
        }
    },

    /** ALTHOLD mode ***************************************************/
    [NAV_STATE_ALTHOLD_INITIALIZE] = {
        .persistentId = NAV_PERSISTENT_ID_ALTHOLD_INITIALIZE,
        .onEntry = navOnEnteringState_NAV_STATE_ALTHOLD_INITIALIZE,
        .timeoutMs = 0,
        .stateFlags = NAV_CTL_ALT | NAV_REQUIRE_ANGLE_FW | NAV_REQUIRE_THRTILT,
        .mapToFlightModes = NAV_ALTHOLD_MODE,
        .mwState = MW_NAV_STATE_NONE,
        .mwError = MW_NAV_ERROR_NONE,
        .onEvent = {
            [NAV_FSM_EVENT_SUCCESS]                        = NAV_STATE_ALTHOLD_IN_PROGRESS,
            [NAV_FSM_EVENT_ERROR]                          = NAV_STATE_IDLE,
            [NAV_FSM_EVENT_SWITCH_TO_IDLE]                 = NAV_STATE_IDLE,
        }
    },

    [NAV_STATE_ALTHOLD_IN_PROGRESS] = {
        .persistentId = NAV_PERSISTENT_ID_ALTHOLD_IN_PROGRESS,
        .onEntry = navOnEnteringState_NAV_STATE_ALTHOLD_IN_PROGRESS,
        .timeoutMs = 10,
        .stateFlags = NAV_CTL_ALT | NAV_REQUIRE_ANGLE_FW | NAV_REQUIRE_THRTILT | NAV_RC_ALT,
        .mapToFlightModes = NAV_ALTHOLD_MODE,
        .mwState = MW_NAV_STATE_NONE,
        .mwError = MW_NAV_ERROR_NONE,
        .onEvent = {
            [NAV_FSM_EVENT_TIMEOUT]                        = NAV_STATE_ALTHOLD_IN_PROGRESS,    // re-process the state
            [NAV_FSM_EVENT_SWITCH_TO_IDLE]                 = NAV_STATE_IDLE,
            [NAV_FSM_EVENT_SWITCH_TO_POSHOLD_3D]           = NAV_STATE_POSHOLD_3D_INITIALIZE,
            [NAV_FSM_EVENT_SWITCH_TO_RTH]                  = NAV_STATE_RTH_INITIALIZE,
            [NAV_FSM_EVENT_SWITCH_TO_WAYPOINT]             = NAV_STATE_WAYPOINT_INITIALIZE,
            [NAV_FSM_EVENT_SWITCH_TO_EMERGENCY_LANDING]    = NAV_STATE_EMERGENCY_LANDING_INITIALIZE,
            [NAV_FSM_EVENT_SWITCH_TO_COURSE_HOLD]          = NAV_STATE_COURSE_HOLD_INITIALIZE,
            [NAV_FSM_EVENT_SWITCH_TO_CRUISE]               = NAV_STATE_CRUISE_INITIALIZE,
        }
    },

    /** POSHOLD_3D mode ************************************************/
    [NAV_STATE_POSHOLD_3D_INITIALIZE] = {
        .persistentId = NAV_PERSISTENT_ID_POSHOLD_3D_INITIALIZE,
        .onEntry = navOnEnteringState_NAV_STATE_POSHOLD_3D_INITIALIZE,
        .timeoutMs = 0,
        .stateFlags = NAV_CTL_ALT | NAV_CTL_POS | NAV_CTL_HOLD | NAV_REQUIRE_ANGLE | NAV_REQUIRE_THRTILT,
        .mapToFlightModes = NAV_ALTHOLD_MODE | NAV_POSHOLD_MODE,
        .mwState = MW_NAV_STATE_HOLD_INFINIT,
        .mwError = MW_NAV_ERROR_NONE,
        .onEvent = {
            [NAV_FSM_EVENT_SUCCESS]                        = NAV_STATE_POSHOLD_3D_IN_PROGRESS,
            [NAV_FSM_EVENT_ERROR]                          = NAV_STATE_IDLE,
            [NAV_FSM_EVENT_SWITCH_TO_IDLE]                 = NAV_STATE_IDLE,
        }
    },

    [NAV_STATE_POSHOLD_3D_IN_PROGRESS] = {
        .persistentId = NAV_PERSISTENT_ID_POSHOLD_3D_IN_PROGRESS,
        .onEntry = navOnEnteringState_NAV_STATE_POSHOLD_3D_IN_PROGRESS,
        .timeoutMs = 10,
        .stateFlags = NAV_CTL_ALT | NAV_CTL_POS | NAV_CTL_YAW | NAV_CTL_HOLD | NAV_REQUIRE_ANGLE | NAV_REQUIRE_THRTILT | NAV_RC_ALT | NAV_RC_POS | NAV_RC_YAW,
        .mapToFlightModes = NAV_ALTHOLD_MODE | NAV_POSHOLD_MODE,
        .mwState = MW_NAV_STATE_HOLD_INFINIT,
        .mwError = MW_NAV_ERROR_NONE,
        .onEvent = {
            [NAV_FSM_EVENT_TIMEOUT]                        = NAV_STATE_POSHOLD_3D_IN_PROGRESS,    // re-process the state
            [NAV_FSM_EVENT_SWITCH_TO_IDLE]                 = NAV_STATE_IDLE,
            [NAV_FSM_EVENT_SWITCH_TO_ALTHOLD]              = NAV_STATE_ALTHOLD_INITIALIZE,
            [NAV_FSM_EVENT_SWITCH_TO_RTH]                  = NAV_STATE_RTH_INITIALIZE,
            [NAV_FSM_EVENT_SWITCH_TO_WAYPOINT]             = NAV_STATE_WAYPOINT_INITIALIZE,
            [NAV_FSM_EVENT_SWITCH_TO_EMERGENCY_LANDING]    = NAV_STATE_EMERGENCY_LANDING_INITIALIZE,
            [NAV_FSM_EVENT_SWITCH_TO_COURSE_HOLD]          = NAV_STATE_COURSE_HOLD_INITIALIZE,
            [NAV_FSM_EVENT_SWITCH_TO_CRUISE]               = NAV_STATE_CRUISE_INITIALIZE,
        }
    },
    /** CRUISE_HOLD mode ************************************************/
    [NAV_STATE_COURSE_HOLD_INITIALIZE] = {
        .persistentId = NAV_PERSISTENT_ID_COURSE_HOLD_INITIALIZE,
        .onEntry = navOnEnteringState_NAV_STATE_COURSE_HOLD_INITIALIZE,
        .timeoutMs = 0,
        .stateFlags = NAV_REQUIRE_ANGLE,
        .mapToFlightModes = NAV_COURSE_HOLD_MODE,
        .mwState = MW_NAV_STATE_NONE,
        .mwError = MW_NAV_ERROR_NONE,
        .onEvent = {
            [NAV_FSM_EVENT_SUCCESS]                        = NAV_STATE_COURSE_HOLD_IN_PROGRESS,
            [NAV_FSM_EVENT_ERROR]                          = NAV_STATE_IDLE,
            [NAV_FSM_EVENT_SWITCH_TO_IDLE]                 = NAV_STATE_IDLE,
        }
    },

    [NAV_STATE_COURSE_HOLD_IN_PROGRESS] = {
        .persistentId = NAV_PERSISTENT_ID_COURSE_HOLD_IN_PROGRESS,
        .onEntry = navOnEnteringState_NAV_STATE_COURSE_HOLD_IN_PROGRESS,
        .timeoutMs = 10,
        .stateFlags = NAV_CTL_POS | NAV_CTL_YAW | NAV_REQUIRE_ANGLE | NAV_REQUIRE_MAGHOLD | NAV_RC_POS | NAV_RC_YAW,
        .mapToFlightModes = NAV_COURSE_HOLD_MODE,
        .mwState = MW_NAV_STATE_NONE,
        .mwError = MW_NAV_ERROR_NONE,
        .onEvent = {
            [NAV_FSM_EVENT_TIMEOUT]                        = NAV_STATE_COURSE_HOLD_IN_PROGRESS,    // re-process the state
            [NAV_FSM_EVENT_SWITCH_TO_IDLE]                 = NAV_STATE_IDLE,
            [NAV_FSM_EVENT_SWITCH_TO_ALTHOLD]              = NAV_STATE_ALTHOLD_INITIALIZE,
            [NAV_FSM_EVENT_SWITCH_TO_POSHOLD_3D]           = NAV_STATE_POSHOLD_3D_INITIALIZE,
            [NAV_FSM_EVENT_SWITCH_TO_CRUISE]               = NAV_STATE_CRUISE_INITIALIZE,
            [NAV_FSM_EVENT_SWITCH_TO_COURSE_ADJ]           = NAV_STATE_COURSE_HOLD_ADJUSTING,
            [NAV_FSM_EVENT_SWITCH_TO_RTH]                  = NAV_STATE_RTH_INITIALIZE,
            [NAV_FSM_EVENT_SWITCH_TO_WAYPOINT]             = NAV_STATE_WAYPOINT_INITIALIZE,
            [NAV_FSM_EVENT_SWITCH_TO_EMERGENCY_LANDING]    = NAV_STATE_EMERGENCY_LANDING_INITIALIZE,
        }
    },

        [NAV_STATE_COURSE_HOLD_ADJUSTING] = {
        .persistentId = NAV_PERSISTENT_ID_COURSE_HOLD_ADJUSTING,
        .onEntry = navOnEnteringState_NAV_STATE_COURSE_HOLD_ADJUSTING,
        .timeoutMs = 10,
        .stateFlags =  NAV_REQUIRE_ANGLE | NAV_RC_POS,
        .mapToFlightModes = NAV_COURSE_HOLD_MODE,
        .mwState = MW_NAV_STATE_NONE,
        .mwError = MW_NAV_ERROR_NONE,
        .onEvent = {
            [NAV_FSM_EVENT_SUCCESS]                        = NAV_STATE_COURSE_HOLD_IN_PROGRESS,
            [NAV_FSM_EVENT_TIMEOUT]                        = NAV_STATE_COURSE_HOLD_ADJUSTING,
            [NAV_FSM_EVENT_ERROR]                          = NAV_STATE_IDLE,
            [NAV_FSM_EVENT_SWITCH_TO_IDLE]                 = NAV_STATE_IDLE,
            [NAV_FSM_EVENT_SWITCH_TO_ALTHOLD]              = NAV_STATE_ALTHOLD_INITIALIZE,
            [NAV_FSM_EVENT_SWITCH_TO_POSHOLD_3D]           = NAV_STATE_POSHOLD_3D_INITIALIZE,
            [NAV_FSM_EVENT_SWITCH_TO_CRUISE]               = NAV_STATE_CRUISE_INITIALIZE,
            [NAV_FSM_EVENT_SWITCH_TO_RTH]                  = NAV_STATE_RTH_INITIALIZE,
            [NAV_FSM_EVENT_SWITCH_TO_WAYPOINT]             = NAV_STATE_WAYPOINT_INITIALIZE,
            [NAV_FSM_EVENT_SWITCH_TO_EMERGENCY_LANDING]    = NAV_STATE_EMERGENCY_LANDING_INITIALIZE,
        }
    },

    /** CRUISE_3D mode ************************************************/
    [NAV_STATE_CRUISE_INITIALIZE] = {
        .persistentId = NAV_PERSISTENT_ID_CRUISE_INITIALIZE,
        .onEntry = navOnEnteringState_NAV_STATE_CRUISE_INITIALIZE,
        .timeoutMs = 0,
        .stateFlags = NAV_REQUIRE_ANGLE,
        .mapToFlightModes = NAV_ALTHOLD_MODE | NAV_COURSE_HOLD_MODE,
        .mwState = MW_NAV_STATE_NONE,
        .mwError = MW_NAV_ERROR_NONE,
        .onEvent = {
            [NAV_FSM_EVENT_SUCCESS]                        = NAV_STATE_CRUISE_IN_PROGRESS,
            [NAV_FSM_EVENT_ERROR]                          = NAV_STATE_IDLE,
            [NAV_FSM_EVENT_SWITCH_TO_IDLE]                 = NAV_STATE_IDLE,
        }
    },

    [NAV_STATE_CRUISE_IN_PROGRESS] = {
        .persistentId = NAV_PERSISTENT_ID_CRUISE_IN_PROGRESS,
        .onEntry = navOnEnteringState_NAV_STATE_CRUISE_IN_PROGRESS,
        .timeoutMs = 10,
        .stateFlags = NAV_CTL_ALT | NAV_CTL_POS | NAV_CTL_YAW | NAV_REQUIRE_ANGLE | NAV_REQUIRE_MAGHOLD | NAV_REQUIRE_THRTILT | NAV_RC_POS | NAV_RC_YAW | NAV_RC_ALT,
        .mapToFlightModes = NAV_ALTHOLD_MODE | NAV_COURSE_HOLD_MODE,
        .mwState = MW_NAV_STATE_NONE,
        .mwError = MW_NAV_ERROR_NONE,
        .onEvent = {
            [NAV_FSM_EVENT_TIMEOUT]                        = NAV_STATE_CRUISE_IN_PROGRESS,    // re-process the state
            [NAV_FSM_EVENT_SWITCH_TO_IDLE]                 = NAV_STATE_IDLE,
            [NAV_FSM_EVENT_SWITCH_TO_ALTHOLD]              = NAV_STATE_ALTHOLD_INITIALIZE,
            [NAV_FSM_EVENT_SWITCH_TO_POSHOLD_3D]           = NAV_STATE_POSHOLD_3D_INITIALIZE,
            [NAV_FSM_EVENT_SWITCH_TO_COURSE_HOLD]          = NAV_STATE_COURSE_HOLD_INITIALIZE,
            [NAV_FSM_EVENT_SWITCH_TO_COURSE_ADJ]           = NAV_STATE_CRUISE_ADJUSTING,
            [NAV_FSM_EVENT_SWITCH_TO_RTH]                  = NAV_STATE_RTH_INITIALIZE,
            [NAV_FSM_EVENT_SWITCH_TO_WAYPOINT]             = NAV_STATE_WAYPOINT_INITIALIZE,
            [NAV_FSM_EVENT_SWITCH_TO_EMERGENCY_LANDING]    = NAV_STATE_EMERGENCY_LANDING_INITIALIZE,
        }
    },

    [NAV_STATE_CRUISE_ADJUSTING] = {
        .persistentId = NAV_PERSISTENT_ID_CRUISE_ADJUSTING,
        .onEntry = navOnEnteringState_NAV_STATE_CRUISE_ADJUSTING,
        .timeoutMs = 10,
        .stateFlags =  NAV_CTL_ALT | NAV_REQUIRE_ANGLE | NAV_RC_POS | NAV_RC_ALT,
        .mapToFlightModes = NAV_ALTHOLD_MODE | NAV_COURSE_HOLD_MODE,
        .mwState = MW_NAV_STATE_NONE,
        .mwError = MW_NAV_ERROR_NONE,
        .onEvent = {
            [NAV_FSM_EVENT_SUCCESS]                        = NAV_STATE_CRUISE_IN_PROGRESS,
            [NAV_FSM_EVENT_TIMEOUT]                        = NAV_STATE_CRUISE_ADJUSTING,
            [NAV_FSM_EVENT_ERROR]                          = NAV_STATE_IDLE,
            [NAV_FSM_EVENT_SWITCH_TO_IDLE]                 = NAV_STATE_IDLE,
            [NAV_FSM_EVENT_SWITCH_TO_ALTHOLD]              = NAV_STATE_ALTHOLD_INITIALIZE,
            [NAV_FSM_EVENT_SWITCH_TO_POSHOLD_3D]           = NAV_STATE_POSHOLD_3D_INITIALIZE,
            [NAV_FSM_EVENT_SWITCH_TO_COURSE_HOLD]          = NAV_STATE_COURSE_HOLD_INITIALIZE,
            [NAV_FSM_EVENT_SWITCH_TO_RTH]                  = NAV_STATE_RTH_INITIALIZE,
            [NAV_FSM_EVENT_SWITCH_TO_WAYPOINT]             = NAV_STATE_WAYPOINT_INITIALIZE,
            [NAV_FSM_EVENT_SWITCH_TO_EMERGENCY_LANDING]    = NAV_STATE_EMERGENCY_LANDING_INITIALIZE,
        }
    },

    /** RTH_3D mode ************************************************/
    [NAV_STATE_RTH_INITIALIZE] = {
        .persistentId = NAV_PERSISTENT_ID_RTH_INITIALIZE,
        .onEntry = navOnEnteringState_NAV_STATE_RTH_INITIALIZE,
        .timeoutMs = 10,
        .stateFlags = NAV_CTL_ALT | NAV_CTL_POS | NAV_CTL_YAW | NAV_REQUIRE_ANGLE | NAV_REQUIRE_MAGHOLD | NAV_REQUIRE_THRTILT | NAV_AUTO_RTH,
        .mapToFlightModes = NAV_RTH_MODE | NAV_ALTHOLD_MODE,
        .mwState = MW_NAV_STATE_RTH_START,
        .mwError = MW_NAV_ERROR_NONE,
        .onEvent = {
            [NAV_FSM_EVENT_TIMEOUT]                             = NAV_STATE_RTH_INITIALIZE,      // re-process the state
            [NAV_FSM_EVENT_SUCCESS]                             = NAV_STATE_RTH_CLIMB_TO_SAFE_ALT,
            [NAV_FSM_EVENT_SWITCH_TO_NAV_STATE_RTH_TRACKBACK]   = NAV_STATE_RTH_TRACKBACK,
            [NAV_FSM_EVENT_SWITCH_TO_EMERGENCY_LANDING]         = NAV_STATE_EMERGENCY_LANDING_INITIALIZE,
            [NAV_FSM_EVENT_SWITCH_TO_RTH_LANDING]               = NAV_STATE_RTH_LOITER_PRIOR_TO_LANDING,
            [NAV_FSM_EVENT_SWITCH_TO_IDLE]                      = NAV_STATE_IDLE,
        }
    },

    [NAV_STATE_RTH_CLIMB_TO_SAFE_ALT] = {
        .persistentId = NAV_PERSISTENT_ID_RTH_CLIMB_TO_SAFE_ALT,
        .onEntry = navOnEnteringState_NAV_STATE_RTH_CLIMB_TO_SAFE_ALT,
        .timeoutMs = 10,
        .stateFlags = NAV_CTL_ALT | NAV_CTL_POS | NAV_CTL_YAW | NAV_CTL_HOLD | NAV_REQUIRE_ANGLE | NAV_REQUIRE_MAGHOLD | NAV_REQUIRE_THRTILT | NAV_AUTO_RTH | NAV_RC_POS | NAV_RC_YAW,     // allow pos adjustment while climbind to safe alt
        .mapToFlightModes = NAV_RTH_MODE | NAV_ALTHOLD_MODE,
        .mwState = MW_NAV_STATE_RTH_CLIMB,
        .mwError = MW_NAV_ERROR_WAIT_FOR_RTH_ALT,
        .onEvent = {
            [NAV_FSM_EVENT_TIMEOUT]                        = NAV_STATE_RTH_CLIMB_TO_SAFE_ALT,   // re-process the state
            [NAV_FSM_EVENT_SUCCESS]                        = NAV_STATE_RTH_HEAD_HOME,
            [NAV_FSM_EVENT_SWITCH_TO_IDLE]                 = NAV_STATE_IDLE,
            [NAV_FSM_EVENT_SWITCH_TO_ALTHOLD]              = NAV_STATE_ALTHOLD_INITIALIZE,
            [NAV_FSM_EVENT_SWITCH_TO_POSHOLD_3D]           = NAV_STATE_POSHOLD_3D_INITIALIZE,
            [NAV_FSM_EVENT_SWITCH_TO_EMERGENCY_LANDING]    = NAV_STATE_EMERGENCY_LANDING_INITIALIZE,
            [NAV_FSM_EVENT_SWITCH_TO_COURSE_HOLD]          = NAV_STATE_COURSE_HOLD_INITIALIZE,
            [NAV_FSM_EVENT_SWITCH_TO_CRUISE]               = NAV_STATE_CRUISE_INITIALIZE,
        }
    },

    [NAV_STATE_RTH_TRACKBACK] = {
        .persistentId = NAV_PERSISTENT_ID_RTH_TRACKBACK,
        .onEntry = navOnEnteringState_NAV_STATE_RTH_TRACKBACK,
        .timeoutMs = 10,
        .stateFlags = NAV_CTL_ALT | NAV_CTL_POS | NAV_CTL_YAW | NAV_REQUIRE_ANGLE | NAV_REQUIRE_MAGHOLD | NAV_REQUIRE_THRTILT | NAV_AUTO_RTH,
        .mapToFlightModes = NAV_RTH_MODE | NAV_ALTHOLD_MODE,
        .mwState = MW_NAV_STATE_RTH_ENROUTE,
        .mwError = MW_NAV_ERROR_NONE,
        .onEvent = {
            [NAV_FSM_EVENT_TIMEOUT]                             = NAV_STATE_RTH_TRACKBACK,           // re-process the state
            [NAV_FSM_EVENT_SWITCH_TO_NAV_STATE_RTH_INITIALIZE]  = NAV_STATE_RTH_INITIALIZE,
            [NAV_FSM_EVENT_SWITCH_TO_EMERGENCY_LANDING]         = NAV_STATE_EMERGENCY_LANDING_INITIALIZE,
            [NAV_FSM_EVENT_SWITCH_TO_IDLE]                      = NAV_STATE_IDLE,
            [NAV_FSM_EVENT_SWITCH_TO_ALTHOLD]                   = NAV_STATE_ALTHOLD_INITIALIZE,
            [NAV_FSM_EVENT_SWITCH_TO_POSHOLD_3D]                = NAV_STATE_POSHOLD_3D_INITIALIZE,
            [NAV_FSM_EVENT_SWITCH_TO_COURSE_HOLD]               = NAV_STATE_COURSE_HOLD_INITIALIZE,
            [NAV_FSM_EVENT_SWITCH_TO_CRUISE]                    = NAV_STATE_CRUISE_INITIALIZE,
        }
    },

    [NAV_STATE_RTH_HEAD_HOME] = {
        .persistentId = NAV_PERSISTENT_ID_RTH_HEAD_HOME,
        .onEntry = navOnEnteringState_NAV_STATE_RTH_HEAD_HOME,
        .timeoutMs = 10,
        .stateFlags = NAV_CTL_ALT | NAV_CTL_POS | NAV_CTL_YAW | NAV_CTL_HOLD | NAV_REQUIRE_ANGLE | NAV_REQUIRE_MAGHOLD | NAV_REQUIRE_THRTILT | NAV_AUTO_RTH | NAV_RC_POS | NAV_RC_YAW,
        .mapToFlightModes = NAV_RTH_MODE | NAV_ALTHOLD_MODE,
        .mwState = MW_NAV_STATE_RTH_ENROUTE,
        .mwError = MW_NAV_ERROR_NONE,
        .onEvent = {
            [NAV_FSM_EVENT_TIMEOUT]                        = NAV_STATE_RTH_HEAD_HOME,           // re-process the state
            [NAV_FSM_EVENT_SUCCESS]                        = NAV_STATE_RTH_LOITER_PRIOR_TO_LANDING,
            [NAV_FSM_EVENT_SWITCH_TO_IDLE]                 = NAV_STATE_IDLE,
            [NAV_FSM_EVENT_SWITCH_TO_ALTHOLD]              = NAV_STATE_ALTHOLD_INITIALIZE,
            [NAV_FSM_EVENT_SWITCH_TO_POSHOLD_3D]           = NAV_STATE_POSHOLD_3D_INITIALIZE,
            [NAV_FSM_EVENT_SWITCH_TO_EMERGENCY_LANDING]    = NAV_STATE_EMERGENCY_LANDING_INITIALIZE,
            [NAV_FSM_EVENT_SWITCH_TO_COURSE_HOLD]          = NAV_STATE_COURSE_HOLD_INITIALIZE,
            [NAV_FSM_EVENT_SWITCH_TO_CRUISE]               = NAV_STATE_CRUISE_INITIALIZE,
            [NAV_FSM_EVENT_SWITCH_TO_MIXERAT]              = NAV_STATE_MIXERAT_INITIALIZE,
        }
    },

    [NAV_STATE_RTH_LOITER_PRIOR_TO_LANDING] = {
        .persistentId = NAV_PERSISTENT_ID_RTH_LOITER_PRIOR_TO_LANDING,
        .onEntry = navOnEnteringState_NAV_STATE_RTH_LOITER_PRIOR_TO_LANDING,
        .timeoutMs = 500,
        .stateFlags = NAV_CTL_ALT | NAV_CTL_POS | NAV_CTL_YAW | NAV_CTL_HOLD | NAV_REQUIRE_ANGLE | NAV_REQUIRE_MAGHOLD | NAV_REQUIRE_THRTILT | NAV_AUTO_RTH | NAV_RC_POS | NAV_RC_YAW,
        .mapToFlightModes = NAV_RTH_MODE | NAV_ALTHOLD_MODE,
        .mwState = MW_NAV_STATE_LAND_SETTLE,
        .mwError = MW_NAV_ERROR_NONE,
        .onEvent = {
            [NAV_FSM_EVENT_TIMEOUT]                         = NAV_STATE_RTH_LOITER_PRIOR_TO_LANDING,
            [NAV_FSM_EVENT_SUCCESS]                         = NAV_STATE_RTH_LANDING,
            [NAV_FSM_EVENT_SWITCH_TO_RTH_LOITER_ABOVE_HOME] = NAV_STATE_RTH_LOITER_ABOVE_HOME,
            [NAV_FSM_EVENT_SWITCH_TO_IDLE]                  = NAV_STATE_IDLE,
            [NAV_FSM_EVENT_SWITCH_TO_ALTHOLD]               = NAV_STATE_ALTHOLD_INITIALIZE,
            [NAV_FSM_EVENT_SWITCH_TO_POSHOLD_3D]            = NAV_STATE_POSHOLD_3D_INITIALIZE,
            [NAV_FSM_EVENT_SWITCH_TO_EMERGENCY_LANDING]     = NAV_STATE_EMERGENCY_LANDING_INITIALIZE,
            [NAV_FSM_EVENT_SWITCH_TO_COURSE_HOLD]           = NAV_STATE_COURSE_HOLD_INITIALIZE,
            [NAV_FSM_EVENT_SWITCH_TO_CRUISE]                = NAV_STATE_CRUISE_INITIALIZE,
        }
    },

    [NAV_STATE_RTH_LOITER_ABOVE_HOME] = {
        .persistentId = NAV_PERSISTENT_ID_RTH_LOITER_ABOVE_HOME,
        .onEntry = navOnEnteringState_NAV_STATE_RTH_LOITER_ABOVE_HOME,
        .timeoutMs = 10,
        .stateFlags = NAV_CTL_ALT | NAV_CTL_POS | NAV_CTL_YAW | NAV_CTL_HOLD | NAV_REQUIRE_ANGLE | NAV_REQUIRE_MAGHOLD | NAV_REQUIRE_THRTILT | NAV_AUTO_RTH | NAV_RC_POS | NAV_RC_YAW | NAV_RC_ALT,
        .mapToFlightModes = NAV_RTH_MODE | NAV_ALTHOLD_MODE,
        .mwState = MW_NAV_STATE_HOVER_ABOVE_HOME,
        .mwError = MW_NAV_ERROR_NONE,
        .onEvent = {
            [NAV_FSM_EVENT_TIMEOUT]                        = NAV_STATE_RTH_LOITER_ABOVE_HOME,
            [NAV_FSM_EVENT_SWITCH_TO_IDLE]                 = NAV_STATE_IDLE,
            [NAV_FSM_EVENT_SWITCH_TO_ALTHOLD]              = NAV_STATE_ALTHOLD_INITIALIZE,
            [NAV_FSM_EVENT_SWITCH_TO_POSHOLD_3D]           = NAV_STATE_POSHOLD_3D_INITIALIZE,
            [NAV_FSM_EVENT_SWITCH_TO_EMERGENCY_LANDING]    = NAV_STATE_EMERGENCY_LANDING_INITIALIZE,
            [NAV_FSM_EVENT_SWITCH_TO_COURSE_HOLD]          = NAV_STATE_COURSE_HOLD_INITIALIZE,
            [NAV_FSM_EVENT_SWITCH_TO_CRUISE]               = NAV_STATE_CRUISE_INITIALIZE,
        }
    },

    [NAV_STATE_RTH_LANDING] = {
        .persistentId = NAV_PERSISTENT_ID_RTH_LANDING,
        .onEntry = navOnEnteringState_NAV_STATE_RTH_LANDING,
        .timeoutMs = 10,
        .stateFlags = NAV_CTL_ALT | NAV_CTL_POS | NAV_CTL_YAW | NAV_CTL_HOLD | NAV_CTL_LAND | NAV_REQUIRE_ANGLE | NAV_REQUIRE_MAGHOLD | NAV_REQUIRE_THRTILT | NAV_AUTO_RTH | NAV_RC_POS | NAV_RC_YAW,
        .mapToFlightModes = NAV_RTH_MODE | NAV_ALTHOLD_MODE,
        .mwState = MW_NAV_STATE_LAND_IN_PROGRESS,
        .mwError = MW_NAV_ERROR_LANDING,
        .onEvent = {
            [NAV_FSM_EVENT_TIMEOUT]                         = NAV_STATE_RTH_LANDING,         // re-process state
            [NAV_FSM_EVENT_SUCCESS]                         = NAV_STATE_RTH_FINISHING,
            [NAV_FSM_EVENT_SWITCH_TO_IDLE]                  = NAV_STATE_IDLE,
            [NAV_FSM_EVENT_SWITCH_TO_ALTHOLD]               = NAV_STATE_ALTHOLD_INITIALIZE,
            [NAV_FSM_EVENT_SWITCH_TO_POSHOLD_3D]            = NAV_STATE_POSHOLD_3D_INITIALIZE,
            [NAV_FSM_EVENT_SWITCH_TO_EMERGENCY_LANDING]     = NAV_STATE_EMERGENCY_LANDING_INITIALIZE,
            [NAV_FSM_EVENT_SWITCH_TO_MIXERAT]               = NAV_STATE_MIXERAT_INITIALIZE,
            [NAV_FSM_EVENT_SWITCH_TO_NAV_STATE_FW_LANDING]  = NAV_STATE_FW_LANDING_CLIMB_TO_LOITER,
            [NAV_FSM_EVENT_SWITCH_TO_RTH_LOITER_ABOVE_HOME] = NAV_STATE_RTH_LOITER_ABOVE_HOME,
        }
    },

    [NAV_STATE_RTH_FINISHING] = {
        .persistentId = NAV_PERSISTENT_ID_RTH_FINISHING,
        .onEntry = navOnEnteringState_NAV_STATE_RTH_FINISHING,
        .timeoutMs = 0,
        .stateFlags = NAV_CTL_ALT | NAV_CTL_POS | NAV_CTL_YAW | NAV_CTL_HOLD | NAV_CTL_LAND | NAV_REQUIRE_ANGLE | NAV_REQUIRE_MAGHOLD | NAV_REQUIRE_THRTILT | NAV_AUTO_RTH,
        .mapToFlightModes = NAV_RTH_MODE | NAV_ALTHOLD_MODE,
        .mwState = MW_NAV_STATE_LAND_IN_PROGRESS,
        .mwError = MW_NAV_ERROR_LANDING,
        .onEvent = {
            [NAV_FSM_EVENT_SUCCESS]                        = NAV_STATE_RTH_FINISHED,
            [NAV_FSM_EVENT_SWITCH_TO_IDLE]                 = NAV_STATE_IDLE,
        }
    },

    [NAV_STATE_RTH_FINISHED] = {
        .persistentId = NAV_PERSISTENT_ID_RTH_FINISHED,
        .onEntry = navOnEnteringState_NAV_STATE_RTH_FINISHED,
        .timeoutMs = 10,
        .stateFlags = NAV_CTL_ALT | NAV_CTL_LAND | NAV_REQUIRE_ANGLE | NAV_REQUIRE_THRTILT | NAV_AUTO_RTH,
        .mapToFlightModes = NAV_RTH_MODE | NAV_ALTHOLD_MODE,
        .mwState = MW_NAV_STATE_LANDED,
        .mwError = MW_NAV_ERROR_NONE,
        .onEvent = {
            [NAV_FSM_EVENT_TIMEOUT]                        = NAV_STATE_RTH_FINISHED,         // re-process state
            [NAV_FSM_EVENT_SWITCH_TO_IDLE]                 = NAV_STATE_IDLE,
            [NAV_FSM_EVENT_SWITCH_TO_ALTHOLD]              = NAV_STATE_ALTHOLD_INITIALIZE,
            [NAV_FSM_EVENT_SWITCH_TO_POSHOLD_3D]           = NAV_STATE_POSHOLD_3D_INITIALIZE,
            [NAV_FSM_EVENT_SWITCH_TO_EMERGENCY_LANDING]    = NAV_STATE_EMERGENCY_LANDING_INITIALIZE,
        }
    },

    /** WAYPOINT mode ************************************************/
    [NAV_STATE_WAYPOINT_INITIALIZE] = {
        .persistentId = NAV_PERSISTENT_ID_WAYPOINT_INITIALIZE,
        .onEntry = navOnEnteringState_NAV_STATE_WAYPOINT_INITIALIZE,
        .timeoutMs = 0,
        .stateFlags = NAV_CTL_ALT | NAV_CTL_POS | NAV_CTL_YAW | NAV_REQUIRE_ANGLE | NAV_REQUIRE_MAGHOLD | NAV_REQUIRE_THRTILT | NAV_AUTO_WP,
        .mapToFlightModes = NAV_WP_MODE | NAV_ALTHOLD_MODE,
        .mwState = MW_NAV_STATE_PROCESS_NEXT,
        .mwError = MW_NAV_ERROR_NONE,
        .onEvent = {
            [NAV_FSM_EVENT_SUCCESS]                        = NAV_STATE_WAYPOINT_PRE_ACTION,
            [NAV_FSM_EVENT_ERROR]                          = NAV_STATE_IDLE,
            [NAV_FSM_EVENT_SWITCH_TO_IDLE]                 = NAV_STATE_IDLE,
            [NAV_FSM_EVENT_SWITCH_TO_WAYPOINT_FINISHED]    = NAV_STATE_WAYPOINT_FINISHED,
        }
    },

    [NAV_STATE_WAYPOINT_PRE_ACTION] = {
        .persistentId = NAV_PERSISTENT_ID_WAYPOINT_PRE_ACTION,
        .onEntry = navOnEnteringState_NAV_STATE_WAYPOINT_PRE_ACTION,
        .timeoutMs = 10,
        .stateFlags = NAV_CTL_ALT | NAV_CTL_POS | NAV_CTL_YAW | NAV_REQUIRE_ANGLE | NAV_REQUIRE_MAGHOLD | NAV_REQUIRE_THRTILT | NAV_AUTO_WP,
        .mapToFlightModes = NAV_WP_MODE | NAV_ALTHOLD_MODE,
        .mwState = MW_NAV_STATE_PROCESS_NEXT,
        .mwError = MW_NAV_ERROR_NONE,
        .onEvent = {
            [NAV_FSM_EVENT_TIMEOUT]                     = NAV_STATE_WAYPOINT_PRE_ACTION,   // re-process the state (for JUMP)
            [NAV_FSM_EVENT_SUCCESS]                     = NAV_STATE_WAYPOINT_IN_PROGRESS,
            [NAV_FSM_EVENT_ERROR]                       = NAV_STATE_IDLE,
            [NAV_FSM_EVENT_SWITCH_TO_IDLE]              = NAV_STATE_IDLE,
            [NAV_FSM_EVENT_SWITCH_TO_RTH]               = NAV_STATE_RTH_INITIALIZE,
            [NAV_FSM_EVENT_SWITCH_TO_WAYPOINT_FINISHED] = NAV_STATE_WAYPOINT_FINISHED,
        }
    },

    [NAV_STATE_WAYPOINT_IN_PROGRESS] = {
        .persistentId = NAV_PERSISTENT_ID_WAYPOINT_IN_PROGRESS,
        .onEntry = navOnEnteringState_NAV_STATE_WAYPOINT_IN_PROGRESS,
        .timeoutMs = 10,
        .stateFlags = NAV_CTL_ALT | NAV_CTL_POS | NAV_CTL_YAW | NAV_REQUIRE_ANGLE | NAV_REQUIRE_MAGHOLD | NAV_REQUIRE_THRTILT | NAV_AUTO_WP,
        .mapToFlightModes = NAV_WP_MODE | NAV_ALTHOLD_MODE,
        .mwState = MW_NAV_STATE_WP_ENROUTE,
        .mwError = MW_NAV_ERROR_NONE,
        .onEvent = {
            [NAV_FSM_EVENT_TIMEOUT]                        = NAV_STATE_WAYPOINT_IN_PROGRESS,   // re-process the state
            [NAV_FSM_EVENT_SUCCESS]                        = NAV_STATE_WAYPOINT_REACHED,       // successfully reached waypoint
            [NAV_FSM_EVENT_SWITCH_TO_IDLE]                 = NAV_STATE_IDLE,
            [NAV_FSM_EVENT_SWITCH_TO_ALTHOLD]              = NAV_STATE_ALTHOLD_INITIALIZE,
            [NAV_FSM_EVENT_SWITCH_TO_POSHOLD_3D]           = NAV_STATE_POSHOLD_3D_INITIALIZE,
            [NAV_FSM_EVENT_SWITCH_TO_RTH]                  = NAV_STATE_RTH_INITIALIZE,
            [NAV_FSM_EVENT_SWITCH_TO_EMERGENCY_LANDING]    = NAV_STATE_EMERGENCY_LANDING_INITIALIZE,
            [NAV_FSM_EVENT_SWITCH_TO_COURSE_HOLD]          = NAV_STATE_COURSE_HOLD_INITIALIZE,
            [NAV_FSM_EVENT_SWITCH_TO_CRUISE]               = NAV_STATE_CRUISE_INITIALIZE,
        }
    },

    [NAV_STATE_WAYPOINT_REACHED] = {
        .persistentId = NAV_PERSISTENT_ID_WAYPOINT_REACHED,
        .onEntry = navOnEnteringState_NAV_STATE_WAYPOINT_REACHED,
        .timeoutMs = 10,
        .stateFlags = NAV_CTL_ALT | NAV_CTL_POS | NAV_CTL_YAW | NAV_REQUIRE_ANGLE | NAV_REQUIRE_MAGHOLD | NAV_REQUIRE_THRTILT | NAV_AUTO_WP,
        .mapToFlightModes = NAV_WP_MODE | NAV_ALTHOLD_MODE,
        .mwState = MW_NAV_STATE_PROCESS_NEXT,
        .mwError = MW_NAV_ERROR_NONE,
        .onEvent = {
            [NAV_FSM_EVENT_TIMEOUT]                     = NAV_STATE_WAYPOINT_REACHED,   // re-process state
            [NAV_FSM_EVENT_SUCCESS]                     = NAV_STATE_WAYPOINT_NEXT,
            [NAV_FSM_EVENT_SWITCH_TO_WAYPOINT_HOLD_TIME] = NAV_STATE_WAYPOINT_HOLD_TIME,
            [NAV_FSM_EVENT_SWITCH_TO_WAYPOINT_FINISHED] = NAV_STATE_WAYPOINT_FINISHED,
            [NAV_FSM_EVENT_SWITCH_TO_WAYPOINT_RTH_LAND] = NAV_STATE_WAYPOINT_RTH_LAND,
            [NAV_FSM_EVENT_SWITCH_TO_IDLE]              = NAV_STATE_IDLE,
            [NAV_FSM_EVENT_SWITCH_TO_ALTHOLD]           = NAV_STATE_ALTHOLD_INITIALIZE,
            [NAV_FSM_EVENT_SWITCH_TO_POSHOLD_3D]        = NAV_STATE_POSHOLD_3D_INITIALIZE,
            [NAV_FSM_EVENT_SWITCH_TO_RTH]               = NAV_STATE_RTH_INITIALIZE,
            [NAV_FSM_EVENT_SWITCH_TO_EMERGENCY_LANDING] = NAV_STATE_EMERGENCY_LANDING_INITIALIZE,
            [NAV_FSM_EVENT_SWITCH_TO_COURSE_HOLD]       = NAV_STATE_COURSE_HOLD_INITIALIZE,
            [NAV_FSM_EVENT_SWITCH_TO_CRUISE]            = NAV_STATE_CRUISE_INITIALIZE,
        }
    },

    [NAV_STATE_WAYPOINT_HOLD_TIME] = {
        .persistentId = NAV_PERSISTENT_ID_WAYPOINT_HOLD_TIME,                             // There is no state for timed hold?
        .onEntry = navOnEnteringState_NAV_STATE_WAYPOINT_HOLD_TIME,
        .timeoutMs = 10,
        .stateFlags = NAV_CTL_ALT | NAV_CTL_POS | NAV_CTL_YAW | NAV_CTL_HOLD | NAV_REQUIRE_ANGLE | NAV_REQUIRE_MAGHOLD | NAV_REQUIRE_THRTILT | NAV_AUTO_WP,
        .mapToFlightModes = NAV_WP_MODE | NAV_ALTHOLD_MODE,
        .mwState = MW_NAV_STATE_HOLD_TIMED,
        .mwError = MW_NAV_ERROR_NONE,
        .onEvent = {
            [NAV_FSM_EVENT_TIMEOUT]                        = NAV_STATE_WAYPOINT_HOLD_TIME,     // re-process the state
            [NAV_FSM_EVENT_SUCCESS]                        = NAV_STATE_WAYPOINT_NEXT,          // successfully reached waypoint
            [NAV_FSM_EVENT_SWITCH_TO_IDLE]                 = NAV_STATE_IDLE,
            [NAV_FSM_EVENT_SWITCH_TO_ALTHOLD]              = NAV_STATE_ALTHOLD_INITIALIZE,
            [NAV_FSM_EVENT_SWITCH_TO_POSHOLD_3D]           = NAV_STATE_POSHOLD_3D_INITIALIZE,
            [NAV_FSM_EVENT_SWITCH_TO_RTH]                  = NAV_STATE_RTH_INITIALIZE,
            [NAV_FSM_EVENT_SWITCH_TO_EMERGENCY_LANDING]    = NAV_STATE_EMERGENCY_LANDING_INITIALIZE,
            [NAV_FSM_EVENT_SWITCH_TO_COURSE_HOLD]          = NAV_STATE_COURSE_HOLD_INITIALIZE,
            [NAV_FSM_EVENT_SWITCH_TO_CRUISE]               = NAV_STATE_CRUISE_INITIALIZE,
        }
    },

    [NAV_STATE_WAYPOINT_RTH_LAND] = {
        .persistentId = NAV_PERSISTENT_ID_WAYPOINT_RTH_LAND,
        .onEntry = navOnEnteringState_NAV_STATE_WAYPOINT_RTH_LAND,
        .timeoutMs = 10,
        .stateFlags = NAV_CTL_ALT | NAV_CTL_POS | NAV_CTL_YAW | NAV_CTL_HOLD | NAV_CTL_LAND | NAV_REQUIRE_ANGLE | NAV_REQUIRE_MAGHOLD | NAV_REQUIRE_THRTILT | NAV_AUTO_WP,
        .mapToFlightModes = NAV_WP_MODE | NAV_ALTHOLD_MODE,
        .mwState = MW_NAV_STATE_LAND_IN_PROGRESS,
        .mwError = MW_NAV_ERROR_LANDING,
        .onEvent = {
            [NAV_FSM_EVENT_TIMEOUT]                        = NAV_STATE_WAYPOINT_RTH_LAND,   // re-process state
            [NAV_FSM_EVENT_SUCCESS]                        = NAV_STATE_WAYPOINT_FINISHED,
            [NAV_FSM_EVENT_SWITCH_TO_IDLE]                 = NAV_STATE_IDLE,
            [NAV_FSM_EVENT_SWITCH_TO_ALTHOLD]              = NAV_STATE_ALTHOLD_INITIALIZE,
            [NAV_FSM_EVENT_SWITCH_TO_POSHOLD_3D]           = NAV_STATE_POSHOLD_3D_INITIALIZE,
            [NAV_FSM_EVENT_SWITCH_TO_RTH]                  = NAV_STATE_RTH_INITIALIZE,
            [NAV_FSM_EVENT_SWITCH_TO_EMERGENCY_LANDING]    = NAV_STATE_EMERGENCY_LANDING_INITIALIZE,
            [NAV_FSM_EVENT_SWITCH_TO_COURSE_HOLD]          = NAV_STATE_COURSE_HOLD_INITIALIZE,
            [NAV_FSM_EVENT_SWITCH_TO_CRUISE]               = NAV_STATE_CRUISE_INITIALIZE,
            [NAV_FSM_EVENT_SWITCH_TO_MIXERAT]              = NAV_STATE_MIXERAT_INITIALIZE,
            [NAV_FSM_EVENT_SWITCH_TO_NAV_STATE_FW_LANDING] = NAV_STATE_FW_LANDING_CLIMB_TO_LOITER,
            [NAV_FSM_EVENT_SWITCH_TO_WAYPOINT_FINISHED]    = NAV_STATE_WAYPOINT_FINISHED,
        }
    },

    [NAV_STATE_WAYPOINT_NEXT] = {
        .persistentId = NAV_PERSISTENT_ID_WAYPOINT_NEXT,
        .onEntry = navOnEnteringState_NAV_STATE_WAYPOINT_NEXT,
        .timeoutMs = 0,
        .stateFlags = NAV_CTL_ALT | NAV_CTL_POS | NAV_CTL_YAW | NAV_REQUIRE_ANGLE | NAV_REQUIRE_MAGHOLD | NAV_REQUIRE_THRTILT | NAV_AUTO_WP,
        .mapToFlightModes = NAV_WP_MODE | NAV_ALTHOLD_MODE,
        .mwState = MW_NAV_STATE_PROCESS_NEXT,
        .mwError = MW_NAV_ERROR_NONE,
        .onEvent = {
            [NAV_FSM_EVENT_SUCCESS]                        = NAV_STATE_WAYPOINT_PRE_ACTION,
            [NAV_FSM_EVENT_SWITCH_TO_WAYPOINT_FINISHED]    = NAV_STATE_WAYPOINT_FINISHED,
        }
    },

    [NAV_STATE_WAYPOINT_FINISHED] = {
        .persistentId = NAV_PERSISTENT_ID_WAYPOINT_FINISHED,
        .onEntry = navOnEnteringState_NAV_STATE_WAYPOINT_FINISHED,
        .timeoutMs = 10,
        .stateFlags = NAV_CTL_ALT | NAV_CTL_POS | NAV_CTL_YAW | NAV_CTL_HOLD | NAV_REQUIRE_ANGLE | NAV_REQUIRE_MAGHOLD | NAV_REQUIRE_THRTILT | NAV_AUTO_WP | NAV_AUTO_WP_DONE,
        .mapToFlightModes = NAV_WP_MODE | NAV_ALTHOLD_MODE,
        .mwState = MW_NAV_STATE_WP_ENROUTE,
        .mwError = MW_NAV_ERROR_FINISH,
        .onEvent = {
            [NAV_FSM_EVENT_TIMEOUT]                        = NAV_STATE_WAYPOINT_FINISHED,   // re-process state
            [NAV_FSM_EVENT_SWITCH_TO_IDLE]                 = NAV_STATE_IDLE,
            [NAV_FSM_EVENT_SWITCH_TO_ALTHOLD]              = NAV_STATE_ALTHOLD_INITIALIZE,
            [NAV_FSM_EVENT_SWITCH_TO_POSHOLD_3D]           = NAV_STATE_POSHOLD_3D_INITIALIZE,
            [NAV_FSM_EVENT_SWITCH_TO_RTH]                  = NAV_STATE_RTH_INITIALIZE,
            [NAV_FSM_EVENT_SWITCH_TO_EMERGENCY_LANDING]    = NAV_STATE_EMERGENCY_LANDING_INITIALIZE,
            [NAV_FSM_EVENT_SWITCH_TO_COURSE_HOLD]          = NAV_STATE_COURSE_HOLD_INITIALIZE,
            [NAV_FSM_EVENT_SWITCH_TO_CRUISE]               = NAV_STATE_CRUISE_INITIALIZE,
        }
    },

    /** EMERGENCY LANDING ************************************************/
    [NAV_STATE_EMERGENCY_LANDING_INITIALIZE] = {
        .persistentId = NAV_PERSISTENT_ID_EMERGENCY_LANDING_INITIALIZE,
        .onEntry = navOnEnteringState_NAV_STATE_EMERGENCY_LANDING_INITIALIZE,
        .timeoutMs = 0,
        .stateFlags = NAV_CTL_EMERG | NAV_CTL_HOLD | NAV_REQUIRE_ANGLE,
        .mapToFlightModes = 0,
        .mwState = MW_NAV_STATE_EMERGENCY_LANDING,
        .mwError = MW_NAV_ERROR_LANDING,
        .onEvent = {
            [NAV_FSM_EVENT_SUCCESS]                        = NAV_STATE_EMERGENCY_LANDING_IN_PROGRESS,
            [NAV_FSM_EVENT_ERROR]                          = NAV_STATE_IDLE,
            [NAV_FSM_EVENT_SWITCH_TO_IDLE]                 = NAV_STATE_IDLE,
            [NAV_FSM_EVENT_SWITCH_TO_ALTHOLD]              = NAV_STATE_ALTHOLD_INITIALIZE,
            [NAV_FSM_EVENT_SWITCH_TO_RTH]                  = NAV_STATE_RTH_INITIALIZE,
            [NAV_FSM_EVENT_SWITCH_TO_WAYPOINT]             = NAV_STATE_WAYPOINT_INITIALIZE,
        }
    },

    [NAV_STATE_EMERGENCY_LANDING_IN_PROGRESS] = {
        .persistentId = NAV_PERSISTENT_ID_EMERGENCY_LANDING_IN_PROGRESS,
        .onEntry = navOnEnteringState_NAV_STATE_EMERGENCY_LANDING_IN_PROGRESS,
        .timeoutMs = 10,
        .stateFlags = NAV_CTL_EMERG | NAV_CTL_HOLD | NAV_REQUIRE_ANGLE,
        .mapToFlightModes = 0,
        .mwState = MW_NAV_STATE_EMERGENCY_LANDING,
        .mwError = MW_NAV_ERROR_LANDING,
        .onEvent = {
            [NAV_FSM_EVENT_TIMEOUT]                        = NAV_STATE_EMERGENCY_LANDING_IN_PROGRESS,    // re-process the state
            [NAV_FSM_EVENT_SUCCESS]                        = NAV_STATE_EMERGENCY_LANDING_FINISHED,
            [NAV_FSM_EVENT_SWITCH_TO_IDLE]                 = NAV_STATE_IDLE,
            [NAV_FSM_EVENT_SWITCH_TO_ALTHOLD]              = NAV_STATE_ALTHOLD_INITIALIZE,
            [NAV_FSM_EVENT_SWITCH_TO_RTH]                  = NAV_STATE_RTH_INITIALIZE,
            [NAV_FSM_EVENT_SWITCH_TO_WAYPOINT]             = NAV_STATE_WAYPOINT_INITIALIZE,
        }
    },

    [NAV_STATE_EMERGENCY_LANDING_FINISHED] = {
        .persistentId = NAV_PERSISTENT_ID_EMERGENCY_LANDING_FINISHED,
        .onEntry = navOnEnteringState_NAV_STATE_EMERGENCY_LANDING_FINISHED,
        .timeoutMs = 10,
        .stateFlags = NAV_CTL_EMERG | NAV_CTL_HOLD | NAV_REQUIRE_ANGLE,
        .mapToFlightModes = 0,
        .mwState = MW_NAV_STATE_LANDED,
        .mwError = MW_NAV_ERROR_LANDING,
        .onEvent = {
            [NAV_FSM_EVENT_TIMEOUT]                        = NAV_STATE_EMERGENCY_LANDING_FINISHED,
            [NAV_FSM_EVENT_SWITCH_TO_IDLE]                 = NAV_STATE_IDLE,
        }
    },

    [NAV_STATE_LAUNCH_INITIALIZE] = {
        .persistentId = NAV_PERSISTENT_ID_LAUNCH_INITIALIZE,
        .onEntry = navOnEnteringState_NAV_STATE_LAUNCH_INITIALIZE,
        .timeoutMs = 0,
        .stateFlags = NAV_REQUIRE_ANGLE,
        .mapToFlightModes = NAV_LAUNCH_MODE,
        .mwState = MW_NAV_STATE_NONE,
        .mwError = MW_NAV_ERROR_NONE,
        .onEvent = {
            [NAV_FSM_EVENT_SUCCESS]                        = NAV_STATE_LAUNCH_WAIT,
            [NAV_FSM_EVENT_ERROR]                          = NAV_STATE_IDLE,
            [NAV_FSM_EVENT_SWITCH_TO_IDLE]                 = NAV_STATE_IDLE,
        }
    },

    [NAV_STATE_LAUNCH_WAIT] = {
        .persistentId = NAV_PERSISTENT_ID_LAUNCH_WAIT,
        .onEntry = navOnEnteringState_NAV_STATE_LAUNCH_WAIT,
        .timeoutMs = 10,
        .stateFlags = NAV_CTL_LAUNCH | NAV_REQUIRE_ANGLE,
        .mapToFlightModes = NAV_LAUNCH_MODE,
        .mwState = MW_NAV_STATE_NONE,
        .mwError = MW_NAV_ERROR_NONE,
        .onEvent = {
            [NAV_FSM_EVENT_TIMEOUT]                        = NAV_STATE_LAUNCH_WAIT,    // re-process the state
            [NAV_FSM_EVENT_SUCCESS]                        = NAV_STATE_LAUNCH_IN_PROGRESS,
            [NAV_FSM_EVENT_ERROR]                          = NAV_STATE_IDLE,
            [NAV_FSM_EVENT_SWITCH_TO_IDLE]                 = NAV_STATE_IDLE,
        }
    },

    [NAV_STATE_LAUNCH_IN_PROGRESS] = {
        .persistentId = NAV_PERSISTENT_ID_LAUNCH_IN_PROGRESS,
        .onEntry = navOnEnteringState_NAV_STATE_LAUNCH_IN_PROGRESS,
        .timeoutMs = 10,
        .stateFlags = NAV_CTL_LAUNCH | NAV_REQUIRE_ANGLE,
        .mapToFlightModes = NAV_LAUNCH_MODE,
        .mwState = MW_NAV_STATE_NONE,
        .mwError = MW_NAV_ERROR_NONE,
        .onEvent = {
            [NAV_FSM_EVENT_TIMEOUT]                        = NAV_STATE_LAUNCH_IN_PROGRESS,    // re-process the state
            [NAV_FSM_EVENT_SUCCESS]                        = NAV_STATE_IDLE,
            [NAV_FSM_EVENT_ERROR]                          = NAV_STATE_IDLE,
            [NAV_FSM_EVENT_SWITCH_TO_IDLE]                 = NAV_STATE_IDLE,
        }
    },

    /** MIXER AUTOMATED TRANSITION mode, alternated althod ***************************************************/
    [NAV_STATE_MIXERAT_INITIALIZE] = {
        .persistentId = NAV_PERSISTENT_ID_MIXERAT_INITIALIZE,
        .onEntry = navOnEnteringState_NAV_STATE_MIXERAT_INITIALIZE,
        .timeoutMs = 0,
        .stateFlags = NAV_CTL_ALT | NAV_REQUIRE_ANGLE | NAV_REQUIRE_THRTILT | NAV_MIXERAT,
        .mapToFlightModes = NAV_ALTHOLD_MODE,
        .mwState = MW_NAV_STATE_NONE,
        .mwError = MW_NAV_ERROR_NONE,
        .onEvent = {
            [NAV_FSM_EVENT_SUCCESS]                        = NAV_STATE_MIXERAT_IN_PROGRESS,
            [NAV_FSM_EVENT_ERROR]                          = NAV_STATE_IDLE,
            [NAV_FSM_EVENT_SWITCH_TO_IDLE]                 = NAV_STATE_IDLE,
        }
    },

    [NAV_STATE_MIXERAT_IN_PROGRESS] = {
        .persistentId = NAV_PERSISTENT_ID_MIXERAT_IN_PROGRESS,
        .onEntry = navOnEnteringState_NAV_STATE_MIXERAT_IN_PROGRESS,
        .timeoutMs = 10,
        .stateFlags = NAV_CTL_ALT | NAV_REQUIRE_ANGLE | NAV_REQUIRE_THRTILT | NAV_MIXERAT,
        .mapToFlightModes = NAV_ALTHOLD_MODE,
        .mwState = MW_NAV_STATE_NONE,
        .mwError = MW_NAV_ERROR_NONE,
        .onEvent = {
            [NAV_FSM_EVENT_TIMEOUT]                        = NAV_STATE_MIXERAT_IN_PROGRESS,    // re-process the state
            [NAV_FSM_EVENT_SWITCH_TO_IDLE]                 = NAV_STATE_MIXERAT_ABORT,
            [NAV_FSM_EVENT_SWITCH_TO_RTH_HEAD_HOME]        = NAV_STATE_RTH_HEAD_HOME, //switch to its pending state
            [NAV_FSM_EVENT_SWITCH_TO_RTH_LANDING]          = NAV_STATE_RTH_LANDING, //switch to its pending state
        }
    },
    [NAV_STATE_MIXERAT_ABORT] = {
        .persistentId = NAV_PERSISTENT_ID_MIXERAT_ABORT,
        .onEntry = navOnEnteringState_NAV_STATE_MIXERAT_ABORT, //will not switch to its pending state
        .timeoutMs = 10,
        .stateFlags = NAV_CTL_ALT | NAV_REQUIRE_ANGLE | NAV_REQUIRE_THRTILT,
        .mapToFlightModes = NAV_ALTHOLD_MODE,
        .mwState = MW_NAV_STATE_NONE,
        .mwError = MW_NAV_ERROR_NONE,
        .onEvent = {
            [NAV_FSM_EVENT_SUCCESS]                        = NAV_STATE_IDLE,
            [NAV_FSM_EVENT_SWITCH_TO_IDLE]                 = NAV_STATE_IDLE,

        }
    },

/** Advanced Fixed Wing Autoland **/
#ifdef USE_FW_AUTOLAND
    [NAV_STATE_FW_LANDING_CLIMB_TO_LOITER] = {
        .persistentId = NAV_PERSISTENT_ID_FW_LANDING_CLIMB_TO_LOITER,
        .onEntry = navOnEnteringState_NAV_STATE_FW_LANDING_CLIMB_TO_LOITER,
        .timeoutMs = 10,
        .stateFlags = NAV_CTL_ALT | NAV_CTL_POS | NAV_CTL_YAW | NAV_CTL_HOLD | NAV_REQUIRE_ANGLE | NAV_AUTO_RTH,
        .mapToFlightModes = NAV_FW_AUTOLAND,
        .mwState = MW_NAV_STATE_LAND_IN_PROGRESS,
        .mwError = MW_NAV_ERROR_NONE,
        .onEvent = {
            [NAV_FSM_EVENT_TIMEOUT]                                 = NAV_STATE_FW_LANDING_CLIMB_TO_LOITER,
            [NAV_FSM_EVENT_SUCCESS]                                 = NAV_STATE_FW_LANDING_LOITER,
            [NAV_FSM_EVENT_SWITCH_TO_IDLE]                          = NAV_STATE_IDLE,
            [NAV_FSM_EVENT_SWITCH_TO_ALTHOLD]                       = NAV_STATE_ALTHOLD_INITIALIZE,
            [NAV_FSM_EVENT_SWITCH_TO_POSHOLD_3D]                    = NAV_STATE_POSHOLD_3D_INITIALIZE,
            [NAV_FSM_EVENT_SWITCH_TO_EMERGENCY_LANDING]             = NAV_STATE_EMERGENCY_LANDING_INITIALIZE,
            [NAV_FSM_EVENT_SWITCH_TO_COURSE_HOLD]                   = NAV_STATE_COURSE_HOLD_INITIALIZE,
            [NAV_FSM_EVENT_SWITCH_TO_CRUISE]                        = NAV_STATE_CRUISE_INITIALIZE,
            [NAV_FSM_EVENT_SWITCH_TO_NAV_STATE_FW_LANDING_ABORT]    = NAV_STATE_FW_LANDING_ABORT,
        }
    },

    [NAV_STATE_FW_LANDING_LOITER] = {
        .persistentId = NAV_PERSISTENT_ID_FW_LANDING_LOITER,
        .onEntry = navOnEnteringState_NAV_STATE_FW_LANDING_LOITER,
        .timeoutMs = 10,
        .stateFlags = NAV_CTL_ALT | NAV_CTL_POS | NAV_CTL_YAW | NAV_CTL_HOLD | NAV_REQUIRE_ANGLE | NAV_AUTO_RTH,
        .mapToFlightModes = NAV_FW_AUTOLAND,
        .mwState = MW_NAV_STATE_LAND_IN_PROGRESS,
        .mwError = MW_NAV_ERROR_NONE,
        .onEvent = {
            [NAV_FSM_EVENT_TIMEOUT]                                 = NAV_STATE_FW_LANDING_LOITER,
            [NAV_FSM_EVENT_SUCCESS]                                 = NAV_STATE_FW_LANDING_APPROACH,
            [NAV_FSM_EVENT_SWITCH_TO_IDLE]                          = NAV_STATE_IDLE,
            [NAV_FSM_EVENT_SWITCH_TO_ALTHOLD]                       = NAV_STATE_ALTHOLD_INITIALIZE,
            [NAV_FSM_EVENT_SWITCH_TO_POSHOLD_3D]                    = NAV_STATE_POSHOLD_3D_INITIALIZE,
            [NAV_FSM_EVENT_SWITCH_TO_EMERGENCY_LANDING]             = NAV_STATE_EMERGENCY_LANDING_INITIALIZE,
            [NAV_FSM_EVENT_SWITCH_TO_COURSE_HOLD]                   = NAV_STATE_COURSE_HOLD_INITIALIZE,
            [NAV_FSM_EVENT_SWITCH_TO_CRUISE]                        = NAV_STATE_CRUISE_INITIALIZE,
            [NAV_FSM_EVENT_SWITCH_TO_NAV_STATE_FW_LANDING_ABORT]    = NAV_STATE_FW_LANDING_ABORT,
        }
    },

    [NAV_STATE_FW_LANDING_APPROACH] = {
        .persistentId = NAV_PERSISTENT_ID_FW_LANDING_APPROACH,
        .onEntry = navOnEnteringState_NAV_STATE_FW_LANDING_APPROACH,
        .timeoutMs = 10,
        .stateFlags = NAV_CTL_ALT | NAV_CTL_POS | NAV_CTL_YAW | NAV_REQUIRE_ANGLE | NAV_AUTO_WP,
        .mapToFlightModes = NAV_FW_AUTOLAND,
        .mwState = MW_NAV_STATE_LAND_IN_PROGRESS,
        .mwError = MW_NAV_ERROR_NONE,
        .onEvent = {
            [NAV_FSM_EVENT_TIMEOUT]                                 = NAV_STATE_FW_LANDING_APPROACH,
            [NAV_FSM_EVENT_SUCCESS]                                 = NAV_STATE_FW_LANDING_GLIDE,
            [NAV_FSM_EVENT_SWITCH_TO_IDLE]                          = NAV_STATE_IDLE,
            [NAV_FSM_EVENT_SWITCH_TO_ALTHOLD]                       = NAV_STATE_ALTHOLD_INITIALIZE,
            [NAV_FSM_EVENT_SWITCH_TO_POSHOLD_3D]                    = NAV_STATE_POSHOLD_3D_INITIALIZE,
            [NAV_FSM_EVENT_SWITCH_TO_EMERGENCY_LANDING]             = NAV_STATE_EMERGENCY_LANDING_INITIALIZE,
            [NAV_FSM_EVENT_SWITCH_TO_COURSE_HOLD]                   = NAV_STATE_COURSE_HOLD_INITIALIZE,
            [NAV_FSM_EVENT_SWITCH_TO_CRUISE]                        = NAV_STATE_CRUISE_INITIALIZE,
            [NAV_FSM_EVENT_SWITCH_TO_NAV_STATE_FW_LANDING_FINISHED] = NAV_STATE_FW_LANDING_FINISHED,
            [NAV_FSM_EVENT_SWITCH_TO_NAV_STATE_FW_LANDING_ABORT]    = NAV_STATE_FW_LANDING_ABORT,
        }
    },

    [NAV_STATE_FW_LANDING_GLIDE] = {
        .persistentId = NAV_PERSISTENT_ID_FW_LANDING_GLIDE,
        .onEntry = navOnEnteringState_NAV_STATE_FW_LANDING_GLIDE,
        .timeoutMs = 10,
        .stateFlags = NAV_CTL_POS | NAV_CTL_YAW | NAV_REQUIRE_ANGLE | NAV_RC_POS | NAV_RC_YAW,
        .mapToFlightModes = NAV_FW_AUTOLAND,
        .mwState = MW_NAV_STATE_LAND_IN_PROGRESS,
        .mwError = MW_NAV_ERROR_NONE,
        .onEvent = {
            [NAV_FSM_EVENT_TIMEOUT]                                 = NAV_STATE_FW_LANDING_GLIDE,
            [NAV_FSM_EVENT_SUCCESS]                                 = NAV_STATE_FW_LANDING_FLARE,
            [NAV_FSM_EVENT_SWITCH_TO_IDLE]                          = NAV_STATE_IDLE,
            [NAV_FSM_EVENT_SWITCH_TO_ALTHOLD]                       = NAV_STATE_ALTHOLD_INITIALIZE,
            [NAV_FSM_EVENT_SWITCH_TO_POSHOLD_3D]                    = NAV_STATE_POSHOLD_3D_INITIALIZE,
            [NAV_FSM_EVENT_SWITCH_TO_EMERGENCY_LANDING]             = NAV_STATE_EMERGENCY_LANDING_INITIALIZE,
            [NAV_FSM_EVENT_SWITCH_TO_COURSE_HOLD]                   = NAV_STATE_COURSE_HOLD_INITIALIZE,
            [NAV_FSM_EVENT_SWITCH_TO_CRUISE]                        = NAV_STATE_CRUISE_INITIALIZE,
            [NAV_FSM_EVENT_SWITCH_TO_NAV_STATE_FW_LANDING_FINISHED] = NAV_STATE_FW_LANDING_FINISHED,
            [NAV_FSM_EVENT_SWITCH_TO_NAV_STATE_FW_LANDING_ABORT]    = NAV_STATE_FW_LANDING_ABORT,
        }
    },

    [NAV_STATE_FW_LANDING_FLARE] = {
        .persistentId = NAV_PERSISTENT_ID_FW_LANDING_FLARE,
        .onEntry = navOnEnteringState_NAV_STATE_FW_LANDING_FLARE,
        .timeoutMs = 10,
        .stateFlags = NAV_CTL_POS | NAV_CTL_YAW | NAV_REQUIRE_ANGLE | NAV_RC_POS | NAV_RC_YAW,
        .mapToFlightModes = NAV_FW_AUTOLAND,
        .mwState = MW_NAV_STATE_LAND_IN_PROGRESS,
        .mwError = MW_NAV_ERROR_NONE,
        .onEvent = {
            [NAV_FSM_EVENT_TIMEOUT]                                 = NAV_STATE_FW_LANDING_FLARE,   // re-process the state
            [NAV_FSM_EVENT_SWITCH_TO_NAV_STATE_FW_LANDING_FINISHED] = NAV_STATE_FW_LANDING_FINISHED,
            [NAV_FSM_EVENT_SWITCH_TO_IDLE]                          = NAV_STATE_IDLE,
        }
    },

    [NAV_STATE_FW_LANDING_FINISHED] = {
        .persistentId = NAV_PERSISTENT_ID_FW_LANDING_FINISHED,
        .onEntry = navOnEnteringState_NAV_STATE_FW_LANDING_FINISHED,
        .timeoutMs = 10,
        .stateFlags = NAV_REQUIRE_ANGLE,
        .mapToFlightModes = NAV_FW_AUTOLAND,
        .mwState = MW_NAV_STATE_LANDED,
        .mwError = MW_NAV_ERROR_NONE,
        .onEvent = {
            [NAV_FSM_EVENT_TIMEOUT]                                 = NAV_STATE_FW_LANDING_FINISHED,   // re-process the state
            [NAV_FSM_EVENT_SWITCH_TO_IDLE]                          = NAV_STATE_IDLE,
        }
    },

    [NAV_STATE_FW_LANDING_ABORT] = {
        .persistentId = NAV_PERSISTENT_ID_FW_LANDING_ABORT,
        .onEntry = navOnEnteringState_NAV_STATE_FW_LANDING_ABORT,
        .timeoutMs = 10,
        .stateFlags = NAV_CTL_ALT | NAV_CTL_POS | NAV_CTL_YAW | NAV_REQUIRE_ANGLE | NAV_AUTO_RTH | NAV_RC_POS | NAV_RC_YAW,
        .mapToFlightModes = NAV_FW_AUTOLAND,
        .mwState = MW_NAV_STATE_LAND_IN_PROGRESS,
        .mwError = MW_NAV_ERROR_NONE,
        .onEvent = {
            [NAV_FSM_EVENT_TIMEOUT]             = NAV_STATE_FW_LANDING_ABORT,
            [NAV_FSM_EVENT_SUCCESS]             = NAV_STATE_IDLE,
            [NAV_FSM_EVENT_SWITCH_TO_RTH]       = NAV_STATE_RTH_INITIALIZE,
            [NAV_FSM_EVENT_SWITCH_TO_IDLE]      = NAV_STATE_IDLE,
            [NAV_FSM_EVENT_SWITCH_TO_WAYPOINT]  = NAV_STATE_WAYPOINT_INITIALIZE,
        }
    },
#endif
};

static navigationFSMStateFlags_t navGetStateFlags(navigationFSMState_t state)
{
    return navFSM[state].stateFlags;
}

flightModeFlags_e navGetMappedFlightModes(navigationFSMState_t state)
{
    return navFSM[state].mapToFlightModes;
}

navigationFSMStateFlags_t navGetCurrentStateFlags(void)
{
    return navGetStateFlags(posControl.navState);
}

static bool navTerrainFollowingRequested(void)
{
    // Terrain following not supported on FIXED WING aircraft yet
    return !STATE(FIXED_WING_LEGACY) && IS_RC_MODE_ACTIVE(BOXSURFACE);
}

/*************************************************************************************************/
static navigationFSMEvent_t navOnEnteringState_NAV_STATE_IDLE(navigationFSMState_t previousState)
{
    UNUSED(previousState);

    resetAltitudeController(false);
    resetHeadingController();
    resetPositionController();
#ifdef USE_FW_AUTOLAND
    resetFwAutoland();
#endif

    return NAV_FSM_EVENT_NONE;
}

static navigationFSMEvent_t navOnEnteringState_NAV_STATE_ALTHOLD_INITIALIZE(navigationFSMState_t previousState)
{
    const navigationFSMStateFlags_t prevFlags = navGetStateFlags(previousState);
    const bool terrainFollowingToggled = (posControl.flags.isTerrainFollowEnabled != navTerrainFollowingRequested());

    resetGCSFlags();

    // Prepare altitude controller if idle, RTH or WP modes active or surface mode status changed
    if (!(prevFlags & NAV_CTL_ALT) || (prevFlags & NAV_AUTO_RTH) || (prevFlags & NAV_AUTO_WP) || terrainFollowingToggled) {
        resetAltitudeController(navTerrainFollowingRequested());
        setupAltitudeController();
        setDesiredPosition(&navGetCurrentActualPositionAndVelocity()->pos, posControl.actualState.yaw, NAV_POS_UPDATE_Z);  // This will reset surface offset
    }

    return NAV_FSM_EVENT_SUCCESS;
}

static navigationFSMEvent_t navOnEnteringState_NAV_STATE_ALTHOLD_IN_PROGRESS(navigationFSMState_t previousState)
{
    UNUSED(previousState);

    // If GCS was disabled - reset altitude setpoint
    if (posControl.flags.isGCSAssistedNavigationReset) {
        setDesiredPosition(&navGetCurrentActualPositionAndVelocity()->pos, posControl.actualState.yaw, NAV_POS_UPDATE_Z);
        resetGCSFlags();
    }

    return NAV_FSM_EVENT_NONE;
}

static navigationFSMEvent_t navOnEnteringState_NAV_STATE_POSHOLD_3D_INITIALIZE(navigationFSMState_t previousState)
{
    const navigationFSMStateFlags_t prevFlags = navGetStateFlags(previousState);
    const bool terrainFollowingToggled = (posControl.flags.isTerrainFollowEnabled != navTerrainFollowingRequested());

    resetGCSFlags();

    // Prepare altitude controller if idle, RTH or WP modes active or surface mode status changed
    if (!(prevFlags & NAV_CTL_ALT) || (prevFlags & NAV_AUTO_RTH) || (prevFlags & NAV_AUTO_WP) || terrainFollowingToggled) {
        resetAltitudeController(navTerrainFollowingRequested());
        setupAltitudeController();
        setDesiredPosition(&navGetCurrentActualPositionAndVelocity()->pos, posControl.actualState.yaw, NAV_POS_UPDATE_Z);  // This will reset surface offset
    }

    // Prepare position controller if idle or current Mode NOT active in position hold state
    if (previousState != NAV_STATE_RTH_LOITER_PRIOR_TO_LANDING && previousState != NAV_STATE_RTH_LOITER_ABOVE_HOME &&
        previousState != NAV_STATE_RTH_LANDING && previousState != NAV_STATE_WAYPOINT_RTH_LAND &&
        previousState != NAV_STATE_WAYPOINT_FINISHED && previousState != NAV_STATE_WAYPOINT_HOLD_TIME)
        {
        resetPositionController();

        fpVector3_t targetHoldPos;
        calculateInitialHoldPosition(&targetHoldPos);
        setDesiredPosition(&targetHoldPos, posControl.actualState.yaw, NAV_POS_UPDATE_XY | NAV_POS_UPDATE_HEADING);
    }

    return NAV_FSM_EVENT_SUCCESS;
}

static navigationFSMEvent_t navOnEnteringState_NAV_STATE_POSHOLD_3D_IN_PROGRESS(navigationFSMState_t previousState)
{
    UNUSED(previousState);

    // If GCS was disabled - reset 2D pos setpoint
    if (posControl.flags.isGCSAssistedNavigationReset) {
        fpVector3_t targetHoldPos;
        calculateInitialHoldPosition(&targetHoldPos);
        setDesiredPosition(&navGetCurrentActualPositionAndVelocity()->pos, posControl.actualState.yaw, NAV_POS_UPDATE_Z);
        setDesiredPosition(&targetHoldPos, posControl.actualState.yaw, NAV_POS_UPDATE_XY | NAV_POS_UPDATE_HEADING);
        resetGCSFlags();
    }

    return NAV_FSM_EVENT_NONE;
}

static navigationFSMEvent_t navOnEnteringState_NAV_STATE_COURSE_HOLD_INITIALIZE(navigationFSMState_t previousState)
{
    UNUSED(previousState);

    if (STATE(MULTIROTOR) && !navConfig()->general.cruise_yaw_rate) {  // course hold not possible on MR without yaw control
        return NAV_FSM_EVENT_ERROR;
    }

    DEBUG_SET(DEBUG_CRUISE, 0, 1);
    // Switch to IDLE if we do not have an healty position. Try the next iteration.
    if (checkForPositionSensorTimeout()) {
        return NAV_FSM_EVENT_SWITCH_TO_IDLE;
    }

    resetPositionController();

    if (STATE(AIRPLANE)) {
        posControl.cruise.course = posControl.actualState.cog;  // Store the course to follow
    } else {    // Multicopter
        posControl.cruise.course = posControl.actualState.yaw;
        posControl.cruise.multicopterSpeed = constrainf(posControl.actualState.velXY, 10.0f, navConfig()->general.max_manual_speed);
        posControl.desiredState.pos = posControl.actualState.abs.pos;
    }
    posControl.cruise.previousCourse = posControl.cruise.course;
    posControl.cruise.lastCourseAdjustmentTime = 0;

    return NAV_FSM_EVENT_SUCCESS; // Go to NAV_STATE_COURSE_HOLD_IN_PROGRESS state
}

static navigationFSMEvent_t navOnEnteringState_NAV_STATE_COURSE_HOLD_IN_PROGRESS(navigationFSMState_t previousState)
{
    UNUSED(previousState);

    const timeMs_t currentTimeMs = millis();

    // Switch to IDLE if we do not have an healty position. Do the CRUISE init the next iteration.
    if (checkForPositionSensorTimeout()) {
        return NAV_FSM_EVENT_SWITCH_TO_IDLE;
    }

    DEBUG_SET(DEBUG_CRUISE, 0, 2);
    DEBUG_SET(DEBUG_CRUISE, 2, 0);

    if (STATE(AIRPLANE) && posControl.flags.isAdjustingPosition) {  // inhibit for MR, pitch/roll only adjusts speed using pitch
        return NAV_FSM_EVENT_SWITCH_TO_COURSE_ADJ;
    }

    const bool mcRollStickHeadingAdjustmentActive = STATE(MULTIROTOR) && ABS(rcCommand[ROLL]) > rcControlsConfig()->pos_hold_deadband;

    // User demanding yaw -> yaw stick on FW, yaw or roll sticks on MR
    // We record the desired course and change the desired target in the meanwhile
    if (posControl.flags.isAdjustingHeading || mcRollStickHeadingAdjustmentActive) {
        int16_t cruiseYawRate = DEGREES_TO_CENTIDEGREES(navConfig()->general.cruise_yaw_rate);
        int16_t headingAdjustCommand = rcCommand[YAW];
        if (mcRollStickHeadingAdjustmentActive && ABS(rcCommand[ROLL]) > ABS(headingAdjustCommand)) {
            headingAdjustCommand = -rcCommand[ROLL];
        }

        timeMs_t timeDifference = currentTimeMs - posControl.cruise.lastCourseAdjustmentTime;
        if (timeDifference > 100) timeDifference = 0;   // if adjustment was called long time ago, reset the time difference.
        float rateTarget = scaleRangef((float)headingAdjustCommand, -500.0f, 500.0f, -cruiseYawRate, cruiseYawRate);
        float centidegsPerIteration = rateTarget * MS2S(timeDifference);
        posControl.cruise.course = wrap_36000(posControl.cruise.course - centidegsPerIteration);
        DEBUG_SET(DEBUG_CRUISE, 1, CENTIDEGREES_TO_DEGREES(posControl.cruise.course));
        posControl.cruise.lastCourseAdjustmentTime = currentTimeMs;
    } else if (currentTimeMs - posControl.cruise.lastCourseAdjustmentTime > 4000) {
        posControl.cruise.previousCourse = posControl.cruise.course;
    }

    setDesiredPosition(NULL, posControl.cruise.course, NAV_POS_UPDATE_HEADING);

    return NAV_FSM_EVENT_NONE;
}

static navigationFSMEvent_t navOnEnteringState_NAV_STATE_COURSE_HOLD_ADJUSTING(navigationFSMState_t previousState)
{
    UNUSED(previousState);
    DEBUG_SET(DEBUG_CRUISE, 0, 3);

    // User is rolling, changing manually direction. Wait until it is done and then restore CRUISE
    if (posControl.flags.isAdjustingPosition) {
        posControl.cruise.course = posControl.actualState.cog;  //store current course
        posControl.cruise.lastCourseAdjustmentTime = millis();
        return NAV_FSM_EVENT_NONE;  // reprocess the state
    }

    resetPositionController();

    return NAV_FSM_EVENT_SUCCESS; // go back to NAV_STATE_COURSE_HOLD_IN_PROGRESS state
}

static navigationFSMEvent_t navOnEnteringState_NAV_STATE_CRUISE_INITIALIZE(navigationFSMState_t previousState)
{
    if (STATE(MULTIROTOR) && !navConfig()->general.cruise_yaw_rate) {  // course hold not possible on MR without yaw control
        return NAV_FSM_EVENT_ERROR;
    }

    navOnEnteringState_NAV_STATE_ALTHOLD_INITIALIZE(previousState);

    return navOnEnteringState_NAV_STATE_COURSE_HOLD_INITIALIZE(previousState);
}

static navigationFSMEvent_t navOnEnteringState_NAV_STATE_CRUISE_IN_PROGRESS(navigationFSMState_t previousState)
{
    navOnEnteringState_NAV_STATE_ALTHOLD_IN_PROGRESS(previousState);

    return navOnEnteringState_NAV_STATE_COURSE_HOLD_IN_PROGRESS(previousState);
}

static navigationFSMEvent_t navOnEnteringState_NAV_STATE_CRUISE_ADJUSTING(navigationFSMState_t previousState)
{
    navOnEnteringState_NAV_STATE_ALTHOLD_IN_PROGRESS(previousState);

    return navOnEnteringState_NAV_STATE_COURSE_HOLD_ADJUSTING(previousState);
}

static navigationFSMEvent_t navOnEnteringState_NAV_STATE_RTH_INITIALIZE(navigationFSMState_t previousState)
{

    if (navConfig()->general.flags.rth_use_linear_descent && posControl.rthState.rthLinearDescentActive)
                posControl.rthState.rthLinearDescentActive = false;

    if ((posControl.flags.estHeadingStatus == EST_NONE) || (posControl.flags.estAltStatus == EST_NONE) || !STATE(GPS_FIX_HOME)) {
        // Heading sensor, altitude sensor and HOME fix are mandatory for RTH. If not satisfied - switch to emergency landing
        // Relevant to failsafe forced RTH only. Switched RTH blocked in selectNavEventFromBoxModeInput if sensors unavailable.
        // If we are in dead-reckoning mode - also fail, since coordinates may be unreliable
        return NAV_FSM_EVENT_SWITCH_TO_EMERGENCY_LANDING;
    }

    if (previousState != NAV_STATE_FW_LANDING_ABORT) {
#ifdef USE_FW_AUTOLAND
        posControl.fwLandState.landAborted = false;
#endif
        if (STATE(FIXED_WING_LEGACY) && (posControl.homeDistance < navConfig()->general.min_rth_distance) && !posControl.flags.forcedRTHActivated) {
            // Prevent RTH from activating on airplanes if too close to home unless it's a failsafe RTH
            return NAV_FSM_EVENT_SWITCH_TO_IDLE;
        }
    }

    // If we have valid position sensor or configured to ignore it's loss at initial stage - continue
    if ((posControl.flags.estPosStatus >= EST_USABLE) || navConfig()->general.flags.rth_climb_ignore_emerg) {
        // Prepare controllers
        resetPositionController();
        resetAltitudeController(false);     // Make sure surface tracking is not enabled - RTH uses global altitude, not AGL
        setupAltitudeController();

        // If close to home - reset home position and land
        if (posControl.homeDistance < navConfig()->general.min_rth_distance) {
            setHomePosition(&navGetCurrentActualPositionAndVelocity()->pos, posControl.actualState.yaw, NAV_POS_UPDATE_XY | NAV_POS_UPDATE_HEADING, NAV_HOME_VALID_ALL);
            setDesiredPosition(&navGetCurrentActualPositionAndVelocity()->pos, posControl.actualState.yaw, NAV_POS_UPDATE_XY | NAV_POS_UPDATE_Z | NAV_POS_UPDATE_HEADING);

            return NAV_FSM_EVENT_SWITCH_TO_RTH_LANDING;   // NAV_STATE_RTH_LOITER_PRIOR_TO_LANDING
        }
        else {
            // Switch to RTH trackback
            bool trackbackActive = navConfig()->general.flags.rth_trackback_mode == RTH_TRACKBACK_ON ||
                                   (navConfig()->general.flags.rth_trackback_mode == RTH_TRACKBACK_FS && posControl.flags.forcedRTHActivated);

            if (trackbackActive && posControl.activeRthTBPointIndex >= 0 && !isWaypointMissionRTHActive()) {
                updateRthTrackback(true);       // save final trackpoint for altitude and max trackback distance reference
                posControl.flags.rthTrackbackActive = true;
                calculateAndSetActiveWaypointToLocalPosition(rthGetTrackbackPos());
                return NAV_FSM_EVENT_SWITCH_TO_NAV_STATE_RTH_TRACKBACK;
            }

            fpVector3_t targetHoldPos;

            if (STATE(FIXED_WING_LEGACY)) {
                // Airplane - climbout before heading home
                if (navConfig()->general.flags.rth_climb_first == RTH_CLIMB_ON_FW_SPIRAL) {
                    // Spiral climb centered at xy of RTH activation
                    calculateInitialHoldPosition(&targetHoldPos);
                } else {
                    calculateFarAwayTarget(&targetHoldPos, posControl.actualState.cog, 100000.0f);  // 1km away Linear climb
                }
            } else {
                // Multicopter, hover and climb
                calculateInitialHoldPosition(&targetHoldPos);

                // Initialize RTH sanity check to prevent fly-aways on RTH
                // For airplanes this is delayed until climb-out is finished
                initializeRTHSanityChecker();
            }

            setDesiredPosition(&targetHoldPos, posControl.actualState.yaw, NAV_POS_UPDATE_XY | NAV_POS_UPDATE_HEADING);

            return NAV_FSM_EVENT_SUCCESS;   // NAV_STATE_RTH_CLIMB_TO_SAFE_ALT
        }
    }
    /* Position sensor failure timeout - land. Land immediately if failsafe RTH and timeout disabled (set to 0) */
    else if (checkForPositionSensorTimeout() || (!navConfig()->general.pos_failure_timeout && posControl.flags.forcedRTHActivated)) {
        return NAV_FSM_EVENT_SWITCH_TO_EMERGENCY_LANDING;
    }
    /* No valid POS sensor but still within valid timeout - wait */
    return NAV_FSM_EVENT_NONE;
}

static navigationFSMEvent_t navOnEnteringState_NAV_STATE_RTH_CLIMB_TO_SAFE_ALT(navigationFSMState_t previousState)
{
    UNUSED(previousState);

    if (!STATE(ALTITUDE_CONTROL)) {
        //If altitude control is not a thing, switch to RTH in progress instead
        return NAV_FSM_EVENT_SUCCESS; //Will cause NAV_STATE_RTH_HEAD_HOME
    }

    rthAltControlStickOverrideCheck(PITCH);

    /* Position sensor failure timeout and not configured to ignore GPS loss - land */
    if ((posControl.flags.estHeadingStatus == EST_NONE) ||
        (checkForPositionSensorTimeout() && !navConfig()->general.flags.rth_climb_ignore_emerg)) {
        return NAV_FSM_EVENT_SWITCH_TO_EMERGENCY_LANDING;
    }

    const uint8_t rthClimbMarginPercent = STATE(FIXED_WING_LEGACY) ? FW_RTH_CLIMB_MARGIN_PERCENT : MR_RTH_CLIMB_MARGIN_PERCENT;
    const float rthAltitudeMargin = MAX(FW_RTH_CLIMB_MARGIN_MIN_CM, (rthClimbMarginPercent/100.0f) * fabsf(posControl.rthState.rthInitialAltitude - posControl.rthState.homePosition.pos.z));

    // If we reached desired initial RTH altitude or we don't want to climb first
    if (((navGetCurrentActualPositionAndVelocity()->pos.z - posControl.rthState.rthInitialAltitude) > -rthAltitudeMargin) || (navConfig()->general.flags.rth_climb_first == RTH_CLIMB_OFF) || rthAltControlStickOverrideCheck(ROLL) || rthClimbStageActiveAndComplete()) {

        // Delayed initialization for RTH sanity check on airplanes - allow to finish climb first as it can take some distance
        if (STATE(FIXED_WING_LEGACY)) {
            initializeRTHSanityChecker();
        }

        // Save initial home distance and direction for future use
        posControl.rthState.rthInitialDistance = posControl.homeDistance;
        posControl.activeWaypoint.bearing = posControl.homeDirection;
        fpVector3_t * tmpHomePos = rthGetHomeTargetPosition(RTH_HOME_ENROUTE_INITIAL);

        if (navConfig()->general.flags.rth_tail_first && !STATE(FIXED_WING_LEGACY)) {
            setDesiredPosition(tmpHomePos, 0, NAV_POS_UPDATE_XY | NAV_POS_UPDATE_Z | NAV_POS_UPDATE_BEARING_TAIL_FIRST);
        }
        else {
            setDesiredPosition(tmpHomePos, 0, NAV_POS_UPDATE_XY | NAV_POS_UPDATE_Z | NAV_POS_UPDATE_BEARING);
        }

        return NAV_FSM_EVENT_SUCCESS;   // NAV_STATE_RTH_HEAD_HOME

    } else {

        fpVector3_t * tmpHomePos = rthGetHomeTargetPosition(RTH_HOME_ENROUTE_INITIAL);

        /* For multi-rotors execute sanity check during initial ascent as well */
        if (!STATE(FIXED_WING_LEGACY) && !validateRTHSanityChecker()) {
            return NAV_FSM_EVENT_SWITCH_TO_EMERGENCY_LANDING;
        }

        // Climb to safe altitude and turn to correct direction
        // Until the initial climb phase is complete target slightly *above* the cruise altitude to ensure we actually reach
        // it in a reasonable time. Immediately after we finish this phase - target the original altitude.
        if (STATE(FIXED_WING_LEGACY)) {
            tmpHomePos->z += FW_RTH_CLIMB_OVERSHOOT_CM;
            setDesiredPosition(tmpHomePos, 0, NAV_POS_UPDATE_Z);
        } else {
            tmpHomePos->z += MR_RTH_CLIMB_OVERSHOOT_CM;

            if (navConfig()->general.flags.rth_tail_first) {
                setDesiredPosition(tmpHomePos, 0, NAV_POS_UPDATE_Z | NAV_POS_UPDATE_BEARING_TAIL_FIRST);
            } else {
                setDesiredPosition(tmpHomePos, 0, NAV_POS_UPDATE_Z | NAV_POS_UPDATE_BEARING);
            }
        }

        return NAV_FSM_EVENT_NONE;
    }
}

static navigationFSMEvent_t navOnEnteringState_NAV_STATE_RTH_TRACKBACK(navigationFSMState_t previousState)
{
    UNUSED(previousState);

    /* If position sensors unavailable - land immediately */
    if ((posControl.flags.estHeadingStatus == EST_NONE) || checkForPositionSensorTimeout()) {
        return NAV_FSM_EVENT_SWITCH_TO_EMERGENCY_LANDING;
    }

    if (posControl.flags.estPosStatus >= EST_USABLE) {
        const int32_t distFromStartTrackback = calculateDistanceToDestination(&posControl.rthTBPointsList[posControl.rthTBLastSavedIndex]) / 100;
#ifdef USE_MULTI_FUNCTIONS
        const bool overrideTrackback = rthAltControlStickOverrideCheck(ROLL) || MULTI_FUNC_FLAG(MF_SUSPEND_TRACKBACK);
#else
        const bool overrideTrackback = rthAltControlStickOverrideCheck(ROLL);
#endif
        const bool cancelTrackback = distFromStartTrackback > navConfig()->general.rth_trackback_distance ||
                                     (overrideTrackback && !posControl.flags.forcedRTHActivated);

        if (posControl.activeRthTBPointIndex < 0 || cancelTrackback) {
            posControl.rthTBWrapAroundCounter = posControl.activeRthTBPointIndex = -1;
            posControl.flags.rthTrackbackActive = false;
            return NAV_FSM_EVENT_SWITCH_TO_NAV_STATE_RTH_INITIALIZE;    // procede to home after final trackback point
        }

        if (isWaypointReached(&posControl.activeWaypoint.pos, &posControl.activeWaypoint.bearing)) {
            posControl.activeRthTBPointIndex--;

            if (posControl.rthTBWrapAroundCounter > -1 && posControl.activeRthTBPointIndex < 0) {
                posControl.activeRthTBPointIndex = NAV_RTH_TRACKBACK_POINTS - 1;
            }
            calculateAndSetActiveWaypointToLocalPosition(rthGetTrackbackPos());

            if (posControl.activeRthTBPointIndex - posControl.rthTBWrapAroundCounter == 0) {
                posControl.rthTBWrapAroundCounter = posControl.activeRthTBPointIndex = -1;
            }
        } else {
            setDesiredPosition(rthGetTrackbackPos(), 0, NAV_POS_UPDATE_XY | NAV_POS_UPDATE_Z | NAV_POS_UPDATE_BEARING);
        }
    }

    return NAV_FSM_EVENT_NONE;
}

static navigationFSMEvent_t navOnEnteringState_NAV_STATE_RTH_HEAD_HOME(navigationFSMState_t previousState)
{
    UNUSED(previousState);

    rthAltControlStickOverrideCheck(PITCH);

    /* If position sensors unavailable - land immediately */
    if ((posControl.flags.estHeadingStatus == EST_NONE) || !validateRTHSanityChecker()) {
        return NAV_FSM_EVENT_SWITCH_TO_EMERGENCY_LANDING;
    }

    if (checkMixerATRequired(MIXERAT_REQUEST_RTH) && (calculateDistanceToDestination(&posControl.rthState.homePosition.pos) > (navConfig()->fw.loiter_radius * 3))){
        return NAV_FSM_EVENT_SWITCH_TO_MIXERAT;
    }

    if (navConfig()->general.flags.rth_use_linear_descent && navConfig()->general.rth_home_altitude > 0) {
        // Check linear descent status
        uint32_t homeDistance = calculateDistanceToDestination(&posControl.rthState.homePosition.pos);

        if (homeDistance <= METERS_TO_CENTIMETERS(navConfig()->general.rth_linear_descent_start_distance)) {
            posControl.rthState.rthFinalAltitude = posControl.rthState.homePosition.pos.z + navConfig()->general.rth_home_altitude;
            posControl.rthState.rthLinearDescentActive = true;
        }
    }

    // If we have position sensor - continue home
    if ((posControl.flags.estPosStatus >= EST_USABLE)) {
        fpVector3_t * tmpHomePos = rthGetHomeTargetPosition(RTH_HOME_ENROUTE_PROPORTIONAL);

        if (isWaypointReached(tmpHomePos, &posControl.activeWaypoint.bearing)) {
            // Successfully reached position target - update XYZ-position
            setDesiredPosition(tmpHomePos, posControl.rthState.homePosition.heading, NAV_POS_UPDATE_XY | NAV_POS_UPDATE_Z | NAV_POS_UPDATE_HEADING);

            posControl.landingDelay = 0;

            if (navConfig()->general.flags.rth_use_linear_descent && posControl.rthState.rthLinearDescentActive)
                posControl.rthState.rthLinearDescentActive = false;

            return NAV_FSM_EVENT_SUCCESS;       // NAV_STATE_RTH_LOITER_PRIOR_TO_LANDING
        } else {
            setDesiredPosition(tmpHomePos, 0, NAV_POS_UPDATE_Z | NAV_POS_UPDATE_XY);
            return NAV_FSM_EVENT_NONE;
        }
    }
    /* Position sensor failure timeout - land */
    else if (checkForPositionSensorTimeout()) {
        return NAV_FSM_EVENT_SWITCH_TO_EMERGENCY_LANDING;
    }
    /* No valid POS sensor but still within valid timeout - wait */
    return NAV_FSM_EVENT_NONE;
}

static navigationFSMEvent_t navOnEnteringState_NAV_STATE_RTH_LOITER_PRIOR_TO_LANDING(navigationFSMState_t previousState)
{
    UNUSED(previousState);

    //On ROVER and BOAT we immediately switch to the next event
    if (!STATE(ALTITUDE_CONTROL)) {
        return NAV_FSM_EVENT_SUCCESS;
    }

    /* If position sensors unavailable - land immediately (wait for timeout on GPS) */
    if ((posControl.flags.estHeadingStatus == EST_NONE) || checkForPositionSensorTimeout() || !validateRTHSanityChecker()) {
        return NAV_FSM_EVENT_SWITCH_TO_EMERGENCY_LANDING;
    }

    // Action delay before landing if in FS and option enabled
    bool pauseLanding = false;
    navRTHAllowLanding_e allow = navConfig()->general.flags.rth_allow_landing;
    if ((allow == NAV_RTH_ALLOW_LANDING_ALWAYS || allow == NAV_RTH_ALLOW_LANDING_FS_ONLY) && FLIGHT_MODE(FAILSAFE_MODE) && navConfig()->general.rth_fs_landing_delay > 0) {
        if (posControl.landingDelay == 0)
            posControl.landingDelay = millis() + S2MS(navConfig()->general.rth_fs_landing_delay);

        batteryState_e batteryState = getBatteryState();

        if (millis() < posControl.landingDelay && batteryState != BATTERY_WARNING && batteryState != BATTERY_CRITICAL)
            pauseLanding = true;
        else
            posControl.landingDelay = 0;
    }

    // If landing is not temporarily paused (FS only), position ok, OR within valid timeout - continue
    // Wait until target heading is reached for MR (with 15 deg margin for error), or continue for Fixed Wing
    if (!pauseLanding && ((ABS(wrap_18000(posControl.rthState.homePosition.heading - posControl.actualState.yaw)) < DEGREES_TO_CENTIDEGREES(15)) || STATE(FIXED_WING_LEGACY))) {
        resetLandingDetector();     // force reset landing detector just in case
        updateClimbRateToAltitudeController(0, 0, ROC_TO_ALT_RESET);
        return navigationRTHAllowsLanding() ? NAV_FSM_EVENT_SUCCESS : NAV_FSM_EVENT_SWITCH_TO_RTH_LOITER_ABOVE_HOME; // success = land
    } else {
        fpVector3_t * tmpHomePos = rthGetHomeTargetPosition(RTH_HOME_ENROUTE_FINAL);
        setDesiredPosition(tmpHomePos, posControl.rthState.homePosition.heading, NAV_POS_UPDATE_XY | NAV_POS_UPDATE_Z | NAV_POS_UPDATE_HEADING);
        return NAV_FSM_EVENT_NONE;
    }
}

static navigationFSMEvent_t navOnEnteringState_NAV_STATE_RTH_LOITER_ABOVE_HOME(navigationFSMState_t previousState)
{
    UNUSED(previousState);

    /* If position sensors unavailable - land immediately (wait for timeout on GPS) */
    if (posControl.flags.estHeadingStatus == EST_NONE || checkForPositionSensorTimeout() || !validateRTHSanityChecker()) {
        return NAV_FSM_EVENT_SWITCH_TO_EMERGENCY_LANDING;
    }

    fpVector3_t * tmpHomePos = rthGetHomeTargetPosition(RTH_HOME_FINAL_LOITER);
    setDesiredPosition(tmpHomePos, 0, NAV_POS_UPDATE_Z);

    return NAV_FSM_EVENT_NONE;
}

static navigationFSMEvent_t navOnEnteringState_NAV_STATE_RTH_LANDING(navigationFSMState_t previousState)
{
    UNUSED(previousState);

    //On ROVER and BOAT we immediately switch to the next event
    if (!STATE(ALTITUDE_CONTROL)) {
        return NAV_FSM_EVENT_SUCCESS;
    }

    if (!ARMING_FLAG(ARMED) || STATE(LANDING_DETECTED)) {
        return NAV_FSM_EVENT_SUCCESS;
    }

    /* If position sensors unavailable - land immediately (wait for timeout on GPS)
     * Continue to check for RTH sanity during landing */
    if (posControl.flags.estHeadingStatus == EST_NONE || checkForPositionSensorTimeout() || (FLIGHT_MODE(NAV_RTH_MODE) && !validateRTHSanityChecker())) {
        return NAV_FSM_EVENT_SWITCH_TO_EMERGENCY_LANDING;
    }

    if (checkMixerATRequired(MIXERAT_REQUEST_LAND)){
        return NAV_FSM_EVENT_SWITCH_TO_MIXERAT;
    }

#ifdef USE_FW_AUTOLAND
    if (STATE(AIRPLANE)) {
        int8_t missionIdx = -1, shIdx = -1, missionFwLandConfigStartIdx = 8, approachSettingIdx = -1;
#ifdef USE_MULTI_MISSION
        missionIdx = posControl.loadedMultiMissionIndex - 1;
#endif

#ifdef USE_SAFE_HOME
        shIdx = posControl.safehomeState.index;
        missionFwLandConfigStartIdx = MAX_SAFE_HOMES;
#endif
        if (FLIGHT_MODE(NAV_WP_MODE) && missionIdx >= 0) {
            approachSettingIdx = missionFwLandConfigStartIdx + missionIdx;
        } else if (shIdx >= 0) {
            approachSettingIdx = shIdx;
        }

        if (!posControl.fwLandState.landAborted && approachSettingIdx >= 0 && (fwAutolandApproachConfig(approachSettingIdx)->landApproachHeading1 != 0 || fwAutolandApproachConfig(approachSettingIdx)->landApproachHeading2 != 0)) {

            if (FLIGHT_MODE(NAV_WP_MODE)) {
                posControl.fwLandState.landPos = posControl.activeWaypoint.pos;
                posControl.fwLandState.landWp = true;
            } else {
                posControl.fwLandState.landPos = posControl.safehomeState.nearestSafeHome;
                posControl.fwLandState.landWp = false;
            }

            posControl.fwLandState.approachSettingIdx = approachSettingIdx;
            posControl.fwLandState.landAltAgl = fwAutolandApproachConfig(posControl.fwLandState.approachSettingIdx)->isSeaLevelRef ? fwAutolandApproachConfig(posControl.fwLandState.approachSettingIdx)->landAlt - GPS_home.alt : fwAutolandApproachConfig(posControl.fwLandState.approachSettingIdx)->landAlt;
            posControl.fwLandState.landAproachAltAgl = fwAutolandApproachConfig(posControl.fwLandState.approachSettingIdx)->isSeaLevelRef ? fwAutolandApproachConfig(posControl.fwLandState.approachSettingIdx)->approachAlt - GPS_home.alt : fwAutolandApproachConfig(posControl.fwLandState.approachSettingIdx)->approachAlt;
            return NAV_FSM_EVENT_SWITCH_TO_NAV_STATE_FW_LANDING;
        }
    }
#endif

    float descentVelLimited = 0;
    int32_t landingElevation = posControl.rthState.homeTmpWaypoint.z;

    // A safeguard - if surface altitude sensor is available and is reading < 50cm altitude - drop to min descend speed.
    // Also slow down to min descent speed during RTH MR landing if MR drifted too far away from home position.
    bool minDescentSpeedRequired = (posControl.flags.estAglStatus == EST_TRUSTED && posControl.actualState.agl.pos.z < 50.0f) ||
                                   (FLIGHT_MODE(NAV_RTH_MODE) && STATE(MULTIROTOR) && posControl.homeDistance > MR_RTH_LAND_MARGIN_CM);

    // Do not allow descent velocity slower than -30cm/s so the landing detector works (limited by land_minalt_vspd).
    if (minDescentSpeedRequired) {
        descentVelLimited = navConfig()->general.land_minalt_vspd;
    } else {
        // Ramp down descent velocity from max speed at maxAlt altitude to min speed from minAlt to 0cm.
        float descentVelScaled = scaleRangef(navGetCurrentActualPositionAndVelocity()->pos.z,
                                navConfig()->general.land_slowdown_minalt + landingElevation,
                                navConfig()->general.land_slowdown_maxalt + landingElevation,
                                navConfig()->general.land_minalt_vspd, navConfig()->general.land_maxalt_vspd);

        descentVelLimited = constrainf(descentVelScaled, navConfig()->general.land_minalt_vspd, navConfig()->general.land_maxalt_vspd);
    }

    updateClimbRateToAltitudeController(-descentVelLimited, 0, ROC_TO_ALT_CONSTANT);

    return NAV_FSM_EVENT_NONE;
}

static navigationFSMEvent_t navOnEnteringState_NAV_STATE_RTH_FINISHING(navigationFSMState_t previousState)
{
    UNUSED(previousState);

    //On ROVER and BOAT disarm immediately
    if (!STATE(ALTITUDE_CONTROL)) {
        disarm(DISARM_NAVIGATION);
    }

    return NAV_FSM_EVENT_SUCCESS;
}

static navigationFSMEvent_t navOnEnteringState_NAV_STATE_RTH_FINISHED(navigationFSMState_t previousState)
{
    // Stay in this state
    UNUSED(previousState);

    if (STATE(ALTITUDE_CONTROL)) {
        updateClimbRateToAltitudeController(-1.1f * navConfig()->general.land_minalt_vspd, 0, ROC_TO_ALT_CONSTANT);  // FIXME
    }

    // Prevent I-terms growing when already landed
    pidResetErrorAccumulators();
    return NAV_FSM_EVENT_NONE;
}

static navigationFSMEvent_t navOnEnteringState_NAV_STATE_WAYPOINT_INITIALIZE(navigationFSMState_t previousState)
{
    UNUSED(previousState);

    if (!posControl.waypointCount || !posControl.waypointListValid) {
        return NAV_FSM_EVENT_ERROR;
    }

    // Prepare controllers
    resetPositionController();
    resetAltitudeController(false);     // Make sure surface tracking is not enabled - WP uses global altitude, not AGL

#ifdef USE_FW_AUTOLAND
    if (previousState != NAV_STATE_FW_LANDING_ABORT) {
        posControl.fwLandState.landAborted = false;
    }
#endif

    if (posControl.activeWaypointIndex == posControl.startWpIndex || posControl.wpMissionRestart) {
        /* Use p3 as the volatile jump counter, allowing embedded, rearmed jumps
        Using p3 minimises the risk of saving an invalid counter if a mission is aborted */
        setupJumpCounters();
        posControl.activeWaypointIndex = posControl.startWpIndex;
        wpHeadingControl.mode = NAV_WP_HEAD_MODE_NONE;
    }

    if (navConfig()->general.flags.waypoint_mission_restart == WP_MISSION_SWITCH) {
        posControl.wpMissionRestart = posControl.activeWaypointIndex > posControl.startWpIndex ? !posControl.wpMissionRestart : false;
    } else {
        posControl.wpMissionRestart = navConfig()->general.flags.waypoint_mission_restart == WP_MISSION_START;
    }

    return NAV_FSM_EVENT_SUCCESS;   // will switch to NAV_STATE_WAYPOINT_PRE_ACTION
}

static navigationFSMEvent_t nextForNonGeoStates(void)
{
    /* simple helper for non-geographical states that just set other data */
    if (isLastMissionWaypoint()) { // non-geo state is the last waypoint, switch to finish.
        return NAV_FSM_EVENT_SWITCH_TO_WAYPOINT_FINISHED;
    } else {    // Finished non-geo,  move to next WP
        posControl.activeWaypointIndex++;
        return NAV_FSM_EVENT_NONE; // re-process the state passing to the next WP
    }
}

static navigationFSMEvent_t navOnEnteringState_NAV_STATE_WAYPOINT_PRE_ACTION(navigationFSMState_t previousState)
{
    /* A helper function to do waypoint-specific action */
    UNUSED(previousState);

    switch ((navWaypointActions_e)posControl.waypointList[posControl.activeWaypointIndex].action) {
        case NAV_WP_ACTION_HOLD_TIME:
        case NAV_WP_ACTION_WAYPOINT:
        case NAV_WP_ACTION_LAND:
            calculateAndSetActiveWaypoint(&posControl.waypointList[posControl.activeWaypointIndex]);
            posControl.wpInitialDistance = calculateDistanceToDestination(&posControl.activeWaypoint.pos);
            posControl.wpInitialAltitude = posControl.actualState.abs.pos.z;
            posControl.wpAltitudeReached = false;
            return NAV_FSM_EVENT_SUCCESS;       // will switch to NAV_STATE_WAYPOINT_IN_PROGRESS

        case NAV_WP_ACTION_JUMP:
            // We use p3 as the volatile jump counter (p2 is the static value)
            if (posControl.waypointList[posControl.activeWaypointIndex].p3 != -1) {
                if (posControl.waypointList[posControl.activeWaypointIndex].p3 == 0) {
                    resetJumpCounter();
                    return nextForNonGeoStates();
                }
                else
                {
                    posControl.waypointList[posControl.activeWaypointIndex].p3--;
                }
            }
            posControl.activeWaypointIndex = posControl.waypointList[posControl.activeWaypointIndex].p1 + posControl.startWpIndex;
            return NAV_FSM_EVENT_NONE; // re-process the state passing to the next WP

        case NAV_WP_ACTION_SET_POI:
            if (STATE(MULTIROTOR)) {
                wpHeadingControl.mode = NAV_WP_HEAD_MODE_POI;
                mapWaypointToLocalPosition(&wpHeadingControl.poi_pos,
                                           &posControl.waypointList[posControl.activeWaypointIndex], GEO_ALT_RELATIVE);
            }
            return nextForNonGeoStates();

        case NAV_WP_ACTION_SET_HEAD:
            if (STATE(MULTIROTOR)) {
                if (posControl.waypointList[posControl.activeWaypointIndex].p1 < 0 ||
                    posControl.waypointList[posControl.activeWaypointIndex].p1 > 359) {
                    wpHeadingControl.mode = NAV_WP_HEAD_MODE_NONE;
                } else {
                    wpHeadingControl.mode = NAV_WP_HEAD_MODE_FIXED;
                    wpHeadingControl.heading = DEGREES_TO_CENTIDEGREES(posControl.waypointList[posControl.activeWaypointIndex].p1);
                }
            }
            return nextForNonGeoStates();

        case NAV_WP_ACTION_RTH:
            posControl.wpMissionRestart = true;
            return NAV_FSM_EVENT_SWITCH_TO_RTH;
    };

    UNREACHABLE();
}

static navigationFSMEvent_t navOnEnteringState_NAV_STATE_WAYPOINT_IN_PROGRESS(navigationFSMState_t previousState)
{
    UNUSED(previousState);

    // If no position sensor available - land immediately
    if ((posControl.flags.estPosStatus >= EST_USABLE) && (posControl.flags.estHeadingStatus >= EST_USABLE)) {
        switch ((navWaypointActions_e)posControl.waypointList[posControl.activeWaypointIndex].action) {
            case NAV_WP_ACTION_HOLD_TIME:
            case NAV_WP_ACTION_WAYPOINT:
            case NAV_WP_ACTION_LAND:
                if (isWaypointReached(&posControl.activeWaypoint.pos, &posControl.activeWaypoint.bearing)) {
                    return NAV_FSM_EVENT_SUCCESS;   // will switch to NAV_STATE_WAYPOINT_REACHED
                }
                else {
                    fpVector3_t tmpWaypoint;
                    tmpWaypoint.x = posControl.activeWaypoint.pos.x;
                    tmpWaypoint.y = posControl.activeWaypoint.pos.y;
                    tmpWaypoint.z = scaleRangef(constrainf(posControl.wpDistance, posControl.wpInitialDistance / 10.0f, posControl.wpInitialDistance),
                        posControl.wpInitialDistance, posControl.wpInitialDistance / 10.0f,
                        posControl.wpInitialAltitude, posControl.activeWaypoint.pos.z);
                    setDesiredPosition(&tmpWaypoint, 0, NAV_POS_UPDATE_XY | NAV_POS_UPDATE_Z | NAV_POS_UPDATE_BEARING);
                    if(STATE(MULTIROTOR)) {
                        switch (wpHeadingControl.mode) {
                            case NAV_WP_HEAD_MODE_NONE:
                                break;
                            case NAV_WP_HEAD_MODE_FIXED:
                                setDesiredPosition(NULL, wpHeadingControl.heading, NAV_POS_UPDATE_HEADING);
                                break;
                            case NAV_WP_HEAD_MODE_POI:
                                setDesiredPosition(&wpHeadingControl.poi_pos, 0, NAV_POS_UPDATE_BEARING);
                                break;
                        }
                    }
                    return NAV_FSM_EVENT_NONE;      // will re-process state in >10ms
                }
                break;

            case NAV_WP_ACTION_JUMP:
            case NAV_WP_ACTION_SET_HEAD:
            case NAV_WP_ACTION_SET_POI:
            case NAV_WP_ACTION_RTH:
                UNREACHABLE();
        }
    }
    /* If position sensors unavailable - land immediately (wait for timeout on GPS) */
    else if (checkForPositionSensorTimeout() || (posControl.flags.estHeadingStatus == EST_NONE)) {
        return NAV_FSM_EVENT_SWITCH_TO_EMERGENCY_LANDING;
    }

    return NAV_FSM_EVENT_NONE;      // will re-process state in >10ms
}

static navigationFSMEvent_t navOnEnteringState_NAV_STATE_WAYPOINT_REACHED(navigationFSMState_t previousState)
{
    UNUSED(previousState);

    if (navConfig()->general.waypoint_enforce_altitude) {
        posControl.wpAltitudeReached = isWaypointAltitudeReached();
    }

    switch ((navWaypointActions_e)posControl.waypointList[posControl.activeWaypointIndex].action) {
        case NAV_WP_ACTION_WAYPOINT:
            if (navConfig()->general.waypoint_enforce_altitude && !posControl.wpAltitudeReached) {
                return NAV_FSM_EVENT_SWITCH_TO_WAYPOINT_HOLD_TIME;
            } else {
                return NAV_FSM_EVENT_SUCCESS;   // NAV_STATE_WAYPOINT_NEXT
            }

        case NAV_WP_ACTION_JUMP:
        case NAV_WP_ACTION_SET_HEAD:
        case NAV_WP_ACTION_SET_POI:
        case NAV_WP_ACTION_RTH:
            UNREACHABLE();

        case NAV_WP_ACTION_LAND:
            return NAV_FSM_EVENT_SWITCH_TO_WAYPOINT_RTH_LAND;

        case NAV_WP_ACTION_HOLD_TIME:
            // Save the current time for the time the waypoint was reached
            posControl.wpReachedTime = millis();
            return NAV_FSM_EVENT_SWITCH_TO_WAYPOINT_HOLD_TIME;
    }

    UNREACHABLE();
}

static navigationFSMEvent_t navOnEnteringState_NAV_STATE_WAYPOINT_HOLD_TIME(navigationFSMState_t previousState)
{
    UNUSED(previousState);

    /* If position sensors unavailable - land immediately (wait for timeout on GPS) */
    if (posControl.flags.estHeadingStatus == EST_NONE || checkForPositionSensorTimeout()) {
        return NAV_FSM_EVENT_SWITCH_TO_EMERGENCY_LANDING;
    }

    if (navConfig()->general.waypoint_enforce_altitude && !posControl.wpAltitudeReached) {
        // Adjust altitude to waypoint setting
        setDesiredPosition(&posControl.activeWaypoint.pos, 0, NAV_POS_UPDATE_Z);

        posControl.wpAltitudeReached = isWaypointAltitudeReached();

        if (posControl.wpAltitudeReached) {
            posControl.wpReachedTime = millis();
        } else {
            return NAV_FSM_EVENT_NONE;
        }
    }

    timeMs_t currentTime = millis();

    if (posControl.waypointList[posControl.activeWaypointIndex].p1 <= 0 ||
        posControl.waypointList[posControl.activeWaypointIndex].action == NAV_WP_ACTION_WAYPOINT ||
        (posControl.wpReachedTime != 0 && currentTime - posControl.wpReachedTime >= (timeMs_t)posControl.waypointList[posControl.activeWaypointIndex].p1*1000L)) {
        return NAV_FSM_EVENT_SUCCESS;
    }

    return NAV_FSM_EVENT_NONE;      // will re-process state in >10ms
}

static navigationFSMEvent_t navOnEnteringState_NAV_STATE_WAYPOINT_RTH_LAND(navigationFSMState_t previousState)
{
#ifdef USE_FW_AUTOLAND
    if (posControl.fwLandState.landAborted) {
        return NAV_FSM_EVENT_SWITCH_TO_WAYPOINT_FINISHED;
    }
#endif

    const navigationFSMEvent_t landEvent = navOnEnteringState_NAV_STATE_RTH_LANDING(previousState);

<<<<<<< HEAD
    if (landEvent == NAV_FSM_EVENT_SUCCESS) {
        // Landing controller returned success - invoke RTH finish states and finish the waypoint
=======
#ifdef USE_FW_AUTOLAND
    if (landEvent == NAV_FSM_EVENT_SWITCH_TO_NAV_STATE_FW_LANDING) {
        return NAV_FSM_EVENT_SWITCH_TO_NAV_STATE_FW_LANDING;
    } else
#endif
    if (landEvent == NAV_FSM_EVENT_SWITCH_TO_RTH_LOITER_ABOVE_HOME) {
        return NAV_FSM_EVENT_SWITCH_TO_WAYPOINT_FINISHED;
    } else if (landEvent == NAV_FSM_EVENT_SUCCESS) {
        // Landing controller returned success - invoke RTH finishing state and finish the waypoint
>>>>>>> 66e45263
        navOnEnteringState_NAV_STATE_RTH_FINISHING(previousState);
        navOnEnteringState_NAV_STATE_RTH_FINISHED(previousState);
    }

    return landEvent;
}

static navigationFSMEvent_t navOnEnteringState_NAV_STATE_WAYPOINT_NEXT(navigationFSMState_t previousState)
{
    UNUSED(previousState);

    if (isLastMissionWaypoint()) {      // Last waypoint reached
        return NAV_FSM_EVENT_SWITCH_TO_WAYPOINT_FINISHED;
    }
    else {
        // Waypoint reached, do something and move on to next waypoint
        posControl.activeWaypointIndex++;
        return NAV_FSM_EVENT_SUCCESS;   // will switch to NAV_STATE_WAYPOINT_PRE_ACTION
    }
}

static navigationFSMEvent_t navOnEnteringState_NAV_STATE_WAYPOINT_FINISHED(navigationFSMState_t previousState)
{
    UNUSED(previousState);

    clearJumpCounters();
    posControl.wpMissionRestart = true;

    /* If position sensors unavailable - land immediately (wait for timeout on GPS) */
    if (posControl.flags.estHeadingStatus == EST_NONE || checkForPositionSensorTimeout()) {
        return NAV_FSM_EVENT_SWITCH_TO_EMERGENCY_LANDING;
    }

    return NAV_FSM_EVENT_NONE;      // will re-process state in >10ms
}

static navigationFSMEvent_t navOnEnteringState_NAV_STATE_EMERGENCY_LANDING_INITIALIZE(navigationFSMState_t previousState)
{
    UNUSED(previousState);

#ifdef USE_FW_AUTOLAND
    posControl.fwLandState.landState = FW_AUTOLAND_STATE_IDLE;
#endif

    if ((posControl.flags.estPosStatus >= EST_USABLE)) {
        resetPositionController();
        setDesiredPosition(&navGetCurrentActualPositionAndVelocity()->pos, 0, NAV_POS_UPDATE_XY);
    }

    // Emergency landing MAY use common altitude controller if vertical position is valid - initialize it
    // Make sure terrain following is not enabled
    resetAltitudeController(false);

    return NAV_FSM_EVENT_SUCCESS;
}

static navigationFSMEvent_t navOnEnteringState_NAV_STATE_EMERGENCY_LANDING_IN_PROGRESS(navigationFSMState_t previousState)
{
    UNUSED(previousState);

    // Reset target position if too far away for some reason, e.g. GPS recovered since start landing.
    if (posControl.flags.estPosStatus >= EST_USABLE) {
        float targetPosLimit = STATE(MULTIROTOR) ? 2000.0f : navConfig()->fw.loiter_radius * 2.0f;
        if (calculateDistanceToDestination(&posControl.desiredState.pos) > targetPosLimit) {
            setDesiredPosition(&navGetCurrentActualPositionAndVelocity()->pos, 0, NAV_POS_UPDATE_XY);
        }
    }

    if (STATE(LANDING_DETECTED)) {
        return NAV_FSM_EVENT_SUCCESS;
    }

    return NAV_FSM_EVENT_NONE;
}

static navigationFSMEvent_t navOnEnteringState_NAV_STATE_EMERGENCY_LANDING_FINISHED(navigationFSMState_t previousState)
{
    UNUSED(previousState);

    return NAV_FSM_EVENT_NONE;
}

static navigationFSMEvent_t navOnEnteringState_NAV_STATE_LAUNCH_INITIALIZE(navigationFSMState_t previousState)
{
    const timeUs_t currentTimeUs = micros();
    UNUSED(previousState);

    resetFixedWingLaunchController(currentTimeUs);

    return NAV_FSM_EVENT_SUCCESS;   // NAV_STATE_LAUNCH_WAIT
}

static navigationFSMEvent_t navOnEnteringState_NAV_STATE_LAUNCH_WAIT(navigationFSMState_t previousState)
{
    const timeUs_t currentTimeUs = micros();
    UNUSED(previousState);

    // Continue immediately to launch in progress if manual launch throttle used
    if (navConfig()->fw.launch_manual_throttle) {
        return NAV_FSM_EVENT_SUCCESS;
    }

    if (fixedWingLaunchStatus() == FW_LAUNCH_DETECTED) {
        enableFixedWingLaunchController(currentTimeUs);
        return NAV_FSM_EVENT_SUCCESS;   // NAV_STATE_LAUNCH_IN_PROGRESS
    }

    // abort NAV_LAUNCH_MODE by moving sticks with low throttle or throttle stick < launch idle throttle
    if (abortLaunchAllowed() && isRollPitchStickDeflected(navConfig()->fw.launch_land_abort_deadband)) {
        abortFixedWingLaunch();
        return NAV_FSM_EVENT_SWITCH_TO_IDLE;
    }

    return NAV_FSM_EVENT_NONE;
}

static navigationFSMEvent_t navOnEnteringState_NAV_STATE_LAUNCH_IN_PROGRESS(navigationFSMState_t previousState)
{
    UNUSED(previousState);

    if (fixedWingLaunchStatus() >= FW_LAUNCH_ABORTED) {
        return NAV_FSM_EVENT_SUCCESS;
    }

    return NAV_FSM_EVENT_NONE;
}

navigationFSMState_t navMixerATPendingState = NAV_STATE_IDLE;
static navigationFSMEvent_t navOnEnteringState_NAV_STATE_MIXERAT_INITIALIZE(navigationFSMState_t previousState)
{
    const navigationFSMStateFlags_t prevFlags = navGetStateFlags(previousState);

    // Prepare altitude controller if idle, RTH or WP modes active or surface mode status changed
    if (!(prevFlags & NAV_CTL_ALT) || (prevFlags & NAV_AUTO_RTH) || (prevFlags & NAV_AUTO_WP)) {
        resetAltitudeController(false);
        setupAltitudeController();
    }
    setDesiredPosition(&navGetCurrentActualPositionAndVelocity()->pos, posControl.actualState.yaw, NAV_POS_UPDATE_Z);
    navMixerATPendingState = previousState;
    return NAV_FSM_EVENT_SUCCESS;
}

static navigationFSMEvent_t navOnEnteringState_NAV_STATE_MIXERAT_IN_PROGRESS(navigationFSMState_t previousState)
{
    UNUSED(previousState);
    mixerProfileATRequest_e required_action;
    switch (navMixerATPendingState)
    {
    case NAV_STATE_RTH_HEAD_HOME:
        required_action = MIXERAT_REQUEST_RTH;
        break;
    case NAV_STATE_RTH_LANDING:
        required_action = MIXERAT_REQUEST_LAND;
        break;
    default:
        required_action = MIXERAT_REQUEST_NONE;
        break;
    }
    if (mixerATUpdateState(required_action)){
        // MixerAT is done, switch to next state
        resetPositionController();
        resetAltitudeController(false);     // Make sure surface tracking is not enabled uses global altitude, not AGL
        mixerATUpdateState(MIXERAT_REQUEST_ABORT);
        switch (navMixerATPendingState)
        {
        case NAV_STATE_RTH_HEAD_HOME:
            setupAltitudeController();
            return NAV_FSM_EVENT_SWITCH_TO_RTH_HEAD_HOME;
            break;
        case NAV_STATE_RTH_LANDING:
            setupAltitudeController();
            return NAV_FSM_EVENT_SWITCH_TO_RTH_LANDING;
            break;
        default:
            return NAV_FSM_EVENT_SWITCH_TO_IDLE;
            break;
        }
    }

    setDesiredPosition(&navGetCurrentActualPositionAndVelocity()->pos, posControl.actualState.yaw, NAV_POS_UPDATE_Z);

    return NAV_FSM_EVENT_NONE;
}

static navigationFSMEvent_t navOnEnteringState_NAV_STATE_MIXERAT_ABORT(navigationFSMState_t previousState)
{
    UNUSED(previousState);
    mixerATUpdateState(MIXERAT_REQUEST_ABORT);
    return NAV_FSM_EVENT_SUCCESS;
}

#ifdef USE_FW_AUTOLAND
static navigationFSMEvent_t navOnEnteringState_NAV_STATE_FW_LANDING_CLIMB_TO_LOITER(navigationFSMState_t previousState)
{
    UNUSED(previousState);

    if (isRollPitchStickDeflected(navConfig()->fw.launch_land_abort_deadband)) {
        return NAV_FSM_EVENT_SWITCH_TO_NAV_STATE_FW_LANDING_ABORT;
    }

    if (posControl.fwLandState.loiterStartTime == 0) {
        posControl.fwLandState.loiterStartTime = micros();
    }

    if (ABS(getEstimatedActualPosition(Z) - posControl.fwLandState.landAproachAltAgl) < (navConfig()->general.waypoint_enforce_altitude > 0 ? navConfig()->general.waypoint_enforce_altitude : FW_LAND_LOITER_ALT_TOLERANCE)) {
        updateClimbRateToAltitudeController(0, 0, ROC_TO_ALT_RESET);
        posControl.fwLandState.landState = FW_AUTOLAND_STATE_LOITER;
        return NAV_FSM_EVENT_SUCCESS;
    }

    fpVector3_t tmpHomePos = posControl.rthState.homePosition.pos;
    tmpHomePos.z = posControl.fwLandState.landAproachAltAgl;
    setDesiredPosition(&tmpHomePos, 0, NAV_POS_UPDATE_Z);

    return NAV_FSM_EVENT_NONE;
}

static navigationFSMEvent_t navOnEnteringState_NAV_STATE_FW_LANDING_LOITER(navigationFSMState_t previousState)
{
    UNUSED(previousState);
    /* If position sensors unavailable - land immediately (wait for timeout on GPS) */
    if ((posControl.flags.estHeadingStatus == EST_NONE) || checkForPositionSensorTimeout()) {
        return NAV_FSM_EVENT_SWITCH_TO_EMERGENCY_LANDING;
    }

    if (isRollPitchStickDeflected(navConfig()->fw.launch_land_abort_deadband)) {
        return NAV_FSM_EVENT_SWITCH_TO_NAV_STATE_FW_LANDING_ABORT;
    }

    if (micros() - posControl.fwLandState.loiterStartTime > FW_LAND_LOITER_MIN_TIME) {
       if (isEstimatedWindSpeedValid()) {

            uint16_t windAngle = 0;
            int32_t approachHeading = -1;
            float windSpeed = getEstimatedHorizontalWindSpeed(&windAngle);
            windAngle = wrap_36000(windAngle + 18000);

            // Ignore low wind speed, could be the error of the wind estimator
            if (windSpeed < navFwAutolandConfig()->maxTailwind) {
                if (fwAutolandApproachConfig(posControl.fwLandState.approachSettingIdx)->landApproachHeading1 != 0) {
                    approachHeading = posControl.fwLandState.landingDirection = ABS(DEGREES_TO_CENTIDEGREES(fwAutolandApproachConfig(posControl.fwLandState.approachSettingIdx)->landApproachHeading1));
                } else if ((fwAutolandApproachConfig(posControl.fwLandState.approachSettingIdx)->landApproachHeading2 != 0) ) {
                    approachHeading = posControl.fwLandState.landingDirection = ABS(DEGREES_TO_CENTIDEGREES(fwAutolandApproachConfig(posControl.fwLandState.approachSettingIdx)->landApproachHeading2));
                }
            } else {
                int32_t heading1 = calcFinalApproachHeading(DEGREES_TO_CENTIDEGREES(fwAutolandApproachConfig(posControl.fwLandState.approachSettingIdx)->landApproachHeading1), windAngle);
                int32_t heading2 = calcFinalApproachHeading(DEGREES_TO_CENTIDEGREES(fwAutolandApproachConfig(posControl.fwLandState.approachSettingIdx)->landApproachHeading2), windAngle);

                if (heading1 == heading2 || heading1 == wrap_36000(heading2 + 18000)) {
                    heading2 = -1;
                }

                if (heading1 == -1 && heading2 >= 0) {
                    posControl.fwLandState.landingDirection = heading2;
                    approachHeading = DEGREES_TO_CENTIDEGREES(fwAutolandApproachConfig(posControl.fwLandState.approachSettingIdx)->landApproachHeading2);
                } else if (heading1 >= 0 && heading2 == -1) {
                    posControl.fwLandState.landingDirection = heading1;
                    approachHeading = DEGREES_TO_CENTIDEGREES(fwAutolandApproachConfig(posControl.fwLandState.approachSettingIdx)->landApproachHeading1);
                } else {
                    if (calcWindDiff(heading1, windAngle) < calcWindDiff(heading2, windAngle)) {
                        posControl.fwLandState.landingDirection = heading1;
                        approachHeading = DEGREES_TO_CENTIDEGREES(fwAutolandApproachConfig(posControl.fwLandState.approachSettingIdx)->landApproachHeading1);
                    } else {
                        posControl.fwLandState.landingDirection = heading2;
                        approachHeading = DEGREES_TO_CENTIDEGREES(fwAutolandApproachConfig(posControl.fwLandState.approachSettingIdx)->landApproachHeading2);
                    }
                }
            }

            if (posControl.fwLandState.landingDirection >= 0) {
                fpVector3_t tmpPos;

                int32_t finalApproachAlt = posControl.fwLandState.landAproachAltAgl / 3 * 2;
                int32_t dir = 0;
                if (fwAutolandApproachConfig(posControl.fwLandState.approachSettingIdx)->approachDirection == FW_AUTOLAND_APPROACH_DIRECTION_LEFT) {
                    dir = wrap_36000(ABS(approachHeading) - 9000);
                } else {
                    dir = wrap_36000(ABS(approachHeading) + 9000);
                }

                calculateFarAwayPos(&tmpPos, &posControl.fwLandState.landPos, posControl.fwLandState.landingDirection, navFwAutolandConfig()->approachLength);
                tmpPos.z = posControl.fwLandState.landAltAgl - finalApproachAlt;
                posControl.fwLandState.landWaypoints[FW_AUTOLAND_WP_LAND] = tmpPos;

                calculateFarAwayPos(&tmpPos, &posControl.fwLandState.landPos, wrap_36000(posControl.fwLandState.landingDirection + 18000), navFwAutolandConfig()->approachLength);
                tmpPos.z = finalApproachAlt;
                posControl.fwLandState.landWaypoints[FW_AUTOLAND_WP_FINAL_APPROACH] = tmpPos;

                calculateFarAwayPos(&tmpPos, &posControl.fwLandState.landWaypoints[FW_AUTOLAND_WP_FINAL_APPROACH], dir, MAX((uint32_t)navConfig()->fw.loiter_radius * 4, navFwAutolandConfig()->approachLength / 2));
                tmpPos.z = posControl.fwLandState.landAproachAltAgl;
                posControl.fwLandState.landWaypoints[FW_AUTOLAND_WP_TURN] = tmpPos;

                setLandWaypoint(&posControl.fwLandState.landWaypoints[FW_AUTOLAND_WP_TURN], &posControl.fwLandState.landWaypoints[FW_AUTOLAND_WP_FINAL_APPROACH]);
                posControl.fwLandState.landCurrentWp = FW_AUTOLAND_WP_TURN;
                posControl.fwLandState.landState = FW_AUTOLAND_STATE_DOWNWIND;

                return NAV_FSM_EVENT_SUCCESS;
            } else {
                posControl.fwLandState.loiterStartTime = micros();
            }
        } else {
            posControl.fwLandState.loiterStartTime = micros();
        }
    }

    fpVector3_t tmpPoint = posControl.fwLandState.landPos;
    tmpPoint.z = posControl.fwLandState.landAproachAltAgl;
    setDesiredPosition(&tmpPoint, posControl.fwLandState.landPosHeading, NAV_POS_UPDATE_XY | NAV_POS_UPDATE_Z | NAV_POS_UPDATE_HEADING);

    return NAV_FSM_EVENT_NONE;
}
static navigationFSMEvent_t navOnEnteringState_NAV_STATE_FW_LANDING_APPROACH(navigationFSMState_t previousState)
{
    UNUSED(previousState);

    if (STATE(LANDING_DETECTED)) {
        return NAV_FSM_EVENT_SWITCH_TO_NAV_STATE_FW_LANDING_FINISHED;
    }

    if ((posControl.flags.estHeadingStatus == EST_NONE) || checkForPositionSensorTimeout()) {
        return NAV_FSM_EVENT_SWITCH_TO_EMERGENCY_LANDING;
    }

    if (isRollPitchStickDeflected(navConfig()->fw.launch_land_abort_deadband)) {
        return NAV_FSM_EVENT_SWITCH_TO_NAV_STATE_FW_LANDING_ABORT;
    }

    if (getLandAltitude() <= fwAutolandApproachConfig(posControl.fwLandState.approachSettingIdx)->landAlt + navFwAutolandConfig()->glideAltitude - (fwAutolandApproachConfig(posControl.fwLandState.approachSettingIdx)->isSeaLevelRef ? GPS_home.alt : 0)) {
        resetPositionController();
        posControl.cruise.course = posControl.fwLandState.landingDirection;
        posControl.cruise.previousCourse = posControl.cruise.course;
        posControl.cruise.lastCourseAdjustmentTime = 0;
        posControl.fwLandState.landState = FW_AUTOLAND_STATE_GLIDE;
        return NAV_FSM_EVENT_SUCCESS;
    } else if (isWaypointReached(&posControl.fwLandState.landWaypoints[posControl.fwLandState.landCurrentWp], &posControl.activeWaypoint.bearing)) {
        if (posControl.fwLandState.landCurrentWp == FW_AUTOLAND_WP_TURN) {
            setLandWaypoint(&posControl.fwLandState.landWaypoints[FW_AUTOLAND_WP_FINAL_APPROACH], &posControl.fwLandState.landWaypoints[FW_AUTOLAND_WP_LAND]);
            posControl.fwLandState.landCurrentWp = FW_AUTOLAND_WP_FINAL_APPROACH;
            posControl.fwLandState.landState = FW_AUTOLAND_STATE_BASE_LEG;
            return NAV_FSM_EVENT_NONE;
        } else if (posControl.fwLandState.landCurrentWp == FW_AUTOLAND_WP_FINAL_APPROACH) {
            setLandWaypoint(&posControl.fwLandState.landWaypoints[FW_AUTOLAND_WP_LAND], NULL);
            posControl.fwLandState.landCurrentWp = FW_AUTOLAND_WP_LAND;
            posControl.fwLandState.landState = FW_AUTOLAND_STATE_FINAL_APPROACH;
            return NAV_FSM_EVENT_NONE;
        }
    }

    fpVector3_t tmpWaypoint;
    tmpWaypoint.x = posControl.activeWaypoint.pos.x;
    tmpWaypoint.y = posControl.activeWaypoint.pos.y;
    tmpWaypoint.z = scaleRangef(constrainf(posControl.wpDistance, posControl.wpInitialDistance / 10.0f, posControl.wpInitialDistance),
        posControl.wpInitialDistance, posControl.wpInitialDistance / 10.0f,
        posControl.wpInitialAltitude, posControl.activeWaypoint.pos.z);
    setDesiredPosition(&tmpWaypoint, 0, NAV_POS_UPDATE_XY | NAV_POS_UPDATE_Z | NAV_POS_UPDATE_BEARING);

    return NAV_FSM_EVENT_NONE;
}

static navigationFSMEvent_t navOnEnteringState_NAV_STATE_FW_LANDING_GLIDE(navigationFSMState_t previousState)
{
    UNUSED(previousState);

    if (STATE(LANDING_DETECTED)) {
        return NAV_FSM_EVENT_SWITCH_TO_NAV_STATE_FW_LANDING_FINISHED;
    }

    if (isRollPitchStickDeflected(navConfig()->fw.launch_land_abort_deadband)) {
        return NAV_FSM_EVENT_SWITCH_TO_NAV_STATE_FW_LANDING_ABORT;
    }

    if (getHwRangefinderStatus() == HW_SENSOR_OK && getLandAltitude() <= posControl.fwLandState.landAltAgl + navFwAutolandConfig()->flareAltitude) {
        posControl.fwLandState.landState = FW_AUTOLAND_STATE_FLARE;
        return NAV_FSM_EVENT_SUCCESS;
    }

    setDesiredPosition(NULL, posControl.cruise.course, NAV_POS_UPDATE_HEADING);
    return NAV_FSM_EVENT_NONE;
}

static navigationFSMEvent_t navOnEnteringState_NAV_STATE_FW_LANDING_FLARE(navigationFSMState_t previousState)
{
    UNUSED(previousState);

    if (STATE(LANDING_DETECTED)) {
        return NAV_FSM_EVENT_SWITCH_TO_NAV_STATE_FW_LANDING_FINISHED;
    }

    setDesiredPosition(NULL, posControl.cruise.course, NAV_POS_UPDATE_HEADING);

    return NAV_FSM_EVENT_NONE;
}

static navigationFSMEvent_t navOnEnteringState_NAV_STATE_FW_LANDING_FINISHED(navigationFSMState_t previousState)
{
    UNUSED(previousState);

    posControl.fwLandState.landState = FW_AUTOLAND_STATE_IDLE;

    return NAV_FSM_EVENT_NONE;
}

static navigationFSMEvent_t navOnEnteringState_NAV_STATE_FW_LANDING_ABORT(navigationFSMState_t previousState)
{
    UNUSED(previousState);
    posControl.fwLandState.landAborted = true;
    posControl.fwLandState.landState = FW_AUTOLAND_STATE_IDLE;

    return posControl.fwLandState.landWp ? NAV_FSM_EVENT_SWITCH_TO_WAYPOINT : NAV_FSM_EVENT_SWITCH_TO_RTH;
}
#endif

static navigationFSMState_t navSetNewFSMState(navigationFSMState_t newState)
{
    navigationFSMState_t previousState;

    previousState = posControl.navState;
    if (posControl.navState != newState) {
        posControl.navState = newState;
        posControl.navPersistentId = navFSM[newState].persistentId;
    }
    return previousState;
}

static void navProcessFSMEvents(navigationFSMEvent_t injectedEvent)
{
    const timeMs_t currentMillis = millis();
    navigationFSMState_t previousState = NAV_STATE_UNDEFINED;
    static timeMs_t lastStateProcessTime = 0;

    /* Process new injected event if event defined,
     * otherwise process timeout event if defined */
    if (injectedEvent != NAV_FSM_EVENT_NONE && navFSM[posControl.navState].onEvent[injectedEvent] != NAV_STATE_UNDEFINED) {
        /* Update state */
        previousState = navSetNewFSMState(navFSM[posControl.navState].onEvent[injectedEvent]);
    } else if ((navFSM[posControl.navState].timeoutMs > 0) && (navFSM[posControl.navState].onEvent[NAV_FSM_EVENT_TIMEOUT] != NAV_STATE_UNDEFINED) &&
            ((currentMillis - lastStateProcessTime) >= navFSM[posControl.navState].timeoutMs)) {
        /* Update state */
        previousState = navSetNewFSMState(navFSM[posControl.navState].onEvent[NAV_FSM_EVENT_TIMEOUT]);
    }

    if (previousState) {    /* If state updated call new state's entry function */
        while (navFSM[posControl.navState].onEntry) {
            navigationFSMEvent_t newEvent = navFSM[posControl.navState].onEntry(previousState);

            if ((newEvent != NAV_FSM_EVENT_NONE) && (navFSM[posControl.navState].onEvent[newEvent] != NAV_STATE_UNDEFINED)) {
                previousState = navSetNewFSMState(navFSM[posControl.navState].onEvent[newEvent]);
            }
            else {
                break;
            }
        }

        lastStateProcessTime = currentMillis;
    }

    /* Update public system state information */
    NAV_Status.mode = MW_GPS_MODE_NONE;

    if (ARMING_FLAG(ARMED)) {
        navigationFSMStateFlags_t navStateFlags = navGetStateFlags(posControl.navState);

        if (navStateFlags & NAV_AUTO_RTH) {
            NAV_Status.mode = MW_GPS_MODE_RTH;
        }
        else if (navStateFlags & NAV_AUTO_WP) {
            NAV_Status.mode = MW_GPS_MODE_NAV;
        }
        else if (navStateFlags & NAV_CTL_EMERG) {
            NAV_Status.mode = MW_GPS_MODE_EMERG;
        }
        else if (navStateFlags & NAV_CTL_POS) {
            NAV_Status.mode = MW_GPS_MODE_HOLD;
        }
    }

    NAV_Status.state = navFSM[posControl.navState].mwState;
    NAV_Status.error = navFSM[posControl.navState].mwError;

    NAV_Status.flags = 0;
    if (posControl.flags.isAdjustingPosition)   NAV_Status.flags |= MW_NAV_FLAG_ADJUSTING_POSITION;
    if (posControl.flags.isAdjustingAltitude)   NAV_Status.flags |= MW_NAV_FLAG_ADJUSTING_ALTITUDE;

    NAV_Status.activeWpIndex = posControl.activeWaypointIndex - posControl.startWpIndex;
    NAV_Status.activeWpNumber = NAV_Status.activeWpIndex + 1;

    NAV_Status.activeWpAction = 0;
    if ((posControl.activeWaypointIndex >= 0) && (posControl.activeWaypointIndex < NAV_MAX_WAYPOINTS)) {
        NAV_Status.activeWpAction = posControl.waypointList[posControl.activeWaypointIndex].action;
    }
}

static fpVector3_t * rthGetHomeTargetPosition(rthTargetMode_e mode)
{
    posControl.rthState.homeTmpWaypoint = posControl.rthState.homePosition.pos;

    switch (mode) {
        case RTH_HOME_ENROUTE_INITIAL:
            posControl.rthState.homeTmpWaypoint.z = posControl.rthState.rthInitialAltitude;
            break;

        case RTH_HOME_ENROUTE_PROPORTIONAL:
            {
                float rthTotalDistanceToTravel = posControl.rthState.rthInitialDistance - (STATE(FIXED_WING_LEGACY) ? navConfig()->fw.loiter_radius : 0);
                if (rthTotalDistanceToTravel >= 100) {
                    float ratioNotTravelled = constrainf(posControl.homeDistance / rthTotalDistanceToTravel, 0.0f, 1.0f);
                    posControl.rthState.homeTmpWaypoint.z = (posControl.rthState.rthInitialAltitude * ratioNotTravelled) + (posControl.rthState.rthFinalAltitude * (1.0f - ratioNotTravelled));
                }
                else {
                    posControl.rthState.homeTmpWaypoint.z = posControl.rthState.rthFinalAltitude;
                }
            }
            break;

        case RTH_HOME_ENROUTE_FINAL:
            posControl.rthState.homeTmpWaypoint.z = posControl.rthState.rthFinalAltitude;
            break;

        case RTH_HOME_FINAL_LOITER:
            if (navConfig()->general.rth_home_altitude) {
                posControl.rthState.homeTmpWaypoint.z = posControl.rthState.homePosition.pos.z + navConfig()->general.rth_home_altitude;
            }
            else {
                // If home altitude not defined - fall back to final ENROUTE altitude
                posControl.rthState.homeTmpWaypoint.z = posControl.rthState.rthFinalAltitude;
            }
            break;

        case RTH_HOME_FINAL_LAND:
            // if WP mission p2 > 0 use p2 value as landing elevation (in meters !) (otherwise default to takeoff home elevation)
            if (FLIGHT_MODE(NAV_WP_MODE) && posControl.waypointList[posControl.activeWaypointIndex].action == NAV_WP_ACTION_LAND && posControl.waypointList[posControl.activeWaypointIndex].p2 != 0) {
                posControl.rthState.homeTmpWaypoint.z = posControl.waypointList[posControl.activeWaypointIndex].p2 * 100;   // 100 -> m to cm
                if (waypointMissionAltConvMode(posControl.waypointList[posControl.activeWaypointIndex].p3) == GEO_ALT_ABSOLUTE) {
                    posControl.rthState.homeTmpWaypoint.z -= posControl.gpsOrigin.alt;  // correct to relative if absolute SL altitude datum used
                }
            }
            break;
    }

    return &posControl.rthState.homeTmpWaypoint;
}

/*-----------------------------------------------------------
 * Detects if thrust vector is facing downwards
 *-----------------------------------------------------------*/
bool isThrustFacingDownwards(void)
{
    // Tilt angle <= 80 deg; cos(80) = 0.17364817766693034885171662676931
    return (calculateCosTiltAngle() >= 0.173648178f);
}

/*-----------------------------------------------------------
 * Checks if position sensor (GPS) is failing for a specified timeout (if enabled)
 *-----------------------------------------------------------*/
bool checkForPositionSensorTimeout(void)
{
    if (navConfig()->general.pos_failure_timeout) {
        if ((posControl.flags.estPosStatus == EST_NONE) && ((millis() - posControl.lastValidPositionTimeMs) > (1000 * navConfig()->general.pos_failure_timeout))) {
            return true;
        }
        else {
            return false;
        }
    }
    else {
        // Timeout not defined, never fail
        return false;
    }
}

/*-----------------------------------------------------------
 * Processes an update to XY-position and velocity
 *-----------------------------------------------------------*/
void updateActualHorizontalPositionAndVelocity(bool estPosValid, bool estVelValid, float newX, float newY, float newVelX, float newVelY)
{
    posControl.actualState.abs.pos.x = newX;
    posControl.actualState.abs.pos.y = newY;
    posControl.actualState.abs.vel.x = newVelX;
    posControl.actualState.abs.vel.y = newVelY;

    posControl.actualState.agl.pos.x = newX;
    posControl.actualState.agl.pos.y = newY;
    posControl.actualState.agl.vel.x = newVelX;
    posControl.actualState.agl.vel.y = newVelY;

    posControl.actualState.velXY = calc_length_pythagorean_2D(newVelX, newVelY);

    // CASE 1: POS & VEL valid
    if (estPosValid && estVelValid) {
        posControl.flags.estPosStatus = EST_TRUSTED;
        posControl.flags.estVelStatus = EST_TRUSTED;
        posControl.flags.horizontalPositionDataNew = true;
        posControl.lastValidPositionTimeMs = millis();
    }
    // CASE 1: POS invalid, VEL valid
    else if (!estPosValid && estVelValid) {
        posControl.flags.estPosStatus = EST_USABLE;     // Pos usable, but not trusted
        posControl.flags.estVelStatus = EST_TRUSTED;
        posControl.flags.horizontalPositionDataNew = true;
        posControl.lastValidPositionTimeMs = millis();
    }
    // CASE 3: can't use pos/vel data
    else {
        posControl.flags.estPosStatus = EST_NONE;
        posControl.flags.estVelStatus = EST_NONE;
        posControl.flags.horizontalPositionDataNew = false;
    }

    //Update blackbox data
    navLatestActualPosition[X] = newX;
    navLatestActualPosition[Y] = newY;
    navActualVelocity[X] = constrain(newVelX, -32678, 32767);
    navActualVelocity[Y] = constrain(newVelY, -32678, 32767);
}

/*-----------------------------------------------------------
 * Processes an update to Z-position and velocity
 *-----------------------------------------------------------*/
void updateActualAltitudeAndClimbRate(bool estimateValid, float newAltitude, float newVelocity, float surfaceDistance, float surfaceVelocity, navigationEstimateStatus_e surfaceStatus, float gpsCfEstimatedAltitudeError)
{
    posControl.actualState.abs.pos.z = newAltitude;
    posControl.actualState.abs.vel.z = newVelocity;

    posControl.actualState.agl.pos.z = surfaceDistance;
    posControl.actualState.agl.vel.z = surfaceVelocity;

    // Update altitude that would be used when executing RTH
    if (estimateValid) {
        updateDesiredRTHAltitude();

        // If we acquired new surface reference - changing from NONE/USABLE -> TRUSTED
        if ((surfaceStatus == EST_TRUSTED) && (posControl.flags.estAglStatus != EST_TRUSTED)) {
            // If we are in terrain-following modes - signal that we should update the surface tracking setpoint
            //      NONE/USABLE means that we were flying blind, now we should lock to surface
            //updateSurfaceTrackingSetpoint();
        }

        posControl.flags.estAglStatus = surfaceStatus;  // Could be TRUSTED or USABLE
        posControl.flags.estAltStatus = EST_TRUSTED;
        posControl.flags.verticalPositionDataNew = true;
        posControl.lastValidAltitudeTimeMs = millis();
        /* flag set if mismatch between relative GPS and estimated altitude exceeds 20m */
        posControl.flags.gpsCfEstimatedAltitudeMismatch = fabsf(gpsCfEstimatedAltitudeError) > 2000;
    }
    else {
        posControl.flags.estAltStatus = EST_NONE;
        posControl.flags.estAglStatus = EST_NONE;
        posControl.flags.verticalPositionDataNew = false;
        posControl.flags.gpsCfEstimatedAltitudeMismatch = false;
    }

    if (ARMING_FLAG(ARMED)) {
        if ((posControl.flags.estAglStatus == EST_TRUSTED) && surfaceDistance > 0) {
            if (posControl.actualState.surfaceMin > 0) {
                posControl.actualState.surfaceMin = MIN(posControl.actualState.surfaceMin, surfaceDistance);
            }
            else {
                posControl.actualState.surfaceMin = surfaceDistance;
            }
        }
    }
    else {
        posControl.actualState.surfaceMin = -1;
    }

    //Update blackbox data
    navLatestActualPosition[Z] = navGetCurrentActualPositionAndVelocity()->pos.z;
    navActualVelocity[Z] = constrain(navGetCurrentActualPositionAndVelocity()->vel.z, -32678, 32767);
}

/*-----------------------------------------------------------
 * Processes an update to estimated heading
 *-----------------------------------------------------------*/
void updateActualHeading(bool headingValid, int32_t newHeading, int32_t newGroundCourse)
{
    /* Update heading. Check if we're acquiring a valid heading for the
     * first time and update home heading accordingly.
     */

    navigationEstimateStatus_e newEstHeading = headingValid ? EST_TRUSTED : EST_NONE;

#ifdef USE_DEV_TOOLS
    if (systemConfig()->groundTestMode && STATE(AIRPLANE)) {
        newEstHeading = EST_TRUSTED;
    }
#endif
    if (newEstHeading >= EST_USABLE && posControl.flags.estHeadingStatus < EST_USABLE &&
        (posControl.rthState.homeFlags & (NAV_HOME_VALID_XY | NAV_HOME_VALID_Z)) &&
        (posControl.rthState.homeFlags & NAV_HOME_VALID_HEADING) == 0) {

        // Home was stored using the fake heading (assuming boot as 0deg). Calculate
        // the offset from the fake to the actual yaw and apply the same rotation
        // to the home point.
        int32_t fakeToRealYawOffset = newHeading - posControl.actualState.yaw;
        posControl.rthState.homePosition.heading += fakeToRealYawOffset;
        posControl.rthState.homePosition.heading = wrap_36000(posControl.rthState.homePosition.heading);

        posControl.rthState.homeFlags |= NAV_HOME_VALID_HEADING;
    }

    posControl.actualState.yaw = newHeading;
    posControl.actualState.cog = newGroundCourse;
    posControl.flags.estHeadingStatus = newEstHeading;

    /* Precompute sin/cos of yaw angle */
    posControl.actualState.sinYaw = sin_approx(CENTIDEGREES_TO_RADIANS(newHeading));
    posControl.actualState.cosYaw = cos_approx(CENTIDEGREES_TO_RADIANS(newHeading));
}

/*-----------------------------------------------------------
 * Returns pointer to currently used position (ABS or AGL) depending on surface tracking status
 *-----------------------------------------------------------*/
const navEstimatedPosVel_t * navGetCurrentActualPositionAndVelocity(void)
{
    return posControl.flags.isTerrainFollowEnabled ? &posControl.actualState.agl : &posControl.actualState.abs;
}

/*-----------------------------------------------------------
 * Calculates distance and bearing to destination point
 *-----------------------------------------------------------*/
static uint32_t calculateDistanceFromDelta(float deltaX, float deltaY)
{
    return calc_length_pythagorean_2D(deltaX, deltaY);
}

static int32_t calculateBearingFromDelta(float deltaX, float deltaY)
{
    return wrap_36000(RADIANS_TO_CENTIDEGREES(atan2_approx(deltaY, deltaX)));
}

uint32_t calculateDistanceToDestination(const fpVector3_t * destinationPos)
{
    const navEstimatedPosVel_t *posvel = navGetCurrentActualPositionAndVelocity();
    const float deltaX = destinationPos->x - posvel->pos.x;
    const float deltaY = destinationPos->y - posvel->pos.y;

    return calculateDistanceFromDelta(deltaX, deltaY);
}

int32_t calculateBearingToDestination(const fpVector3_t * destinationPos)
{
    const navEstimatedPosVel_t *posvel = navGetCurrentActualPositionAndVelocity();
    const float deltaX = destinationPos->x - posvel->pos.x;
    const float deltaY = destinationPos->y - posvel->pos.y;

    return calculateBearingFromDelta(deltaX, deltaY);
}

int32_t calculateBearingBetweenLocalPositions(const fpVector3_t * startPos, const fpVector3_t * endPos)
{
    const float deltaX = endPos->x - startPos->x;
    const float deltaY = endPos->y - startPos->y;

    return calculateBearingFromDelta(deltaX, deltaY);
}

bool navCalculatePathToDestination(navDestinationPath_t *result, const fpVector3_t * destinationPos)   // NOT USED ANYWHERE
{
    if (posControl.flags.estPosStatus == EST_NONE ||
        posControl.flags.estHeadingStatus == EST_NONE) {

        return false;
    }

    const navEstimatedPosVel_t *posvel = navGetCurrentActualPositionAndVelocity();
    const float deltaX = destinationPos->x - posvel->pos.x;
    const float deltaY = destinationPos->y - posvel->pos.y;

    result->distance = calculateDistanceFromDelta(deltaX, deltaY);
    result->bearing = calculateBearingFromDelta(deltaX, deltaY);
    return true;
}

static bool getLocalPosNextWaypoint(fpVector3_t * nextWpPos)
{
    // Only for WP Mode not Trackback. Ignore non geo waypoints except RTH and JUMP.
    if (navGetStateFlags(posControl.navState) & NAV_AUTO_WP && !isLastMissionWaypoint()) {
        navWaypointActions_e nextWpAction = posControl.waypointList[posControl.activeWaypointIndex + 1].action;

        if (!(nextWpAction == NAV_WP_ACTION_SET_POI || nextWpAction == NAV_WP_ACTION_SET_HEAD)) {
            uint8_t nextWpIndex = posControl.activeWaypointIndex + 1;
            if (nextWpAction == NAV_WP_ACTION_JUMP) {
                if (posControl.waypointList[posControl.activeWaypointIndex + 1].p3 != 0 ||
                    posControl.waypointList[posControl.activeWaypointIndex + 1].p2 == -1) {
                    nextWpIndex = posControl.waypointList[posControl.activeWaypointIndex + 1].p1 + posControl.startWpIndex;
                } else if (posControl.activeWaypointIndex + 2 <= posControl.startWpIndex + posControl.waypointCount - 1) {
                    if (posControl.waypointList[posControl.activeWaypointIndex + 2].action != NAV_WP_ACTION_JUMP) {
                        nextWpIndex++;
                    } else {
                        return false;   // give up - too complicated
                    }
                }
            }
            mapWaypointToLocalPosition(nextWpPos, &posControl.waypointList[nextWpIndex], 0);
            return true;
        }
    }

    return false;   // no position available
}

/*-----------------------------------------------------------
 * Check if waypoint is/was reached.
 * 'waypointBearing' stores initial bearing to waypoint.
 *-----------------------------------------------------------*/
static bool isWaypointReached(const fpVector3_t * waypointPos, const int32_t * waypointBearing)
{
    posControl.wpDistance = calculateDistanceToDestination(waypointPos);

    // Check if waypoint was missed based on bearing to waypoint exceeding given angular limit relative to initial waypoint bearing.
    // Default angular limit = 100 degs with a reduced limit of 60 degs used if fixed wing waypoint turn smoothing option active
    uint16_t relativeBearingTargetAngle = 10000;

    if (STATE(AIRPLANE) && posControl.flags.wpTurnSmoothingActive) {
        // If WP mode turn smoothing CUT option used waypoint is reached when start of turn is initiated
        if (navConfig()->fw.wp_turn_smoothing == WP_TURN_SMOOTHING_CUT) {
            posControl.flags.wpTurnSmoothingActive = false;
            return true;
        }
        relativeBearingTargetAngle = 6000;
    }


    if (ABS(wrap_18000(calculateBearingToDestination(waypointPos) - *waypointBearing)) > relativeBearingTargetAngle) {
        return true;
    }

    return posControl.wpDistance <= (navConfig()->general.waypoint_radius);
}

bool isWaypointAltitudeReached(void)
{
    return ABS(navGetCurrentActualPositionAndVelocity()->pos.z - posControl.activeWaypoint.pos.z) < navConfig()->general.waypoint_enforce_altitude;
}

static void updateHomePositionCompatibility(void)
{
    geoConvertLocalToGeodetic(&GPS_home, &posControl.gpsOrigin, &posControl.rthState.homePosition.pos);
    GPS_distanceToHome = posControl.homeDistance * 0.01f;
    GPS_directionToHome = posControl.homeDirection * 0.01f;
}

// Backdoor for RTH estimator
float getFinalRTHAltitude(void)
{
    return posControl.rthState.rthFinalAltitude;
}

/*-----------------------------------------------------------
 * Update the RTH Altitudes
 *-----------------------------------------------------------*/
static void updateDesiredRTHAltitude(void)
{
    if (ARMING_FLAG(ARMED)) {
        if (!((navGetStateFlags(posControl.navState) & NAV_AUTO_RTH)
          || ((navGetStateFlags(posControl.navState) & NAV_AUTO_WP) && posControl.waypointList[posControl.activeWaypointIndex].action == NAV_WP_ACTION_RTH))) {
            switch (navConfig()->general.flags.rth_climb_first_stage_mode) {
                case NAV_RTH_CLIMB_STAGE_AT_LEAST:
                    posControl.rthState.rthClimbStageAltitude = posControl.rthState.homePosition.pos.z + navConfig()->general.rth_climb_first_stage_altitude;
                    break;
                case NAV_RTH_CLIMB_STAGE_EXTRA:
                    posControl.rthState.rthClimbStageAltitude = posControl.actualState.abs.pos.z + navConfig()->general.rth_climb_first_stage_altitude;
                    break;
            }

            switch (navConfig()->general.flags.rth_alt_control_mode) {
                case NAV_RTH_NO_ALT:
                    posControl.rthState.rthInitialAltitude = posControl.actualState.abs.pos.z;
                    posControl.rthState.rthFinalAltitude = posControl.rthState.rthInitialAltitude;
                    break;

                case NAV_RTH_EXTRA_ALT: // Maintain current altitude + predefined safety margin
                    posControl.rthState.rthInitialAltitude = posControl.actualState.abs.pos.z + navConfig()->general.rth_altitude;
                    posControl.rthState.rthFinalAltitude = posControl.rthState.rthInitialAltitude;
                    break;

                case NAV_RTH_MAX_ALT:
                    posControl.rthState.rthInitialAltitude = MAX(posControl.rthState.rthInitialAltitude, posControl.actualState.abs.pos.z);
                    if (navConfig()->general.rth_altitude > 0) {
                        posControl.rthState.rthInitialAltitude = MAX(posControl.rthState.rthInitialAltitude, posControl.rthState.homePosition.pos.z + navConfig()->general.rth_altitude);
                    }
                    posControl.rthState.rthFinalAltitude = posControl.rthState.rthInitialAltitude;
                    break;

                case NAV_RTH_AT_LEAST_ALT:  // Climb to at least some predefined altitude above home
                    posControl.rthState.rthInitialAltitude = MAX(posControl.rthState.homePosition.pos.z + navConfig()->general.rth_altitude, posControl.actualState.abs.pos.z);
                    posControl.rthState.rthFinalAltitude = posControl.rthState.rthInitialAltitude;
                    break;

                case NAV_RTH_CONST_ALT:     // Climb/descend to predefined altitude above home
                default:
                    posControl.rthState.rthInitialAltitude = posControl.rthState.homePosition.pos.z + navConfig()->general.rth_altitude;
                    posControl.rthState.rthFinalAltitude = posControl.rthState.rthInitialAltitude;
            }

            if ((navConfig()->general.flags.rth_use_linear_descent) && (navConfig()->general.rth_home_altitude > 0) && (navConfig()->general.rth_linear_descent_start_distance == 0) ) {
                posControl.rthState.rthFinalAltitude = posControl.rthState.homePosition.pos.z + navConfig()->general.rth_home_altitude;
            }
        }
    } else {
        posControl.rthState.rthClimbStageAltitude = posControl.actualState.abs.pos.z;
        posControl.rthState.rthInitialAltitude = posControl.actualState.abs.pos.z;
        posControl.rthState.rthFinalAltitude = posControl.actualState.abs.pos.z;
    }
}

/*-----------------------------------------------------------
 * RTH sanity test logic
 *-----------------------------------------------------------*/
void initializeRTHSanityChecker(void)
{
    const timeMs_t currentTimeMs = millis();

    posControl.rthSanityChecker.lastCheckTime = currentTimeMs;
    posControl.rthSanityChecker.rthSanityOK = true;
    posControl.rthSanityChecker.minimalDistanceToHome = calculateDistanceToDestination(&posControl.rthState.homePosition.pos);
}

bool validateRTHSanityChecker(void)
{
    const timeMs_t currentTimeMs = millis();

    // Ability to disable sanity checker
    if (navConfig()->general.rth_abort_threshold == 0) {
        return true;
    }

    // Check at 10Hz rate
    if ((currentTimeMs - posControl.rthSanityChecker.lastCheckTime) > 100) {
        const float currentDistanceToHome = calculateDistanceToDestination(&posControl.rthState.homePosition.pos);
        posControl.rthSanityChecker.lastCheckTime = currentTimeMs;

        if (currentDistanceToHome < posControl.rthSanityChecker.minimalDistanceToHome) {
            posControl.rthSanityChecker.minimalDistanceToHome = currentDistanceToHome;
        } else {
            // If while doing RTH we got even farther away from home - RTH is doing something crazy
            posControl.rthSanityChecker.rthSanityOK = (currentDistanceToHome - posControl.rthSanityChecker.minimalDistanceToHome) < navConfig()->general.rth_abort_threshold;
        }
    }

    return posControl.rthSanityChecker.rthSanityOK;
}

/*-----------------------------------------------------------
 * Reset home position to current position
 *-----------------------------------------------------------*/
void setHomePosition(const fpVector3_t * pos, int32_t heading, navSetWaypointFlags_t useMask, navigationHomeFlags_t homeFlags)
{
    // XY-position
    if ((useMask & NAV_POS_UPDATE_XY) != 0) {
        posControl.rthState.homePosition.pos.x = pos->x;
        posControl.rthState.homePosition.pos.y = pos->y;
        if (homeFlags & NAV_HOME_VALID_XY) {
            posControl.rthState.homeFlags |= NAV_HOME_VALID_XY;
        } else {
            posControl.rthState.homeFlags &= ~NAV_HOME_VALID_XY;
        }
    }

    // Z-position
    if ((useMask & NAV_POS_UPDATE_Z) != 0) {
        posControl.rthState.homePosition.pos.z = pos->z;
        if (homeFlags & NAV_HOME_VALID_Z) {
            posControl.rthState.homeFlags |= NAV_HOME_VALID_Z;
        } else {
            posControl.rthState.homeFlags &= ~NAV_HOME_VALID_Z;
        }
    }

    // Heading
    if ((useMask & NAV_POS_UPDATE_HEADING) != 0) {
        // Heading
        posControl.rthState.homePosition.heading = heading;
        if (homeFlags & NAV_HOME_VALID_HEADING) {
            posControl.rthState.homeFlags |= NAV_HOME_VALID_HEADING;
        } else {
            posControl.rthState.homeFlags &= ~NAV_HOME_VALID_HEADING;
        }
    }

    posControl.homeDistance = 0;
    posControl.homeDirection = 0;

    // Update target RTH altitude as a waypoint above home
    updateDesiredRTHAltitude();

    //  Reset RTH sanity checker for new home position if RTH active
    if (FLIGHT_MODE(NAV_RTH_MODE) || FLIGHT_MODE(NAV_FW_AUTOLAND) ) {
        initializeRTHSanityChecker();
    }

    updateHomePositionCompatibility();
    ENABLE_STATE(GPS_FIX_HOME);
}

static navigationHomeFlags_t navigationActualStateHomeValidity(void)
{
    navigationHomeFlags_t flags = 0;

    if (posControl.flags.estPosStatus >= EST_USABLE) {
        flags |= NAV_HOME_VALID_XY | NAV_HOME_VALID_Z;
    }

    if (posControl.flags.estHeadingStatus >= EST_USABLE) {
        flags |= NAV_HOME_VALID_HEADING;
    }

    return flags;
}

#if defined(USE_SAFE_HOME)
void checkSafeHomeState(bool shouldBeEnabled)
{
    bool safehomeNotApplicable = navConfig()->general.flags.safehome_usage_mode == SAFEHOME_USAGE_OFF || posControl.flags.rthTrackbackActive ||
                                 (!posControl.safehomeState.isApplied && posControl.homeDistance < navConfig()->general.min_rth_distance);
#ifdef USE_MULTI_FUNCTIONS
    safehomeNotApplicable = safehomeNotApplicable || (MULTI_FUNC_FLAG(MF_SUSPEND_SAFEHOMES) && !posControl.flags.forcedRTHActivated);
#endif

    if (safehomeNotApplicable) {
        shouldBeEnabled = false;
    } else if (navConfig()->general.flags.safehome_usage_mode == SAFEHOME_USAGE_RTH_FS && shouldBeEnabled) {
        // if safehomes are only used with failsafe and we're trying to enable safehome
        // then enable the safehome only with failsafe
        shouldBeEnabled = posControl.flags.forcedRTHActivated;
    }
    // no safe homes found when arming or safehome feature in the correct state, then we don't need to do anything
	if (posControl.safehomeState.distance == 0 || posControl.safehomeState.isApplied == shouldBeEnabled) {
		return;
	}
    if (shouldBeEnabled) {
		// set home to safehome
        setHomePosition(&posControl.safehomeState.nearestSafeHome, 0, NAV_POS_UPDATE_XY | NAV_POS_UPDATE_Z | NAV_POS_UPDATE_HEADING, navigationActualStateHomeValidity());
		posControl.safehomeState.isApplied = true;
	} else {
		// set home to original arming point
        setHomePosition(&posControl.rthState.originalHomePosition, 0, NAV_POS_UPDATE_XY | NAV_POS_UPDATE_Z | NAV_POS_UPDATE_HEADING, navigationActualStateHomeValidity());
		posControl.safehomeState.isApplied = false;
	}
	// if we've changed the home position, update the distance and direction
    updateHomePosition();
}

/***********************************************************
 *  See if there are any safehomes near where we are arming.
 *  If so, save the nearest one in case we need it later for RTH.
 **********************************************************/
bool findNearestSafeHome(void)
{
    posControl.safehomeState.index = -1;
    uint32_t nearest_safehome_distance = navConfig()->general.safehome_max_distance + 1;
    uint32_t distance_to_current;
    fpVector3_t currentSafeHome;
    gpsLocation_t shLLH;
    shLLH.alt = 0;
    for (uint8_t i = 0; i < MAX_SAFE_HOMES; i++) {
        if (!safeHomeConfig(i)->enabled)
            continue;

        shLLH.lat = safeHomeConfig(i)->lat;
        shLLH.lon = safeHomeConfig(i)->lon;
        geoConvertGeodeticToLocal(&currentSafeHome, &posControl.gpsOrigin, &shLLH, GEO_ALT_RELATIVE);
        distance_to_current = calculateDistanceToDestination(&currentSafeHome);
        if (distance_to_current < nearest_safehome_distance) {
             // this safehome is the nearest so far - keep track of it.
             posControl.safehomeState.index = i;
             nearest_safehome_distance = distance_to_current;
             posControl.safehomeState.nearestSafeHome = currentSafeHome;
        }
    }
    if (posControl.safehomeState.index >= 0) {
		posControl.safehomeState.distance = nearest_safehome_distance;
    } else {
        posControl.safehomeState.distance = 0;
    }
    return posControl.safehomeState.distance > 0;
}
#endif

/*-----------------------------------------------------------
 * Update home position, calculate distance and bearing to home
 *-----------------------------------------------------------*/
void updateHomePosition(void)
{
    // Disarmed and have a valid position, constantly update home before first arm (depending on setting)
    // Update immediately after arming thereafter if reset on each arm (required to avoid home reset after emerg in flight rearm)
    static bool setHome = false;
    navSetWaypointFlags_t homeUpdateFlags = NAV_POS_UPDATE_XY | NAV_POS_UPDATE_Z | NAV_POS_UPDATE_HEADING;

    if (!ARMING_FLAG(ARMED)) {
        if (posControl.flags.estPosStatus >= EST_USABLE) {
            const navigationHomeFlags_t validHomeFlags = NAV_HOME_VALID_XY | NAV_HOME_VALID_Z;
            setHome = (posControl.rthState.homeFlags & validHomeFlags) != validHomeFlags;
            switch ((nav_reset_type_e)positionEstimationConfig()->reset_home_type) {
                case NAV_RESET_NEVER:
                    break;
                case NAV_RESET_ON_FIRST_ARM:
                    setHome |= !ARMING_FLAG(WAS_EVER_ARMED);
                    break;
                case NAV_RESET_ON_EACH_ARM:
                    setHome = true;
                    break;
            }
        }
    }
    else {
        static bool isHomeResetAllowed = false;
        // If pilot so desires he may reset home position to current position
        if (IS_RC_MODE_ACTIVE(BOXHOMERESET)) {
            if (isHomeResetAllowed && !FLIGHT_MODE(FAILSAFE_MODE) && !FLIGHT_MODE(NAV_RTH_MODE) && !FLIGHT_MODE(NAV_FW_AUTOLAND) && !FLIGHT_MODE(NAV_WP_MODE) && (posControl.flags.estPosStatus >= EST_USABLE)) {
                homeUpdateFlags = 0;
                homeUpdateFlags = STATE(GPS_FIX_HOME) ? (NAV_POS_UPDATE_XY | NAV_POS_UPDATE_HEADING) : (NAV_POS_UPDATE_XY | NAV_POS_UPDATE_Z | NAV_POS_UPDATE_HEADING);
                setHome = true;
                isHomeResetAllowed = false;
            }
        }
        else {
            isHomeResetAllowed = true;
        }

        // Update distance and direction to home if armed (home is not updated when armed)
        if (STATE(GPS_FIX_HOME)) {
            fpVector3_t * tmpHomePos = rthGetHomeTargetPosition(RTH_HOME_FINAL_LAND);
            posControl.homeDistance = calculateDistanceToDestination(tmpHomePos);
            posControl.homeDirection = calculateBearingToDestination(tmpHomePos);
            updateHomePositionCompatibility();
        }

        setHome &= !STATE(IN_FLIGHT_EMERG_REARM);   // prevent reset following emerg in flight rearm
    }

    if (setHome && (!ARMING_FLAG(WAS_EVER_ARMED) || ARMING_FLAG(ARMED))) {
#if defined(USE_SAFE_HOME)
        findNearestSafeHome();
#endif
        setHomePosition(&posControl.actualState.abs.pos, posControl.actualState.yaw, homeUpdateFlags, navigationActualStateHomeValidity());

        if (ARMING_FLAG(ARMED) && positionEstimationConfig()->reset_altitude_type == NAV_RESET_ON_EACH_ARM) {
            posControl.rthState.homePosition.pos.z = 0;     // force to 0 if reference altitude also reset every arm
        }
        // save the current location in case it is replaced by a safehome or HOME_RESET
        posControl.rthState.originalHomePosition = posControl.rthState.homePosition.pos;
        setHome = false;
    }
}

/* -----------------------------------------------------------
 * Override RTH preset altitude and Climb First option
 * using Pitch/Roll stick held for > 1 seconds
 * Climb First override limited to Fixed Wing only
 * Roll also cancels RTH trackback on Fixed Wing and Multirotor
 *-----------------------------------------------------------*/
static bool rthAltControlStickOverrideCheck(unsigned axis)
{
    if (!navConfig()->general.flags.rth_alt_control_override || posControl.flags.forcedRTHActivated ||
        (axis == ROLL && STATE(MULTIROTOR) && !posControl.flags.rthTrackbackActive)) {
        return false;
    }
    static timeMs_t rthOverrideStickHoldStartTime[2];

    if (rxGetChannelValue(axis) > rxConfig()->maxcheck) {
        timeDelta_t holdTime = millis() - rthOverrideStickHoldStartTime[axis];

        if (!rthOverrideStickHoldStartTime[axis]) {
            rthOverrideStickHoldStartTime[axis] = millis();
        } else if (ABS(1500 - holdTime) < 500) {    // 1s delay to activate, activation duration limited to 1 sec
            if (axis == PITCH) {           // PITCH down to override preset altitude reset to current altitude
                posControl.rthState.rthInitialAltitude = posControl.actualState.abs.pos.z;
                posControl.rthState.rthFinalAltitude = posControl.rthState.rthInitialAltitude;
                return true;
            } else if (axis == ROLL) {     // ROLL right to override climb first
                return true;
            }
        }
    } else {
        rthOverrideStickHoldStartTime[axis] = 0;
    }

    return false;
}

/* ---------------------------------------------------
 * If climb stage is being used, see if it is time to
 * transiton in to turn.
 * Limited to fixed wing only.
 * --------------------------------------------------- */
 bool rthClimbStageActiveAndComplete(void) {
    if ((STATE(FIXED_WING_LEGACY) || STATE(AIRPLANE)) && (navConfig()->general.rth_climb_first_stage_altitude > 0)) {
        if (posControl.actualState.abs.pos.z >= posControl.rthState.rthClimbStageAltitude) {
            return true;
        }
    }

    return false;
 }

/* --------------------------------------------------------------------------------
 * == RTH Trackback ==
 * Saves track during flight which is used during RTH to back track
 * along arrival route rather than immediately heading directly toward home.
 * Max desired trackback distance set by user or limited by number of available points.
 * Reverts to normal RTH heading direct to home when end of track reached.
 * Trackpoints logged with precedence for course/altitude changes. Distance based changes
 * only logged if no course/altitude changes logged over an extended distance.
 * Tracking suspended during fixed wing loiter (PosHold and WP Mode timed hold).
 * --------------------------------------------------------------------------------- */
 static void updateRthTrackback(bool forceSaveTrackPoint)
{
    static bool suspendTracking = false;
    bool fwLoiterIsActive = STATE(AIRPLANE) && (NAV_Status.state == MW_NAV_STATE_HOLD_TIMED || FLIGHT_MODE(NAV_POSHOLD_MODE));
    if (!fwLoiterIsActive && suspendTracking) {
        suspendTracking = false;
    }

    if (navConfig()->general.flags.rth_trackback_mode == RTH_TRACKBACK_OFF || FLIGHT_MODE(NAV_RTH_MODE) || FLIGHT_MODE(NAV_FW_AUTOLAND) || !ARMING_FLAG(ARMED) || suspendTracking) {
        return;
    }

    // Record trackback points based on significant change in course/altitude until
    // points limit reached. Overwrite older points from then on.
    if (posControl.flags.estPosStatus >= EST_USABLE && posControl.flags.estAltStatus >= EST_USABLE) {
        static int32_t previousTBTripDist;      // cm
        static int16_t previousTBCourse;        // degrees
        static int16_t previousTBAltitude;      // meters
        static uint8_t distanceCounter = 0;
        bool saveTrackpoint = forceSaveTrackPoint;
        bool GPSCourseIsValid = isGPSHeadingValid();

        // start recording when some distance from home, 50m seems reasonable.
        if (posControl.activeRthTBPointIndex < 0) {
            saveTrackpoint = posControl.homeDistance > METERS_TO_CENTIMETERS(50);

            previousTBCourse = CENTIDEGREES_TO_DEGREES(posControl.actualState.cog);
            previousTBTripDist = posControl.totalTripDistance;
        } else {
            // Minimum distance increment between course change track points when GPS course valid - set to 10m
            const bool distanceIncrement = posControl.totalTripDistance - previousTBTripDist > METERS_TO_CENTIMETERS(10);

            // Altitude change
            if (ABS(previousTBAltitude - CENTIMETERS_TO_METERS(posControl.actualState.abs.pos.z)) > 10) {   // meters
                saveTrackpoint = true;
            } else if (distanceIncrement && GPSCourseIsValid) {
                // Course change - set to 45 degrees
                if (ABS(wrap_18000(DEGREES_TO_CENTIDEGREES(DECIDEGREES_TO_DEGREES(gpsSol.groundCourse) - previousTBCourse))) > DEGREES_TO_CENTIDEGREES(45)) {
                    saveTrackpoint = true;
                } else if (distanceCounter >= 9) {
                    // Distance based trackpoint logged if at least 10 distance increments occur without altitude or course change
                    // and deviation from projected course path > 20m
                    float distToPrevPoint = calculateDistanceToDestination(&posControl.rthTBPointsList[posControl.activeRthTBPointIndex]);

                    fpVector3_t virtualCoursePoint;
                    virtualCoursePoint.x = posControl.rthTBPointsList[posControl.activeRthTBPointIndex].x + distToPrevPoint * cos_approx(DEGREES_TO_RADIANS(previousTBCourse));
                    virtualCoursePoint.y = posControl.rthTBPointsList[posControl.activeRthTBPointIndex].y + distToPrevPoint * sin_approx(DEGREES_TO_RADIANS(previousTBCourse));

                    saveTrackpoint = calculateDistanceToDestination(&virtualCoursePoint) > METERS_TO_CENTIMETERS(20);
                }
                distanceCounter++;
                previousTBTripDist = posControl.totalTripDistance;
            } else if (!GPSCourseIsValid) {
                // if no reliable course revert to basic distance logging based on direct distance from last point - set to 20m
                saveTrackpoint = calculateDistanceToDestination(&posControl.rthTBPointsList[posControl.activeRthTBPointIndex]) > METERS_TO_CENTIMETERS(20);
                previousTBTripDist = posControl.totalTripDistance;
            }

            // Suspend tracking during loiter on fixed wing. Save trackpoint at start of loiter.
            if (distanceCounter && fwLoiterIsActive) {
                saveTrackpoint = suspendTracking = true;
            }
        }

        // when trackpoint store full, overwrite from start of store using 'rthTBWrapAroundCounter' to track overwrite position
        if (saveTrackpoint) {
            if (posControl.activeRthTBPointIndex == (NAV_RTH_TRACKBACK_POINTS - 1)) {   // wraparound to start
                posControl.rthTBWrapAroundCounter = posControl.activeRthTBPointIndex = 0;
            } else {
                posControl.activeRthTBPointIndex++;
                if (posControl.rthTBWrapAroundCounter > -1) {   // track wraparound overwrite position after store first filled
                    posControl.rthTBWrapAroundCounter = posControl.activeRthTBPointIndex;
                }
            }
            posControl.rthTBPointsList[posControl.activeRthTBPointIndex] = posControl.actualState.abs.pos;

            posControl.rthTBLastSavedIndex = posControl.activeRthTBPointIndex;
            previousTBAltitude = CENTIMETERS_TO_METERS(posControl.actualState.abs.pos.z);
            previousTBCourse = GPSCourseIsValid ? DECIDEGREES_TO_DEGREES(gpsSol.groundCourse) : previousTBCourse;
            distanceCounter = 0;
        }
    }
}

static fpVector3_t * rthGetTrackbackPos(void)
{
    // ensure trackback altitude never lower than altitude of start point
    if (posControl.rthTBPointsList[posControl.activeRthTBPointIndex].z < posControl.rthTBPointsList[posControl.rthTBLastSavedIndex].z) {
        posControl.rthTBPointsList[posControl.activeRthTBPointIndex].z = posControl.rthTBPointsList[posControl.rthTBLastSavedIndex].z;
    }

    return &posControl.rthTBPointsList[posControl.activeRthTBPointIndex];
}

/*-----------------------------------------------------------
 * Update flight statistics
 *-----------------------------------------------------------*/
static void updateNavigationFlightStatistics(void)
{
    static timeMs_t previousTimeMs = 0;
    const timeMs_t currentTimeMs = millis();
    const timeDelta_t timeDeltaMs = currentTimeMs - previousTimeMs;
    previousTimeMs = currentTimeMs;

    if (ARMING_FLAG(ARMED)) {
        posControl.totalTripDistance += posControl.actualState.velXY * MS2S(timeDeltaMs);
    }
}

/*
 * Total travel distance in cm
 */
uint32_t getTotalTravelDistance(void)
{
    return lrintf(posControl.totalTripDistance);
}

/*-----------------------------------------------------------
 * Calculate platform-specific hold position (account for deceleration)
 *-----------------------------------------------------------*/
void calculateInitialHoldPosition(fpVector3_t * pos)
{
    if (STATE(FIXED_WING_LEGACY)) { // FIXED_WING_LEGACY
        calculateFixedWingInitialHoldPosition(pos);
    }
    else {
        calculateMulticopterInitialHoldPosition(pos);
    }
}

/*-----------------------------------------------------------
 * Set active XYZ-target and desired heading
 *-----------------------------------------------------------*/
void setDesiredPosition(const fpVector3_t * pos, int32_t yaw, navSetWaypointFlags_t useMask)
{
    // XY-position update is allowed only when not braking in NAV_CRUISE_BRAKING
    if ((useMask & NAV_POS_UPDATE_XY) != 0 && !STATE(NAV_CRUISE_BRAKING)) {
        posControl.desiredState.pos.x = pos->x;
        posControl.desiredState.pos.y = pos->y;
    }

    // Z-position
    if ((useMask & NAV_POS_UPDATE_Z) != 0) {
        updateClimbRateToAltitudeController(0, 0, ROC_TO_ALT_RESET);   // Reset RoC/RoD -> altitude controller
        posControl.desiredState.pos.z = pos->z;
    }

    // Heading
    if ((useMask & NAV_POS_UPDATE_HEADING) != 0) {
        // Heading
        posControl.desiredState.yaw = yaw;
    }
    else if ((useMask & NAV_POS_UPDATE_BEARING) != 0) {
        posControl.desiredState.yaw = calculateBearingToDestination(pos);
    }
    else if ((useMask & NAV_POS_UPDATE_BEARING_TAIL_FIRST) != 0) {
        posControl.desiredState.yaw = wrap_36000(calculateBearingToDestination(pos) - 18000);
    }
}

void calculateFarAwayPos(fpVector3_t *farAwayPos, const fpVector3_t *start,  int32_t bearing, int32_t distance)
{
    farAwayPos->x = start->x + distance * cos_approx(CENTIDEGREES_TO_RADIANS(bearing));
    farAwayPos->y = start->y + distance * sin_approx(CENTIDEGREES_TO_RADIANS(bearing));
    farAwayPos->z = start->z;
}

void calculateFarAwayTarget(fpVector3_t * farAwayPos, int32_t bearing, int32_t distance)
{
    calculateFarAwayPos(farAwayPos, &navGetCurrentActualPositionAndVelocity()->pos, bearing, distance);
}

/*-----------------------------------------------------------
 * NAV land detector
 *-----------------------------------------------------------*/
void updateLandingStatus(timeMs_t currentTimeMs)
{
    if (STATE(AIRPLANE) && !navConfig()->general.flags.disarm_on_landing) {
        return;     // no point using this with a fixed wing if not set to disarm
    }

    static timeMs_t lastUpdateTimeMs = 0;
    if ((currentTimeMs - lastUpdateTimeMs) <= HZ2MS(100)) {  // limit update to 100Hz
        return;
    }
    lastUpdateTimeMs = currentTimeMs;

    DEBUG_SET(DEBUG_LANDING, 0, landingDetectorIsActive);
    DEBUG_SET(DEBUG_LANDING, 1, STATE(LANDING_DETECTED));

    if (!ARMING_FLAG(ARMED)) {
        if (STATE(LANDING_DETECTED)) {
            landingDetectorIsActive = false;
        }
        resetLandingDetector();

        return;
    }

    if (!landingDetectorIsActive) {
        if (isFlightDetected()) {
            landingDetectorIsActive = true;
            resetLandingDetector();
        }
    } else if (STATE(LANDING_DETECTED)) {
        pidResetErrorAccumulators();
        if (navConfig()->general.flags.disarm_on_landing && !FLIGHT_MODE(FAILSAFE_MODE)) {
            ENABLE_ARMING_FLAG(ARMING_DISABLED_LANDING_DETECTED);
            disarm(DISARM_LANDING);
        } else if (!navigationInAutomaticThrottleMode()) {
            // for multirotor only - reactivate landing detector without disarm when throttle raised toward hover throttle
            landingDetectorIsActive = rxGetChannelValue(THROTTLE) < (0.5 * (currentBatteryProfile->nav.mc.hover_throttle + getThrottleIdleValue()));
        }
    } else if (isLandingDetected()) {
        ENABLE_STATE(LANDING_DETECTED);
    }
}

bool isLandingDetected(void)
{
    return STATE(AIRPLANE) ? isFixedWingLandingDetected() : isMulticopterLandingDetected();
}

void resetLandingDetector(void)
{
    DISABLE_STATE(LANDING_DETECTED);
    posControl.flags.resetLandingDetector = true;
}

void resetLandingDetectorActiveState(void)
{
    landingDetectorIsActive = false;
}

bool isFlightDetected(void)
{
    return STATE(AIRPLANE) ? isFixedWingFlying() : isMulticopterFlying();
}

bool isProbablyStillFlying(void)
{
    bool inFlightSanityCheck;
    if (STATE(MULTIROTOR)) {
        inFlightSanityCheck = posControl.actualState.velXY > MC_LAND_CHECK_VEL_XY_MOVING || averageAbsGyroRates() > 4.0f;
    } else {
        inFlightSanityCheck = isGPSHeadingValid();
    }

    return landingDetectorIsActive && inFlightSanityCheck;
}

/*-----------------------------------------------------------
 * Z-position controller
 *-----------------------------------------------------------*/
void updateClimbRateToAltitudeController(float desiredClimbRate, float targetAltitude, climbRateToAltitudeControllerMode_e mode)
{
#define MIN_TARGET_CLIMB_RATE   100.0f  // cm/s

    static timeUs_t lastUpdateTimeUs;
    timeUs_t currentTimeUs = micros();

    // Terrain following uses different altitude measurement
    const float altitudeToUse = navGetCurrentActualPositionAndVelocity()->pos.z;

    if (mode != ROC_TO_ALT_RESET && desiredClimbRate) {
        /* ROC_TO_ALT_CONSTANT - constant climb rate
         * ROC_TO_ALT_TARGET - constant climb rate until close to target altitude reducing to min rate when altitude reached
         * Rate reduction starts at distance from target altitude of 5 x climb rate */

        if (mode == ROC_TO_ALT_TARGET && fabsf(desiredClimbRate) > MIN_TARGET_CLIMB_RATE) {
            const int8_t direction = desiredClimbRate > 0 ? 1 : -1;
            const float absClimbRate = fabsf(desiredClimbRate);
            const uint16_t maxRateCutoffAlt = absClimbRate * 5;
            const float verticalVelScaled = scaleRangef(navGetCurrentActualPositionAndVelocity()->pos.z - targetAltitude,
                                            0.0f, -maxRateCutoffAlt * direction, MIN_TARGET_CLIMB_RATE, absClimbRate);

            desiredClimbRate = direction * constrainf(verticalVelScaled, MIN_TARGET_CLIMB_RATE, absClimbRate);
        }

        /*
         * If max altitude is set, reset climb rate if altitude is reached and climb rate is > 0
         * In other words, when altitude is reached, allow it only to shrink
         */
        if (navConfig()->general.max_altitude > 0 && altitudeToUse >= navConfig()->general.max_altitude && desiredClimbRate > 0) {
            desiredClimbRate = 0;
        }

        if (STATE(FIXED_WING_LEGACY)) {
            // Fixed wing climb rate controller is open-loop. We simply move the known altitude target
            float timeDelta = US2S(currentTimeUs - lastUpdateTimeUs);
            static bool targetHoldActive = false;

            if (timeDelta <= HZ2S(MIN_POSITION_UPDATE_RATE_HZ) && desiredClimbRate) {
                // Update target altitude only if actual altitude moving in same direction and lagging by < 5 m, otherwise hold target
                if (navGetCurrentActualPositionAndVelocity()->vel.z * desiredClimbRate >= 0 && fabsf(posControl.desiredState.pos.z - altitudeToUse) < 500) {
                    posControl.desiredState.pos.z += desiredClimbRate * timeDelta;
                    targetHoldActive = false;
                } else if (!targetHoldActive) {     // Reset and hold target to actual + climb rate boost until actual catches up
                    posControl.desiredState.pos.z = altitudeToUse + desiredClimbRate;
                    targetHoldActive = true;
                }
            } else {
                targetHoldActive = false;
            }
        }
        else {
            // Multicopter climb-rate control is closed-loop, it's possible to directly calculate desired altitude setpoint to yield the required RoC/RoD
            posControl.desiredState.pos.z = altitudeToUse + (desiredClimbRate / posControl.pids.pos[Z].param.kP);
        }
    } else {    // ROC_TO_ALT_RESET or zero desired climbrate
        posControl.desiredState.pos.z = altitudeToUse;
    }

    lastUpdateTimeUs = currentTimeUs;
}

static void resetAltitudeController(bool useTerrainFollowing)
{
    // Set terrain following flag
    posControl.flags.isTerrainFollowEnabled = useTerrainFollowing;

    if (STATE(FIXED_WING_LEGACY)) {
        resetFixedWingAltitudeController();
    }
    else {
        resetMulticopterAltitudeController();
    }
}

static void setupAltitudeController(void)
{
    if (STATE(FIXED_WING_LEGACY)) {
        setupFixedWingAltitudeController();
    }
    else {
        setupMulticopterAltitudeController();
    }
}

static bool adjustAltitudeFromRCInput(void)
{
    if (STATE(FIXED_WING_LEGACY)) {
        return adjustFixedWingAltitudeFromRCInput();
    }
    else {
        return adjustMulticopterAltitudeFromRCInput();
    }
}

/*-----------------------------------------------------------
 * Jump Counter support functions
 *-----------------------------------------------------------*/
static void setupJumpCounters(void)
{
    for (uint8_t wp = posControl.startWpIndex; wp < posControl.waypointCount + posControl.startWpIndex; wp++) {
        if (posControl.waypointList[wp].action == NAV_WP_ACTION_JUMP){
            posControl.waypointList[wp].p3 = posControl.waypointList[wp].p2;
        }
    }
}

static void resetJumpCounter(void)
{
        // reset the volatile counter from the set / static value
    posControl.waypointList[posControl.activeWaypointIndex].p3 = posControl.waypointList[posControl.activeWaypointIndex].p2;
}

static void clearJumpCounters(void)
{
    for (uint8_t wp = posControl.startWpIndex; wp < posControl.waypointCount + posControl.startWpIndex; wp++) {
        if (posControl.waypointList[wp].action == NAV_WP_ACTION_JUMP) {
            posControl.waypointList[wp].p3 = 0;
        }
    }
}



/*-----------------------------------------------------------
 * Heading controller (pass-through to MAG mode)
 *-----------------------------------------------------------*/
static void resetHeadingController(void)
{
    if (STATE(FIXED_WING_LEGACY)) {
        resetFixedWingHeadingController();
    }
    else {
        resetMulticopterHeadingController();
    }
}

static bool adjustHeadingFromRCInput(void)
{
    if (STATE(FIXED_WING_LEGACY)) {
        return adjustFixedWingHeadingFromRCInput();
    }
    else {
        return adjustMulticopterHeadingFromRCInput();
    }
}

/*-----------------------------------------------------------
 * XY Position controller
 *-----------------------------------------------------------*/
static void resetPositionController(void)
{
    if (STATE(FIXED_WING_LEGACY)) {
        resetFixedWingPositionController();
    }
    else {
        resetMulticopterPositionController();
        resetMulticopterBrakingMode();
    }
}

static bool adjustPositionFromRCInput(void)
{
    bool retValue;

    if (STATE(FIXED_WING_LEGACY)) {
        retValue = adjustFixedWingPositionFromRCInput();
    }
    else {

        const int16_t rcPitchAdjustment = applyDeadbandRescaled(rcCommand[PITCH], rcControlsConfig()->pos_hold_deadband, -500, 500);
        const int16_t rcRollAdjustment = applyDeadbandRescaled(rcCommand[ROLL], rcControlsConfig()->pos_hold_deadband, -500, 500);

        retValue = adjustMulticopterPositionFromRCInput(rcPitchAdjustment, rcRollAdjustment);
    }

    return retValue;
}

/*-----------------------------------------------------------
 * WP controller
 *-----------------------------------------------------------*/
void resetGCSFlags(void)
{
    posControl.flags.isGCSAssistedNavigationReset = false;
    posControl.flags.isGCSAssistedNavigationEnabled = false;
}

void getWaypoint(uint8_t wpNumber, navWaypoint_t * wpData)
{
    /* Default waypoint to send */
    wpData->action = NAV_WP_ACTION_RTH;
    wpData->lat = 0;
    wpData->lon = 0;
    wpData->alt = 0;
    wpData->p1 = 0;
    wpData->p2 = 0;
    wpData->p3 = 0;
    wpData->flag = NAV_WP_FLAG_LAST;

    // WP #0 - special waypoint - HOME
    if (wpNumber == 0) {
        if (STATE(GPS_FIX_HOME)) {
            wpData->lat = GPS_home.lat;
            wpData->lon = GPS_home.lon;
            wpData->alt = GPS_home.alt;
        }
    }
    // WP #255 - special waypoint - directly get actualPosition
    else if (wpNumber == 255) {
        gpsLocation_t wpLLH;

        geoConvertLocalToGeodetic(&wpLLH, &posControl.gpsOrigin, &navGetCurrentActualPositionAndVelocity()->pos);

        wpData->lat = wpLLH.lat;
        wpData->lon = wpLLH.lon;
        wpData->alt = wpLLH.alt;
    }
    // WP #254 - special waypoint - get desiredPosition that was set by ground control station if in 3D-guided mode
    else if (wpNumber == 254) {
        navigationFSMStateFlags_t navStateFlags = navGetStateFlags(posControl.navState);

        if ((posControl.gpsOrigin.valid) && (navStateFlags & NAV_CTL_ALT) && (navStateFlags & NAV_CTL_POS)) {
            gpsLocation_t wpLLH;

            geoConvertLocalToGeodetic(&wpLLH, &posControl.gpsOrigin, &posControl.desiredState.pos);

            wpData->lat = wpLLH.lat;
            wpData->lon = wpLLH.lon;
            wpData->alt = wpLLH.alt;
        }
    }
    // WP #1 - #60 - common waypoints - pre-programmed mission
    else if ((wpNumber >= 1) && (wpNumber <= NAV_MAX_WAYPOINTS)) {
        if (wpNumber <= getWaypointCount()) {
            *wpData = posControl.waypointList[wpNumber - 1 + (ARMING_FLAG(ARMED) ? posControl.startWpIndex : 0)];
            if(wpData->action == NAV_WP_ACTION_JUMP) {
                wpData->p1 += 1; // make WP # (vice index)
            }
        }
    }
}

void setWaypoint(uint8_t wpNumber, const navWaypoint_t * wpData)
{
    gpsLocation_t wpLLH;
    navWaypointPosition_t wpPos;

    // Pre-fill structure to convert to local coordinates
    wpLLH.lat = wpData->lat;
    wpLLH.lon = wpData->lon;
    wpLLH.alt = wpData->alt;

    // WP #0 - special waypoint - HOME
    if ((wpNumber == 0) && ARMING_FLAG(ARMED) && (posControl.flags.estPosStatus >= EST_USABLE) && posControl.gpsOrigin.valid && posControl.flags.isGCSAssistedNavigationEnabled) {
        // Forcibly set home position. Note that this is only valid if already armed, otherwise home will be reset instantly
        geoConvertGeodeticToLocal(&wpPos.pos, &posControl.gpsOrigin, &wpLLH, GEO_ALT_RELATIVE);
        setHomePosition(&wpPos.pos, 0, NAV_POS_UPDATE_XY | NAV_POS_UPDATE_Z | NAV_POS_UPDATE_HEADING, NAV_HOME_VALID_ALL);
    }
    // WP #255 - special waypoint - directly set desiredPosition
    // Only valid when armed and in poshold mode
    else if ((wpNumber == 255) && (wpData->action == NAV_WP_ACTION_WAYPOINT) &&
             ARMING_FLAG(ARMED) && (posControl.flags.estPosStatus == EST_TRUSTED) && posControl.gpsOrigin.valid && posControl.flags.isGCSAssistedNavigationEnabled &&
             (posControl.navState == NAV_STATE_POSHOLD_3D_IN_PROGRESS)) {
        // Convert to local coordinates
        geoConvertGeodeticToLocal(&wpPos.pos, &posControl.gpsOrigin, &wpLLH, GEO_ALT_RELATIVE);

        navSetWaypointFlags_t waypointUpdateFlags = NAV_POS_UPDATE_XY;

        // If we received global altitude == 0, use current altitude
        if (wpData->alt != 0) {
            waypointUpdateFlags |= NAV_POS_UPDATE_Z;
        }

        if (wpData->p1 > 0 && wpData->p1 < 360) {
            waypointUpdateFlags |= NAV_POS_UPDATE_HEADING;
        }

        setDesiredPosition(&wpPos.pos, DEGREES_TO_CENTIDEGREES(wpData->p1), waypointUpdateFlags);
    }
    // WP #1 - #NAV_MAX_WAYPOINTS - common waypoints - pre-programmed mission
    else if ((wpNumber >= 1) && (wpNumber <= NAV_MAX_WAYPOINTS) && !ARMING_FLAG(ARMED)) {
        if (wpData->action == NAV_WP_ACTION_WAYPOINT || wpData->action == NAV_WP_ACTION_JUMP || wpData->action == NAV_WP_ACTION_RTH || wpData->action == NAV_WP_ACTION_HOLD_TIME || wpData->action == NAV_WP_ACTION_LAND || wpData->action == NAV_WP_ACTION_SET_POI || wpData->action == NAV_WP_ACTION_SET_HEAD ) {
            // Only allow upload next waypoint (continue upload mission) or first waypoint (new mission)
            static int8_t nonGeoWaypointCount = 0;

            if (wpNumber == (posControl.waypointCount + 1) || wpNumber == 1) {
                if (wpNumber == 1) {
                    resetWaypointList();
                }
                posControl.waypointList[wpNumber - 1] = *wpData;
                if(wpData->action == NAV_WP_ACTION_SET_POI || wpData->action == NAV_WP_ACTION_SET_HEAD || wpData->action == NAV_WP_ACTION_JUMP) {
                    nonGeoWaypointCount += 1;
                    if(wpData->action == NAV_WP_ACTION_JUMP) {
                        posControl.waypointList[wpNumber - 1].p1 -= 1; // make index (vice WP #)
                    }
                }

                posControl.waypointCount = wpNumber;
                posControl.waypointListValid = (wpData->flag == NAV_WP_FLAG_LAST);
                posControl.geoWaypointCount = posControl.waypointCount - nonGeoWaypointCount;
                if (posControl.waypointListValid) {
                    nonGeoWaypointCount = 0;
                }
            }
        }
    }
}

void resetWaypointList(void)
{
    posControl.waypointCount = 0;
    posControl.waypointListValid = false;
    posControl.geoWaypointCount = 0;
    posControl.startWpIndex = 0;
#ifdef USE_MULTI_MISSION
    posControl.totalMultiMissionWpCount = 0;
    posControl.loadedMultiMissionIndex = 0;
    posControl.multiMissionCount = 0;
#endif
}

bool isWaypointListValid(void)
{
    return posControl.waypointListValid;
}

int getWaypointCount(void)
{
    uint8_t waypointCount = posControl.waypointCount;
#ifdef USE_MULTI_MISSION
    if (!ARMING_FLAG(ARMED) && posControl.totalMultiMissionWpCount) {
        waypointCount = posControl.totalMultiMissionWpCount;
    }
#endif
    return waypointCount;
}

#ifdef USE_MULTI_MISSION
void selectMultiMissionIndex(int8_t increment)
{
    if (posControl.multiMissionCount > 1) {     // stick selection only active when multi mission loaded
        navConfigMutable()->general.waypoint_multi_mission_index = constrain(navConfigMutable()->general.waypoint_multi_mission_index + increment, 1, posControl.multiMissionCount);
    }
}

void loadSelectedMultiMission(uint8_t missionIndex)
{
    uint8_t missionCount = 1;
    posControl.waypointCount = 0;
    posControl.geoWaypointCount = 0;

    for (int i = 0; i < NAV_MAX_WAYPOINTS; i++) {
        if (missionCount == missionIndex) {
            /* store details of selected mission: start wp index, mission wp count, geo wp count */
            if (!(posControl.waypointList[i].action == NAV_WP_ACTION_SET_POI ||
                    posControl.waypointList[i].action == NAV_WP_ACTION_SET_HEAD ||
                        posControl.waypointList[i].action == NAV_WP_ACTION_JUMP)) {
                posControl.geoWaypointCount++;
            }
            // mission start WP
            if (posControl.waypointCount == 0) {
                posControl.waypointCount = 1;   // start marker only, value unimportant (but not 0)
                posControl.startWpIndex = i;
            }
            // mission end WP
            if (posControl.waypointList[i].flag == NAV_WP_FLAG_LAST) {
                posControl.waypointCount = i - posControl.startWpIndex + 1;
                break;
            }
        } else if (posControl.waypointList[i].flag == NAV_WP_FLAG_LAST) {
            missionCount++;
        }
    }

    posControl.loadedMultiMissionIndex = posControl.multiMissionCount ? missionIndex : 0;
    posControl.activeWaypointIndex = posControl.startWpIndex;
}

bool updateWpMissionChange(void)
{
    /* Function only called when ARMED */

    if (posControl.multiMissionCount < 2 || posControl.wpPlannerActiveWPIndex || FLIGHT_MODE(NAV_WP_MODE)) {
        return true;
    }

    uint8_t setMissionIndex = navConfig()->general.waypoint_multi_mission_index;
    if (!(IS_RC_MODE_ACTIVE(BOXCHANGEMISSION) || isAdjustmentFunctionSelected(ADJUSTMENT_NAV_WP_MULTI_MISSION_INDEX))) {
        /* reload mission if mission index changed */
        if (posControl.loadedMultiMissionIndex != setMissionIndex) {
            loadSelectedMultiMission(setMissionIndex);
        }
        return true;
    }

    static bool toggleFlag = false;
    if (IS_RC_MODE_ACTIVE(BOXNAVWP) && toggleFlag) {
        if (setMissionIndex == posControl.multiMissionCount) {
            navConfigMutable()->general.waypoint_multi_mission_index = 1;
        } else {
            selectMultiMissionIndex(1);
        }
        toggleFlag = false;
    } else if (!IS_RC_MODE_ACTIVE(BOXNAVWP)) {
        toggleFlag = true;
    }
    return false;   // block WP mode while changing mission when armed
}

bool checkMissionCount(int8_t waypoint)
{
    if (nonVolatileWaypointList(waypoint)->flag == NAV_WP_FLAG_LAST) {
        posControl.multiMissionCount += 1;  // count up no missions in multi mission WP file
        if (waypoint != NAV_MAX_WAYPOINTS - 1) {
            return (nonVolatileWaypointList(waypoint + 1)->flag == NAV_WP_FLAG_LAST &&
                    nonVolatileWaypointList(waypoint + 1)->action ==NAV_WP_ACTION_RTH);
            // end of multi mission file if successive NAV_WP_FLAG_LAST and default action (RTH)
        }
    }
    return false;
}
#endif  // multi mission
#ifdef NAV_NON_VOLATILE_WAYPOINT_STORAGE
bool loadNonVolatileWaypointList(bool clearIfLoaded)
{
    /* Don't load if armed or mission planner active */
    if (ARMING_FLAG(ARMED) || posControl.wpPlannerActiveWPIndex) {
        return false;
    }

    // if forced and waypoints are already loaded, just unload them.
    if (clearIfLoaded && posControl.waypointCount > 0) {
        resetWaypointList();
        return false;
    }
#ifdef USE_MULTI_MISSION
    /* Reset multi mission index to 1 if exceeds number of available missions */
    if (navConfig()->general.waypoint_multi_mission_index > posControl.multiMissionCount) {
        navConfigMutable()->general.waypoint_multi_mission_index = 1;
    }
#endif
    for (int i = 0; i < NAV_MAX_WAYPOINTS; i++) {
        setWaypoint(i + 1, nonVolatileWaypointList(i));
#ifdef USE_MULTI_MISSION
        /* count up number of missions and exit after last multi mission */
        if (checkMissionCount(i)) {
            break;
        }
    }
    posControl.totalMultiMissionWpCount = posControl.waypointCount;
    loadSelectedMultiMission(navConfig()->general.waypoint_multi_mission_index);

    /* Mission sanity check failed - reset the list
     * Also reset if no selected mission loaded (shouldn't happen) */
    if (!posControl.waypointListValid || !posControl.waypointCount) {
#else
        // check this is the last waypoint
        if (nonVolatileWaypointList(i)->flag == NAV_WP_FLAG_LAST) {
            break;
        }
    }

    // Mission sanity check failed - reset the list
    if (!posControl.waypointListValid) {
#endif
        resetWaypointList();
    }

    return posControl.waypointListValid;
}

bool saveNonVolatileWaypointList(void)
{
    if (ARMING_FLAG(ARMED) || !posControl.waypointListValid)
        return false;

    for (int i = 0; i < NAV_MAX_WAYPOINTS; i++) {
        getWaypoint(i + 1, nonVolatileWaypointListMutable(i));
    }
#ifdef USE_MULTI_MISSION
    navConfigMutable()->general.waypoint_multi_mission_index = 1;    // reset selected mission to 1 when new entries saved
#endif
    saveConfigAndNotify();

    return true;
}
#endif

#if defined(USE_SAFE_HOME)

void resetSafeHomes(void)
{
    memset(safeHomeConfigMutable(0), 0, sizeof(navSafeHome_t) * MAX_SAFE_HOMES);
}
#endif

static void mapWaypointToLocalPosition(fpVector3_t * localPos, const navWaypoint_t * waypoint, geoAltitudeConversionMode_e altConv)
{
    gpsLocation_t wpLLH;

    /* Default to home position if lat & lon = 0 or HOME flag set
     * Applicable to WAYPOINT, HOLD_TIME & LANDING WP types */
    if ((waypoint->lat == 0 && waypoint->lon == 0) || waypoint->flag == NAV_WP_FLAG_HOME) {
        wpLLH.lat = GPS_home.lat;
        wpLLH.lon = GPS_home.lon;
    } else {
        wpLLH.lat = waypoint->lat;
        wpLLH.lon = waypoint->lon;
    }
    wpLLH.alt = waypoint->alt;

    geoConvertGeodeticToLocal(localPos, &posControl.gpsOrigin, &wpLLH, altConv);
}

static void calculateAndSetActiveWaypointToLocalPosition(const fpVector3_t * pos)
{
    // Calculate bearing towards waypoint and store it in waypoint bearing parameter (this will further be used to detect missed waypoints)
    if (isWaypointNavTrackingActive() && !(posControl.activeWaypoint.pos.x == pos->x && posControl.activeWaypoint.pos.y == pos->y)) {
        posControl.activeWaypoint.bearing = calculateBearingBetweenLocalPositions(&posControl.activeWaypoint.pos, pos);
    } else {
        posControl.activeWaypoint.bearing = calculateBearingToDestination(pos);
    }
    posControl.activeWaypoint.nextTurnAngle = -1;     // no turn angle set (-1), will be set by WP mode as required

    posControl.activeWaypoint.pos = *pos;

    // Set desired position to next waypoint (XYZ-controller)
    setDesiredPosition(&posControl.activeWaypoint.pos, posControl.activeWaypoint.bearing, NAV_POS_UPDATE_XY | NAV_POS_UPDATE_Z | NAV_POS_UPDATE_HEADING);
}

geoAltitudeConversionMode_e waypointMissionAltConvMode(geoAltitudeDatumFlag_e datumFlag)
{
    return ((datumFlag & NAV_WP_MSL_DATUM) == NAV_WP_MSL_DATUM) ? GEO_ALT_ABSOLUTE : GEO_ALT_RELATIVE;
}

static void calculateAndSetActiveWaypoint(const navWaypoint_t * waypoint)
{
    fpVector3_t localPos;
    mapWaypointToLocalPosition(&localPos, waypoint, waypointMissionAltConvMode(waypoint->p3));
    calculateAndSetActiveWaypointToLocalPosition(&localPos);

    if (navConfig()->fw.wp_turn_smoothing) {
        fpVector3_t posNextWp;
        if (getLocalPosNextWaypoint(&posNextWp)) {
            int32_t bearingToNextWp = calculateBearingBetweenLocalPositions(&posControl.activeWaypoint.pos, &posNextWp);
            posControl.activeWaypoint.nextTurnAngle = wrap_18000(bearingToNextWp - posControl.activeWaypoint.bearing);
        }
    }
}

/* Checks if active waypoint is last in mission */
bool isLastMissionWaypoint(void)
{
    return FLIGHT_MODE(NAV_WP_MODE) && (posControl.activeWaypointIndex >= (posControl.startWpIndex + posControl.waypointCount - 1) ||
            (posControl.waypointList[posControl.activeWaypointIndex].flag == NAV_WP_FLAG_LAST));
}

/* Checks if Nav hold position is active */
bool isNavHoldPositionActive(void)
{
<<<<<<< HEAD
    // WP mode last WP hold and Timed hold positions
    if (FLIGHT_MODE(NAV_WP_MODE)) {
        return isLastMissionWaypoint() || NAV_Status.state == MW_NAV_STATE_HOLD_TIMED;
    }
    // RTH mode (spiral climb and Home positions but excluding RTH Trackback point positions) and POSHOLD mode
    // Also hold position during emergency landing if position valid
    return (FLIGHT_MODE(NAV_RTH_MODE) && !posControl.flags.rthTrackbackActive) ||
            FLIGHT_MODE(NAV_POSHOLD_MODE) ||
            (posControl.navState == NAV_STATE_FW_LANDING_CLIMB_TO_LOITER || posControl.navState == NAV_STATE_FW_LANDING_LOITER) ||
            navigationIsExecutingAnEmergencyLanding();
=======
    return navGetCurrentStateFlags() & NAV_CTL_HOLD;
>>>>>>> 66e45263
}

float getActiveSpeed(void)
{
    /* Currently only applicable for multicopter */

    // Speed limit for modes where speed manually controlled
    if (posControl.flags.isAdjustingPosition || FLIGHT_MODE(NAV_COURSE_HOLD_MODE)) {
        return navConfig()->general.max_manual_speed;
    }

    uint16_t waypointSpeed = navConfig()->general.auto_speed;

    if (navGetStateFlags(posControl.navState) & NAV_AUTO_WP) {
        if (posControl.waypointCount > 0 && (posControl.waypointList[posControl.activeWaypointIndex].action == NAV_WP_ACTION_WAYPOINT || posControl.waypointList[posControl.activeWaypointIndex].action == NAV_WP_ACTION_HOLD_TIME || posControl.waypointList[posControl.activeWaypointIndex].action == NAV_WP_ACTION_LAND)) {
            float wpSpecificSpeed = 0.0f;
            if(posControl.waypointList[posControl.activeWaypointIndex].action == NAV_WP_ACTION_HOLD_TIME)
                wpSpecificSpeed = posControl.waypointList[posControl.activeWaypointIndex].p2; // P1 is hold time
            else
                wpSpecificSpeed = posControl.waypointList[posControl.activeWaypointIndex].p1; // default case

            if (wpSpecificSpeed >= 50.0f && wpSpecificSpeed <= navConfig()->general.max_auto_speed) {
                waypointSpeed = wpSpecificSpeed;
            } else if (wpSpecificSpeed > navConfig()->general.max_auto_speed) {
                waypointSpeed = navConfig()->general.max_auto_speed;
            }
        }
    }

    return waypointSpeed;
}

bool isWaypointNavTrackingActive(void)
{
    // NAV_WP_MODE flag used rather than state flag NAV_AUTO_WP to ensure heading to initial waypoint
    // is set from current position not previous WP. Works for WP Restart intermediate WP as well as first mission WP.
    // (NAV_WP_MODE flag isn't set until WP initialisation is finished, i.e. after calculateAndSetActiveWaypoint called)

    return FLIGHT_MODE(NAV_WP_MODE)
    || posControl.navState == NAV_STATE_FW_LANDING_APPROACH
    || (posControl.flags.rthTrackbackActive && posControl.activeRthTBPointIndex != posControl.rthTBLastSavedIndex);
}

/*-----------------------------------------------------------
 * Process adjustments to alt, pos and yaw controllers
 *-----------------------------------------------------------*/
static void processNavigationRCAdjustments(void)
{
    /* Process pilot's RC input. Disable all pilot's input when in FAILSAFE_MODE */
    navigationFSMStateFlags_t navStateFlags = navGetStateFlags(posControl.navState);

    if (FLIGHT_MODE(FAILSAFE_MODE)) {
        if (STATE(MULTIROTOR) && navStateFlags & NAV_RC_POS) {
            resetMulticopterBrakingMode();
        }
        posControl.flags.isAdjustingAltitude = false;
        posControl.flags.isAdjustingPosition = false;
        posControl.flags.isAdjustingHeading = false;

        return;
    }

    posControl.flags.isAdjustingAltitude = (navStateFlags & NAV_RC_ALT) && adjustAltitudeFromRCInput();
    posControl.flags.isAdjustingPosition = (navStateFlags & NAV_RC_POS) && adjustPositionFromRCInput();
    posControl.flags.isAdjustingHeading = (navStateFlags & NAV_RC_YAW) && adjustHeadingFromRCInput();
}

/*-----------------------------------------------------------
 * A main function to call position controllers at loop rate
 *-----------------------------------------------------------*/
void applyWaypointNavigationAndAltitudeHold(void)
{
    const timeUs_t currentTimeUs = micros();

    //Updata blackbox data
    navFlags = 0;
    if (posControl.flags.estAltStatus == EST_TRUSTED)       navFlags |= (1 << 0);
    if (posControl.flags.estAglStatus == EST_TRUSTED)       navFlags |= (1 << 1);
    if (posControl.flags.estPosStatus == EST_TRUSTED)       navFlags |= (1 << 2);
    if (posControl.flags.isTerrainFollowEnabled)            navFlags |= (1 << 3);
#if defined(NAV_GPS_GLITCH_DETECTION)
    if (isGPSGlitchDetected())                              navFlags |= (1 << 4);
#endif
    if (posControl.flags.estHeadingStatus == EST_TRUSTED)   navFlags |= (1 << 5);

    // Reset all navigation requests - NAV controllers will set them if necessary
    DISABLE_STATE(NAV_MOTOR_STOP_OR_IDLE);

    // No navigation when disarmed
    if (!ARMING_FLAG(ARMED)) {
        // If we are disarmed, abort forced RTH or Emergency Landing
        posControl.flags.forcedRTHActivated = false;
        posControl.flags.forcedEmergLandingActivated = false;
        posControl.flags.manualEmergLandActive = false;
        //  ensure WP missions always restart from first waypoint after disarm
        posControl.activeWaypointIndex = posControl.startWpIndex;
        // Reset RTH trackback
        posControl.activeRthTBPointIndex = -1;
        posControl.flags.rthTrackbackActive = false;
        posControl.rthTBWrapAroundCounter = -1;

        return;
    }

    /* Reset flags */
    posControl.flags.horizontalPositionDataConsumed = false;
    posControl.flags.verticalPositionDataConsumed = false;

#ifdef USE_FW_AUTOLAND
    if (!FLIGHT_MODE(NAV_FW_AUTOLAND)) {
        posControl.fwLandState.landState = FW_AUTOLAND_STATE_IDLE;
    }
#endif

    /* Process controllers */
    navigationFSMStateFlags_t navStateFlags = navGetStateFlags(posControl.navState);
    if (STATE(ROVER) || STATE(BOAT)) {
        applyRoverBoatNavigationController(navStateFlags, currentTimeUs);
    } else if (STATE(FIXED_WING_LEGACY)) {
        applyFixedWingNavigationController(navStateFlags, currentTimeUs);
    }
    else {
        applyMulticopterNavigationController(navStateFlags, currentTimeUs);
    }

    /* Consume position data */
    if (posControl.flags.horizontalPositionDataConsumed)
        posControl.flags.horizontalPositionDataNew = false;

    if (posControl.flags.verticalPositionDataConsumed)
        posControl.flags.verticalPositionDataNew = false;

    //Update blackbox data
    if (posControl.flags.isAdjustingPosition)       navFlags |= (1 << 6);
    if (posControl.flags.isAdjustingAltitude)       navFlags |= (1 << 7);
    if (posControl.flags.isAdjustingHeading)        navFlags |= (1 << 8);

    navTargetPosition[X] = lrintf(posControl.desiredState.pos.x);
    navTargetPosition[Y] = lrintf(posControl.desiredState.pos.y);
    navTargetPosition[Z] = lrintf(posControl.desiredState.pos.z);

    navDesiredHeading = wrap_36000(posControl.desiredState.yaw);
}

/*-----------------------------------------------------------
 * Set CF's FLIGHT_MODE from current NAV_MODE
 *-----------------------------------------------------------*/
void switchNavigationFlightModes(void)
{
    const flightModeFlags_e enabledNavFlightModes = navGetMappedFlightModes(posControl.navState);
    const flightModeFlags_e disabledFlightModes = (NAV_ALTHOLD_MODE | NAV_RTH_MODE | NAV_FW_AUTOLAND | NAV_POSHOLD_MODE | NAV_WP_MODE | NAV_LAUNCH_MODE | NAV_COURSE_HOLD_MODE) & (~enabledNavFlightModes);
    DISABLE_FLIGHT_MODE(disabledFlightModes);
    ENABLE_FLIGHT_MODE(enabledNavFlightModes);
}

/*-----------------------------------------------------------
 * desired NAV_MODE from combination of FLIGHT_MODE flags
 *-----------------------------------------------------------*/
static bool canActivateAltHoldMode(void)
{
    return (posControl.flags.estAltStatus >= EST_USABLE);
}

static bool canActivatePosHoldMode(void)
{
    return (posControl.flags.estPosStatus >= EST_USABLE) && (posControl.flags.estVelStatus == EST_TRUSTED) && (posControl.flags.estHeadingStatus >= EST_USABLE);
}

static bool canActivateNavigationModes(void)
{
    return (posControl.flags.estPosStatus == EST_TRUSTED) && (posControl.flags.estVelStatus == EST_TRUSTED) && (posControl.flags.estHeadingStatus >= EST_USABLE);
}

static bool isWaypointMissionValid(void)
{
    return posControl.waypointListValid && (posControl.waypointCount > 0);
}

void checkManualEmergencyLandingControl(bool forcedActivation)
{
    static timeMs_t timeout = 0;
    static int8_t counter = 0;
    static bool toggle;
    timeMs_t currentTimeMs = millis();

    if (timeout && currentTimeMs > timeout) {
        timeout += 1000;
        counter -= counter ? 1 : 0;
        if (!counter) {
            timeout = 0;
        }
    }
    if (IS_RC_MODE_ACTIVE(BOXNAVPOSHOLD)) {
        if (!timeout && toggle) {
            timeout = currentTimeMs + 4000;
        }
        counter += toggle;
        toggle = false;
    } else {
        toggle = true;
    }

    // Emergency landing toggled ON or OFF after 5 cycles of Poshold mode @ 1Hz minimum rate
    if (counter >= 5 || forcedActivation) {
        counter = 0;
        posControl.flags.manualEmergLandActive = !posControl.flags.manualEmergLandActive;

        if (!posControl.flags.manualEmergLandActive) {
            navProcessFSMEvents(NAV_FSM_EVENT_SWITCH_TO_IDLE);
        }
    }
}

static navigationFSMEvent_t selectNavEventFromBoxModeInput(void)
{
    static bool canActivateLaunchMode = false;

    //We can switch modes only when ARMED
    if (ARMING_FLAG(ARMED)) {
        // Ask failsafe system if we can use navigation system
        if (failsafeBypassNavigation()) {
            return NAV_FSM_EVENT_SWITCH_TO_IDLE;
        }

        // Flags if we can activate certain nav modes (check if we have required sensors and they provide valid data)
        const bool canActivateAltHold    = canActivateAltHoldMode();
        const bool canActivatePosHold    = canActivatePosHoldMode();
        const bool canActivateNavigation = canActivateNavigationModes();
        const bool isExecutingRTH        = navGetStateFlags(posControl.navState) & NAV_AUTO_RTH;
#ifdef USE_SAFE_HOME
        checkSafeHomeState(isExecutingRTH || posControl.flags.forcedRTHActivated);
#endif
        // deactivate rth trackback if RTH not active
        if (posControl.flags.rthTrackbackActive) {
            posControl.flags.rthTrackbackActive = isExecutingRTH;
        }

        /* Emergency landing controlled manually by rapid switching of Poshold mode.
         * Landing toggled ON or OFF for each Poshold activation sequence */
        checkManualEmergencyLandingControl(false);

        /* Emergency landing triggered by failsafe Landing or manually initiated */
        if (posControl.flags.forcedEmergLandingActivated || posControl.flags.manualEmergLandActive) {
            return NAV_FSM_EVENT_SWITCH_TO_EMERGENCY_LANDING;
        }

        /* Keep Emergency landing mode active once triggered.
         * If caused by sensor failure - landing auto cancelled if sensors working again or when WP and RTH deselected or if Althold selected.
         * If caused by RTH Sanity Checking - landing cancelled if RTH deselected.
         * Remains active if failsafe active regardless of mode selections */
        if (navigationIsExecutingAnEmergencyLanding()) {
            bool autonomousNavIsPossible = canActivateNavigation && canActivateAltHold && STATE(GPS_FIX_HOME);
            bool emergLandingCancel = (!autonomousNavIsPossible &&
                                      ((IS_RC_MODE_ACTIVE(BOXNAVALTHOLD) && canActivateAltHold) || !(IS_RC_MODE_ACTIVE(BOXNAVWP) || IS_RC_MODE_ACTIVE(BOXNAVRTH)))) ||
                                      (autonomousNavIsPossible && !IS_RC_MODE_ACTIVE(BOXNAVRTH));

            if ((!posControl.rthSanityChecker.rthSanityOK || !autonomousNavIsPossible) && (!emergLandingCancel || FLIGHT_MODE(FAILSAFE_MODE))) {
                return NAV_FSM_EVENT_SWITCH_TO_EMERGENCY_LANDING;
            }
        }
        posControl.rthSanityChecker.rthSanityOK = true;

        /* Airplane specific modes */
        if (STATE(AIRPLANE)) {
            // LAUNCH mode has priority over any other NAV mode
            if (isNavLaunchEnabled()) {     // FIXME: Only available for fixed wing aircrafts now
                if (canActivateLaunchMode) {
                    canActivateLaunchMode = false;
                    return NAV_FSM_EVENT_SWITCH_TO_LAUNCH;
                }
                else if FLIGHT_MODE(NAV_LAUNCH_MODE) {
                    // Make sure we don't bail out to IDLE
                    return NAV_FSM_EVENT_NONE;
                }
            }
            else {
                // If we were in LAUNCH mode - force switch to IDLE only if the throttle is low or throttle stick < launch idle throttle
                if (FLIGHT_MODE(NAV_LAUNCH_MODE)) {
                    if (abortLaunchAllowed()) {
                        return NAV_FSM_EVENT_SWITCH_TO_IDLE;
                    } else {
                        return NAV_FSM_EVENT_NONE;
                    }
                }
            }

            /* Soaring mode, disables altitude control in Position hold and Course hold modes.
             * Pitch allowed to freefloat within defined Angle mode deadband */
            if (IS_RC_MODE_ACTIVE(BOXSOARING) && (FLIGHT_MODE(NAV_POSHOLD_MODE) || FLIGHT_MODE(NAV_COURSE_HOLD_MODE))) {
                ENABLE_FLIGHT_MODE(SOARING_MODE);
            } else {
                DISABLE_FLIGHT_MODE(SOARING_MODE);
            }
        }

        /* If we request forced RTH - attempt to activate it no matter what
         * This might switch to emergency landing controller if GPS is unavailable */
        if (posControl.flags.forcedRTHActivated) {
            return NAV_FSM_EVENT_SWITCH_TO_RTH;
        }

        /* WP mission activation control:
         * canActivateWaypoint & waypointWasActivated are used to prevent WP mission
         * auto restarting after interruption by Manual or RTH modes.
         * WP mode must be deselected before it can be reactivated again
         * WP Mode also inhibited when Mission Planner is active */
        static bool waypointWasActivated = false;
        bool canActivateWaypoint = isWaypointMissionValid();
        bool wpRthFallbackIsActive = false;

        if (IS_RC_MODE_ACTIVE(BOXMANUAL) || posControl.flags.wpMissionPlannerActive) {
            canActivateWaypoint = false;
        } else {
            if (waypointWasActivated && !FLIGHT_MODE(NAV_WP_MODE)) {
                canActivateWaypoint = false;

                if (!IS_RC_MODE_ACTIVE(BOXNAVWP)) {
                    canActivateWaypoint = true;
                    waypointWasActivated = false;
                }
            }

            wpRthFallbackIsActive = IS_RC_MODE_ACTIVE(BOXNAVWP) && !canActivateWaypoint;
        }

        /* Pilot-triggered RTH, also fall-back for WP if no mission is loaded.
         * Check for isExecutingRTH to prevent switching our from RTH in case of a brief GPS loss
         * Without this loss of any of the canActivateNavigation && canActivateAltHold
         * will kick us out of RTH state machine via NAV_FSM_EVENT_SWITCH_TO_IDLE and will prevent any of the fall-back
         * logic kicking in (waiting for GPS on airplanes, switch to emergency landing etc) */
        if (IS_RC_MODE_ACTIVE(BOXNAVRTH) || wpRthFallbackIsActive) {
            if (isExecutingRTH || (canActivateNavigation && canActivateAltHold && STATE(GPS_FIX_HOME))) {
                return NAV_FSM_EVENT_SWITCH_TO_RTH;
            }
        }

        // MANUAL mode has priority over WP/PH/AH
        if (IS_RC_MODE_ACTIVE(BOXMANUAL)) {
            return NAV_FSM_EVENT_SWITCH_TO_IDLE;
        }

        // Pilot-activated waypoint mission. Fall-back to RTH if no mission loaded.
        // Also check multimission mission change status before activating WP mode.
#ifdef USE_MULTI_MISSION
        if (updateWpMissionChange() && IS_RC_MODE_ACTIVE(BOXNAVWP)) {
#else
        if (IS_RC_MODE_ACTIVE(BOXNAVWP)) {
#endif
            if (FLIGHT_MODE(NAV_WP_MODE) || (canActivateWaypoint && canActivateNavigation && canActivateAltHold && STATE(GPS_FIX_HOME))) {
                waypointWasActivated = true;
                return NAV_FSM_EVENT_SWITCH_TO_WAYPOINT;
            }
        }

        if (IS_RC_MODE_ACTIVE(BOXNAVPOSHOLD)) {
            if (FLIGHT_MODE(NAV_POSHOLD_MODE) || (canActivatePosHold && canActivateAltHold))
                return NAV_FSM_EVENT_SWITCH_TO_POSHOLD_3D;
        }

        // CRUISE has priority over COURSE_HOLD and AH
        if (IS_RC_MODE_ACTIVE(BOXNAVCRUISE)) {
            if ((FLIGHT_MODE(NAV_COURSE_HOLD_MODE) && FLIGHT_MODE(NAV_ALTHOLD_MODE)) || (canActivatePosHold && canActivateAltHold))
                return NAV_FSM_EVENT_SWITCH_TO_CRUISE;
        }

        // PH has priority over COURSE_HOLD
        // CRUISE has priority on AH
        if (IS_RC_MODE_ACTIVE(BOXNAVCOURSEHOLD)) {
            if (IS_RC_MODE_ACTIVE(BOXNAVALTHOLD) && ((FLIGHT_MODE(NAV_COURSE_HOLD_MODE) && FLIGHT_MODE(NAV_ALTHOLD_MODE)) || (canActivatePosHold && canActivateAltHold))) {
                return NAV_FSM_EVENT_SWITCH_TO_CRUISE;
            }

            if (FLIGHT_MODE(NAV_COURSE_HOLD_MODE) || (canActivatePosHold)) {
                return NAV_FSM_EVENT_SWITCH_TO_COURSE_HOLD;
            }
        }

        if (IS_RC_MODE_ACTIVE(BOXNAVALTHOLD)) {
            if ((FLIGHT_MODE(NAV_ALTHOLD_MODE)) || (canActivateAltHold))
                return NAV_FSM_EVENT_SWITCH_TO_ALTHOLD;
        }
    } else {
        // Launch mode can be activated if feature FW_LAUNCH is enabled or BOX is turned on prior to arming (avoid switching to LAUNCH in flight)
        canActivateLaunchMode = isNavLaunchEnabled() && (!sensors(SENSOR_GPS) || (sensors(SENSOR_GPS) && !isGPSHeadingValid()));
    }

    return NAV_FSM_EVENT_SWITCH_TO_IDLE;
}

/*-----------------------------------------------------------
 * An indicator that throttle tilt compensation is forced
 *-----------------------------------------------------------*/
bool navigationRequiresThrottleTiltCompensation(void)
{
    return !STATE(FIXED_WING_LEGACY) && (navGetStateFlags(posControl.navState) & NAV_REQUIRE_THRTILT);
}

/*-----------------------------------------------------------
 * An indicator that ANGLE mode must be forced per NAV requirement
 *-----------------------------------------------------------*/
bool navigationRequiresAngleMode(void)
{
    const navigationFSMStateFlags_t currentState = navGetStateFlags(posControl.navState);
    return (currentState & NAV_REQUIRE_ANGLE) || ((currentState & NAV_REQUIRE_ANGLE_FW) && STATE(FIXED_WING_LEGACY));
}

/*-----------------------------------------------------------
 * An indicator that TURN ASSISTANCE is required for navigation
 *-----------------------------------------------------------*/
bool navigationRequiresTurnAssistance(void)
{
    const navigationFSMStateFlags_t currentState = navGetStateFlags(posControl.navState);
    if (STATE(FIXED_WING_LEGACY)) {
        // For airplanes turn assistant is always required when controlling position
        return (currentState & (NAV_CTL_POS | NAV_CTL_ALT));
    }

    return false;
}

/**
 * An indicator that NAV is in charge of heading control (a signal to disable other heading controllers)
 */
int8_t navigationGetHeadingControlState(void)
{
    // For airplanes report as manual heading control
    if (STATE(FIXED_WING_LEGACY)) {
        return NAV_HEADING_CONTROL_MANUAL;
    }

    // For multirotors it depends on navigation system mode
    // Course hold requires Auto Control to update heading hold target whilst RC adjustment active
    if (navGetStateFlags(posControl.navState) & NAV_REQUIRE_MAGHOLD) {
        if (posControl.flags.isAdjustingHeading && !FLIGHT_MODE(NAV_COURSE_HOLD_MODE)) {
            return NAV_HEADING_CONTROL_MANUAL;
        }

        return NAV_HEADING_CONTROL_AUTO;
    }

    return NAV_HEADING_CONTROL_NONE;
}

bool navigationTerrainFollowingEnabled(void)
{
    return posControl.flags.isTerrainFollowEnabled;
}

uint32_t distanceToFirstWP(void)
{
    fpVector3_t startingWaypointPos;
    mapWaypointToLocalPosition(&startingWaypointPos, &posControl.waypointList[posControl.startWpIndex], GEO_ALT_RELATIVE);
    return calculateDistanceToDestination(&startingWaypointPos);
}

bool navigationPositionEstimateIsHealthy(void)
{
    return (posControl.flags.estPosStatus >= EST_USABLE) && STATE(GPS_FIX_HOME);
}

navArmingBlocker_e navigationIsBlockingArming(bool *usedBypass)
{
    const bool navBoxModesEnabled = IS_RC_MODE_ACTIVE(BOXNAVRTH) || IS_RC_MODE_ACTIVE(BOXNAVWP) || IS_RC_MODE_ACTIVE(BOXNAVCOURSEHOLD) ||
    IS_RC_MODE_ACTIVE(BOXNAVCRUISE) || IS_RC_MODE_ACTIVE(BOXNAVPOSHOLD) || (STATE(FIXED_WING_LEGACY) && IS_RC_MODE_ACTIVE(BOXNAVALTHOLD));

    if (usedBypass) {
        *usedBypass = false;
    }

    // Apply extra arming safety only if pilot has any of GPS modes configured
    if ((isUsingNavigationModes() || failsafeMayRequireNavigationMode()) && !navigationPositionEstimateIsHealthy()) {
        if (navConfig()->general.flags.extra_arming_safety == NAV_EXTRA_ARMING_SAFETY_ALLOW_BYPASS &&
            (STATE(NAV_EXTRA_ARMING_SAFETY_BYPASSED) || checkStickPosition(YAW_HI))) {
            if (usedBypass) {
                *usedBypass = true;
            }
            return NAV_ARMING_BLOCKER_NONE;
        }
        return NAV_ARMING_BLOCKER_MISSING_GPS_FIX;
    }

    // Don't allow arming if any of NAV modes is active
    if (!ARMING_FLAG(ARMED) && navBoxModesEnabled) {
        return NAV_ARMING_BLOCKER_NAV_IS_ALREADY_ACTIVE;
    }

    // Don't allow arming if first waypoint is farther than configured safe distance
    if ((posControl.waypointCount > 0) && (navConfig()->general.waypoint_safe_distance != 0)) {
        if (distanceToFirstWP() > METERS_TO_CENTIMETERS(navConfig()->general.waypoint_safe_distance) && !checkStickPosition(YAW_HI)) {
            return NAV_ARMING_BLOCKER_FIRST_WAYPOINT_TOO_FAR;
        }
    }

    /*
     * Don't allow arming if any of JUMP waypoint has invalid settings
     * First WP can't be JUMP
     * Can't jump to immediately adjacent WPs (pointless)
     * Can't jump beyond WP list
     * Only jump to geo-referenced WP types
     */
    if (posControl.waypointCount) {
        for (uint8_t wp = posControl.startWpIndex; wp < posControl.waypointCount + posControl.startWpIndex; wp++){
            if (posControl.waypointList[wp].action == NAV_WP_ACTION_JUMP){
                if (wp == posControl.startWpIndex || posControl.waypointList[wp].p1 >= posControl.waypointCount ||
                (posControl.waypointList[wp].p1 > (wp - posControl.startWpIndex - 2) && posControl.waypointList[wp].p1 < (wp - posControl.startWpIndex + 2)) || posControl.waypointList[wp].p2 < -1) {
                    return NAV_ARMING_BLOCKER_JUMP_WAYPOINT_ERROR;
                }

                    /* check for target geo-ref sanity */
                uint16_t target = posControl.waypointList[wp].p1 + posControl.startWpIndex;
                if (!(posControl.waypointList[target].action == NAV_WP_ACTION_WAYPOINT || posControl.waypointList[target].action == NAV_WP_ACTION_HOLD_TIME || posControl.waypointList[target].action == NAV_WP_ACTION_LAND)) {
                    return NAV_ARMING_BLOCKER_JUMP_WAYPOINT_ERROR;
                }
            }
        }
    }

    return NAV_ARMING_BLOCKER_NONE;
}

/**
 * Indicate ready/not ready status
 */
static void updateReadyStatus(void)
{
    static bool posReadyBeepDone = false;

    /* Beep out READY_BEEP once when position lock is firstly acquired and HOME set */
    if (navigationPositionEstimateIsHealthy() && !posReadyBeepDone) {
        beeper(BEEPER_READY_BEEP);
        posReadyBeepDone = true;
    }
}

void updateFlightBehaviorModifiers(void)
{
    if (posControl.flags.isGCSAssistedNavigationEnabled && !IS_RC_MODE_ACTIVE(BOXGCSNAV)) {
        posControl.flags.isGCSAssistedNavigationReset = true;
    }

    posControl.flags.isGCSAssistedNavigationEnabled = IS_RC_MODE_ACTIVE(BOXGCSNAV);
}

/* On the fly WP mission planner mode allows WP missions to be setup during navigation.
 * Uses the WP mode switch to save WP at current location (WP mode disabled when active)
 * Mission can be flown after mission planner mode switched off and saved after disarm. */

void updateWpMissionPlanner(void)
{
    static timeMs_t resetTimerStart = 0;
    if (IS_RC_MODE_ACTIVE(BOXPLANWPMISSION) && !(FLIGHT_MODE(NAV_WP_MODE) || isWaypointMissionRTHActive())) {
        const bool positionTrusted = posControl.flags.estAltStatus == EST_TRUSTED && posControl.flags.estPosStatus == EST_TRUSTED && STATE(GPS_FIX);

        posControl.flags.wpMissionPlannerActive = true;
        if (millis() - resetTimerStart < 1000 && navConfig()->general.flags.mission_planner_reset) {
            posControl.waypointCount = posControl.wpPlannerActiveWPIndex = 0;
            posControl.waypointListValid = false;
            posControl.wpMissionPlannerStatus = WP_PLAN_WAIT;
        }
        if (positionTrusted && posControl.wpMissionPlannerStatus != WP_PLAN_FULL) {
            missionPlannerSetWaypoint();
        } else {
            posControl.wpMissionPlannerStatus = posControl.wpMissionPlannerStatus == WP_PLAN_FULL ? WP_PLAN_FULL : WP_PLAN_WAIT;
        }
    } else if (posControl.flags.wpMissionPlannerActive) {
        posControl.flags.wpMissionPlannerActive = false;
        posControl.activeWaypointIndex = 0;
        resetTimerStart = millis();
    }
}

void missionPlannerSetWaypoint(void)
{
    static bool boxWPModeIsReset = true;

    boxWPModeIsReset = !boxWPModeIsReset ? !IS_RC_MODE_ACTIVE(BOXNAVWP) : boxWPModeIsReset; // only able to save new WP when WP mode reset
    posControl.wpMissionPlannerStatus = boxWPModeIsReset ? boxWPModeIsReset : posControl.wpMissionPlannerStatus;  // hold save status until WP mode reset

    if (!boxWPModeIsReset || !IS_RC_MODE_ACTIVE(BOXNAVWP)) {
        return;
    }

    if (!posControl.wpPlannerActiveWPIndex) {   // reset existing mission data before adding first WP
        resetWaypointList();
    }

    gpsLocation_t wpLLH;
    geoConvertLocalToGeodetic(&wpLLH, &posControl.gpsOrigin, &navGetCurrentActualPositionAndVelocity()->pos);

    posControl.waypointList[posControl.wpPlannerActiveWPIndex].action = 1;
    posControl.waypointList[posControl.wpPlannerActiveWPIndex].lat = wpLLH.lat;
    posControl.waypointList[posControl.wpPlannerActiveWPIndex].lon = wpLLH.lon;
    posControl.waypointList[posControl.wpPlannerActiveWPIndex].alt = wpLLH.alt;
    posControl.waypointList[posControl.wpPlannerActiveWPIndex].p1 = posControl.waypointList[posControl.wpPlannerActiveWPIndex].p2 = 0;
    posControl.waypointList[posControl.wpPlannerActiveWPIndex].p3 |= NAV_WP_ALTMODE;      // use absolute altitude datum
    posControl.waypointList[posControl.wpPlannerActiveWPIndex].flag = NAV_WP_FLAG_LAST;
    posControl.waypointListValid = true;

    if (posControl.wpPlannerActiveWPIndex) {
        posControl.waypointList[posControl.wpPlannerActiveWPIndex - 1].flag = 0; // rollling reset of previous end of mission flag when new WP added
    }

    posControl.wpPlannerActiveWPIndex += 1;
    posControl.waypointCount = posControl.geoWaypointCount = posControl.wpPlannerActiveWPIndex;
    posControl.wpMissionPlannerStatus = posControl.waypointCount == NAV_MAX_WAYPOINTS ? WP_PLAN_FULL : WP_PLAN_OK;
    boxWPModeIsReset = false;
}

/**
 * Process NAV mode transition and WP/RTH state machine
 *  Update rate: RX (data driven or 50Hz)
 */
void updateWaypointsAndNavigationMode(void)
{
    /* Initiate home position update */
    updateHomePosition();

    /* Update flight statistics */
    updateNavigationFlightStatistics();

    /* Update NAV ready status */
    updateReadyStatus();

    // Update flight behaviour modifiers
    updateFlightBehaviorModifiers();

    // Process switch to a different navigation mode (if needed)
    navProcessFSMEvents(selectNavEventFromBoxModeInput());

    // Process pilot's RC input to adjust behaviour
    processNavigationRCAdjustments();

    // Map navMode back to enabled flight modes
    switchNavigationFlightModes();

    // Update WP mission planner
    updateWpMissionPlanner();

    // Update RTH trackback
    updateRthTrackback(false);

    //Update Blackbox data
    navCurrentState = (int16_t)posControl.navPersistentId;
}

/*-----------------------------------------------------------
 * NAV main control functions
 *-----------------------------------------------------------*/
void navigationUsePIDs(void)
{
    /** Multicopter PIDs */
    // Brake time parameter
    posControl.posDecelerationTime = (float)navConfig()->mc.posDecelerationTime / 100.0f;

    // Position controller expo (taret vel expo for MC)
    posControl.posResponseExpo = constrainf((float)navConfig()->mc.posResponseExpo / 100.0f, 0.0f, 1.0f);

    // Initialize position hold P-controller
    for (int axis = 0; axis < 2; axis++) {
        navPidInit(
            &posControl.pids.pos[axis],
            (float)pidProfile()->bank_mc.pid[PID_POS_XY].P / 100.0f,
            0.0f,
            0.0f,
            0.0f,
            NAV_DTERM_CUT_HZ,
            0.0f
        );

        navPidInit(&posControl.pids.vel[axis], (float)pidProfile()->bank_mc.pid[PID_VEL_XY].P / 20.0f,
                                               (float)pidProfile()->bank_mc.pid[PID_VEL_XY].I / 100.0f,
                                               (float)pidProfile()->bank_mc.pid[PID_VEL_XY].D / 100.0f,
                                               (float)pidProfile()->bank_mc.pid[PID_VEL_XY].FF / 100.0f,
                                               pidProfile()->navVelXyDTermLpfHz,
                                               0.0f
        );
    }

    /*
     * Set coefficients used in MC VEL_XY
     */
    multicopterPosXyCoefficients.dTermAttenuation = pidProfile()->navVelXyDtermAttenuation / 100.0f;
    multicopterPosXyCoefficients.dTermAttenuationStart = pidProfile()->navVelXyDtermAttenuationStart / 100.0f;
    multicopterPosXyCoefficients.dTermAttenuationEnd = pidProfile()->navVelXyDtermAttenuationEnd / 100.0f;

#ifdef USE_MR_BRAKING_MODE
    multicopterPosXyCoefficients.breakingBoostFactor = (float) navConfig()->mc.braking_boost_factor / 100.0f;
#endif

    // Initialize altitude hold PID-controllers (pos_z, vel_z, acc_z
    navPidInit(
        &posControl.pids.pos[Z],
        (float)pidProfile()->bank_mc.pid[PID_POS_Z].P / 100.0f,
        0.0f,
        0.0f,
        0.0f,
        NAV_DTERM_CUT_HZ,
        0.0f
    );

    navPidInit(&posControl.pids.vel[Z], (float)pidProfile()->bank_mc.pid[PID_VEL_Z].P / 66.7f,
                                        (float)pidProfile()->bank_mc.pid[PID_VEL_Z].I / 20.0f,
                                        (float)pidProfile()->bank_mc.pid[PID_VEL_Z].D / 100.0f,
                                        0.0f,
                                        NAV_VEL_Z_DERIVATIVE_CUT_HZ,
                                        NAV_VEL_Z_ERROR_CUT_HZ
    );

    // Initialize surface tracking PID
    navPidInit(&posControl.pids.surface, 2.0f,
                                         0.0f,
                                         0.0f,
                                         0.0f,
                                         NAV_DTERM_CUT_HZ,
                                         0.0f
    );

    /** Airplane PIDs */
    // Initialize fixed wing PID controllers
    navPidInit(&posControl.pids.fw_nav, (float)pidProfile()->bank_fw.pid[PID_POS_XY].P / 100.0f,
                                        (float)pidProfile()->bank_fw.pid[PID_POS_XY].I / 100.0f,
                                        (float)pidProfile()->bank_fw.pid[PID_POS_XY].D / 100.0f,
                                        0.0f,
                                        NAV_DTERM_CUT_HZ,
                                        0.0f
    );

    navPidInit(&posControl.pids.fw_alt, (float)pidProfile()->bank_fw.pid[PID_POS_Z].P / 10.0f,
                                        (float)pidProfile()->bank_fw.pid[PID_POS_Z].I / 10.0f,
                                        (float)pidProfile()->bank_fw.pid[PID_POS_Z].D / 10.0f,
                                        0.0f,
                                        NAV_DTERM_CUT_HZ,
                                        0.0f
    );

    navPidInit(&posControl.pids.fw_heading, (float)pidProfile()->bank_fw.pid[PID_POS_HEADING].P / 10.0f,
                                        (float)pidProfile()->bank_fw.pid[PID_POS_HEADING].I / 10.0f,
                                        (float)pidProfile()->bank_fw.pid[PID_POS_HEADING].D / 100.0f,
                                        0.0f,
                                        2.0f,
                                        0.0f
    );
}

void navigationInit(void)
{
    /* Initial state */
    posControl.navState = NAV_STATE_IDLE;

    posControl.flags.horizontalPositionDataNew = false;
    posControl.flags.verticalPositionDataNew = false;

    posControl.flags.estAltStatus = EST_NONE;
    posControl.flags.estPosStatus = EST_NONE;
    posControl.flags.estVelStatus = EST_NONE;
    posControl.flags.estHeadingStatus = EST_NONE;
    posControl.flags.estAglStatus = EST_NONE;

    posControl.flags.forcedRTHActivated = false;
    posControl.flags.forcedEmergLandingActivated = false;
    posControl.waypointCount = 0;
    posControl.activeWaypointIndex = 0;
    posControl.waypointListValid = false;
    posControl.wpPlannerActiveWPIndex = 0;
    posControl.flags.wpMissionPlannerActive = false;
    posControl.startWpIndex = 0;
    posControl.safehomeState.isApplied = false;
#ifdef USE_MULTI_MISSION
    posControl.multiMissionCount = 0;
#endif
    /* Set initial surface invalid */
    posControl.actualState.surfaceMin = -1.0f;

    /* Reset statistics */
    posControl.totalTripDistance = 0.0f;

    /* Use system config */
    navigationUsePIDs();

#if defined(NAV_NON_VOLATILE_WAYPOINT_STORAGE)
    /* configure WP missions at boot */
#ifdef USE_MULTI_MISSION
    for (int8_t i = 0; i < NAV_MAX_WAYPOINTS; i++) {    // check number missions in NVM
        if (checkMissionCount(i)) {
            break;
        }
    }
    /* set index to 1 if saved mission index > available missions */
    if (navConfig()->general.waypoint_multi_mission_index > posControl.multiMissionCount) {
        navConfigMutable()->general.waypoint_multi_mission_index = 1;
    }
#endif
    /* load mission on boot */
    if (navConfig()->general.waypoint_load_on_boot) {
        loadNonVolatileWaypointList(false);
    }
#endif
}

/*-----------------------------------------------------------
 * Access to estimated position/velocity data
 *-----------------------------------------------------------*/
float getEstimatedActualVelocity(int axis)
{
    return navGetCurrentActualPositionAndVelocity()->vel.v[axis];
}

float getEstimatedActualPosition(int axis)
{
    return navGetCurrentActualPositionAndVelocity()->pos.v[axis];
}

/*-----------------------------------------------------------
 * Ability to execute RTH on external event
 *-----------------------------------------------------------*/
void activateForcedRTH(void)
{
    abortFixedWingLaunch();
    posControl.flags.forcedRTHActivated = true;
#ifdef USE_SAFE_HOME
    checkSafeHomeState(true);
#endif
    navProcessFSMEvents(selectNavEventFromBoxModeInput());
}

void abortForcedRTH(void)
{
    // Disable failsafe RTH and make sure we back out of navigation mode to IDLE
    // If any navigation mode was active prior to RTH it will be re-enabled with next RX update
    posControl.flags.forcedRTHActivated = false;
#ifdef USE_SAFE_HOME
    checkSafeHomeState(false);
#endif
    navProcessFSMEvents(NAV_FSM_EVENT_SWITCH_TO_IDLE);
}

rthState_e getStateOfForcedRTH(void)
{
    /* If forced RTH activated and in AUTO_RTH, EMERG state or FW Auto Landing */
    if (posControl.flags.forcedRTHActivated && ((navGetStateFlags(posControl.navState) & (NAV_AUTO_RTH | NAV_CTL_EMERG | NAV_MIXERAT)) || FLIGHT_MODE(NAV_FW_AUTOLAND))) {
        if (posControl.navState == NAV_STATE_RTH_FINISHED || posControl.navState == NAV_STATE_EMERGENCY_LANDING_FINISHED || posControl.navState == NAV_STATE_FW_LANDING_FINISHED) {
            return RTH_HAS_LANDED;
        }
        else {
            return RTH_IN_PROGRESS;
        }
    }
    else {
        return RTH_IDLE;
    }
}

/*-----------------------------------------------------------
 * Ability to execute Emergency Landing on external event
 *-----------------------------------------------------------*/
void activateForcedEmergLanding(void)
{
    abortFixedWingLaunch();
    posControl.flags.forcedEmergLandingActivated = true;
    navProcessFSMEvents(selectNavEventFromBoxModeInput());
}

void abortForcedEmergLanding(void)
{
    // Disable emergency landing and make sure we back out of navigation mode to IDLE
    // If any navigation mode was active prior to emergency landing it will be re-enabled with next RX update
    posControl.flags.forcedEmergLandingActivated = false;
    navProcessFSMEvents(NAV_FSM_EVENT_SWITCH_TO_IDLE);
}

emergLandState_e getStateOfForcedEmergLanding(void)
{
    /* If forced emergency landing activated and in EMERG state */
    if (posControl.flags.forcedEmergLandingActivated && (navGetStateFlags(posControl.navState) & NAV_CTL_EMERG)) {
        if (posControl.navState == NAV_STATE_EMERGENCY_LANDING_FINISHED) {
            return EMERG_LAND_HAS_LANDED;
        } else {
            return EMERG_LAND_IN_PROGRESS;
        }
    } else {
        return EMERG_LAND_IDLE;
    }
}

bool isWaypointMissionRTHActive(void)
{
    return (navGetStateFlags(posControl.navState) & NAV_AUTO_RTH) && IS_RC_MODE_ACTIVE(BOXNAVWP) &&
           !(IS_RC_MODE_ACTIVE(BOXNAVRTH) || posControl.flags.forcedRTHActivated);
}

bool navigationIsExecutingAnEmergencyLanding(void)
{
    return navGetCurrentStateFlags() & NAV_CTL_EMERG;
}

bool navigationInAutomaticThrottleMode(void)
{
    navigationFSMStateFlags_t stateFlags = navGetCurrentStateFlags();
    return (stateFlags & (NAV_CTL_ALT | NAV_CTL_EMERG | NAV_CTL_LAND)) ||
           ((stateFlags & NAV_CTL_LAUNCH) && !navConfig()->fw.launch_manual_throttle);
}

bool navigationIsControllingThrottle(void)
{
    // Note that this makes a detour into mixer code to evaluate actual motor status
    return navigationInAutomaticThrottleMode() && getMotorStatus() != MOTOR_STOPPED_USER && !FLIGHT_MODE(SOARING_MODE);
}

bool navigationIsControllingAltitude(void) {
    navigationFSMStateFlags_t stateFlags = navGetCurrentStateFlags();
    return (stateFlags & NAV_CTL_ALT);
}

bool navigationIsFlyingAutonomousMode(void)
{
    navigationFSMStateFlags_t stateFlags = navGetCurrentStateFlags();
    return (stateFlags & (NAV_AUTO_RTH | NAV_AUTO_WP));
}

bool navigationRTHAllowsLanding(void)
{
#ifdef USE_FW_AUTOLAND
    if (posControl.fwLandState.landAborted) {
        return false;
    }
#endif

    // WP mission RTH landing setting
    if (isWaypointMissionRTHActive() && isWaypointMissionValid()) {
        return posControl.waypointList[posControl.startWpIndex + posControl.waypointCount - 1].p1 > 0;
    }

    // normal RTH landing setting
    navRTHAllowLanding_e allow = navConfig()->general.flags.rth_allow_landing;
    return allow == NAV_RTH_ALLOW_LANDING_ALWAYS ||
        (allow == NAV_RTH_ALLOW_LANDING_FS_ONLY && FLIGHT_MODE(FAILSAFE_MODE));
}

bool isNavLaunchEnabled(void)
{
    return (IS_RC_MODE_ACTIVE(BOXNAVLAUNCH) || feature(FEATURE_FW_LAUNCH)) && STATE(AIRPLANE);
}

bool abortLaunchAllowed(void)
{
    // allow NAV_LAUNCH_MODE to be aborted if throttle is low or throttle stick position is < launch idle throttle setting
    return throttleStickIsLow() || throttleStickMixedValue() < currentBatteryProfile->nav.fw.launch_idle_throttle;
}

int32_t navigationGetHomeHeading(void)
{
    return posControl.rthState.homePosition.heading;
}

// returns m/s
float calculateAverageSpeed(void) {
    float flightTime = getFlightTime();
    if (flightTime == 0.0f) return 0;
    return (float)getTotalTravelDistance() / (flightTime * 100);
}

const navigationPIDControllers_t* getNavigationPIDControllers(void) {
    return &posControl.pids;
}

bool isAdjustingPosition(void) {
    return posControl.flags.isAdjustingPosition;
}

bool isAdjustingHeading(void) {
    return posControl.flags.isAdjustingHeading;
}

int32_t getCruiseHeadingAdjustment(void) {
    return wrap_18000(posControl.cruise.course - posControl.cruise.previousCourse);
}

int32_t navigationGetHeadingError(void)
{
    return wrap_18000(posControl.desiredState.yaw - posControl.actualState.cog);
}

int8_t navCheckActiveAngleHoldAxis(void)
{
    int8_t activeAxis = -1;

    if (IS_RC_MODE_ACTIVE(BOXANGLEHOLD)) {
        navigationFSMStateFlags_t stateFlags = navGetCurrentStateFlags();
        bool altholdActive = stateFlags & NAV_REQUIRE_ANGLE_FW && !(stateFlags & NAV_REQUIRE_ANGLE);

        if (FLIGHT_MODE(NAV_COURSE_HOLD_MODE) && !FLIGHT_MODE(NAV_ALTHOLD_MODE)) {
            activeAxis = FD_PITCH;
        } else if (altholdActive) {
            activeAxis = FD_ROLL;
        }
    }

    return activeAxis;
}

uint8_t getActiveWpNumber(void)
{
    return NAV_Status.activeWpNumber;
}

#ifdef USE_FW_AUTOLAND

static void resetFwAutoland(void)
{
    posControl.fwLandState.landAltAgl = 0;
    posControl.fwLandState.landAproachAltAgl = 0;
    posControl.fwLandState.loiterStartTime = 0;
    posControl.fwLandState.approachSettingIdx = 0;
    posControl.fwLandState.landPosHeading = -1;
    posControl.fwLandState.landState = FW_AUTOLAND_STATE_IDLE;
    posControl.fwLandState.landWp = false;
}

static int32_t calcFinalApproachHeading(int32_t approachHeading, int32_t windAngle)
{
    if (approachHeading == 0) {
        return -1;
    }

    int32_t windRelToRunway = wrap_36000(windAngle - ABS(approachHeading));
    // Headwind?
    if (windRelToRunway >= 27000 || windRelToRunway <= 9000) {
        return wrap_36000(ABS(approachHeading));
    }

    if (approachHeading > 0) {
        return wrap_36000(approachHeading + 18000);
    }

    return -1;
}

static float getLandAltitude(void)
{
    float altitude = -1;
#ifdef USE_RANGEFINDER
    if (rangefinderIsHealthy() && rangefinderGetLatestAltitude() > RANGEFINDER_OUT_OF_RANGE) {
        altitude = rangefinderGetLatestAltitude();
    }
    else
#endif
    if (posControl.flags.estAglStatus >= EST_USABLE) {
        altitude = posControl.actualState.agl.pos.z;
    } else {
        altitude = posControl.actualState.abs.pos.z;
    }
    return altitude;
}

static int32_t calcWindDiff(int32_t heading, int32_t windHeading)
{
    return ABS(wrap_18000(windHeading - heading));
}

static void setLandWaypoint(const fpVector3_t *pos, const fpVector3_t *nextWpPos)
{
    calculateAndSetActiveWaypointToLocalPosition(pos);

    if (navConfig()->fw.wp_turn_smoothing && nextWpPos != NULL) {
        int32_t bearingToNextWp = calculateBearingBetweenLocalPositions(&posControl.activeWaypoint.pos, nextWpPos);
        posControl.activeWaypoint.nextTurnAngle = wrap_18000(bearingToNextWp - posControl.activeWaypoint.bearing);
    } else {
        posControl.activeWaypoint.nextTurnAngle = -1;
    }

    posControl.wpInitialDistance = calculateDistanceToDestination(&posControl.activeWaypoint.pos);
    posControl.wpInitialAltitude = posControl.actualState.abs.pos.z;
    posControl.wpAltitudeReached = false;
}

void resetFwAutolandApproach(int8_t idx)
{
    if (idx >= 0 && idx < MAX_FW_LAND_APPOACH_SETTINGS) {
        memset(fwAutolandApproachConfigMutable(idx), 0, sizeof(navFwAutolandApproach_t));
    } else {
        memset(fwAutolandApproachConfigMutable(0), 0, sizeof(navFwAutolandApproach_t) * MAX_FW_LAND_APPOACH_SETTINGS);
    }
}

bool canFwLandingBeCancelled(void)
{
    return FLIGHT_MODE(NAV_FW_AUTOLAND) && posControl.navState != NAV_STATE_FW_LANDING_FLARE;
}

#endif<|MERGE_RESOLUTION|>--- conflicted
+++ resolved
@@ -2058,20 +2058,8 @@
 
     const navigationFSMEvent_t landEvent = navOnEnteringState_NAV_STATE_RTH_LANDING(previousState);
 
-<<<<<<< HEAD
     if (landEvent == NAV_FSM_EVENT_SUCCESS) {
         // Landing controller returned success - invoke RTH finish states and finish the waypoint
-=======
-#ifdef USE_FW_AUTOLAND
-    if (landEvent == NAV_FSM_EVENT_SWITCH_TO_NAV_STATE_FW_LANDING) {
-        return NAV_FSM_EVENT_SWITCH_TO_NAV_STATE_FW_LANDING;
-    } else
-#endif
-    if (landEvent == NAV_FSM_EVENT_SWITCH_TO_RTH_LOITER_ABOVE_HOME) {
-        return NAV_FSM_EVENT_SWITCH_TO_WAYPOINT_FINISHED;
-    } else if (landEvent == NAV_FSM_EVENT_SUCCESS) {
-        // Landing controller returned success - invoke RTH finishing state and finish the waypoint
->>>>>>> 66e45263
         navOnEnteringState_NAV_STATE_RTH_FINISHING(previousState);
         navOnEnteringState_NAV_STATE_RTH_FINISHED(previousState);
     }
@@ -4093,20 +4081,7 @@
 /* Checks if Nav hold position is active */
 bool isNavHoldPositionActive(void)
 {
-<<<<<<< HEAD
-    // WP mode last WP hold and Timed hold positions
-    if (FLIGHT_MODE(NAV_WP_MODE)) {
-        return isLastMissionWaypoint() || NAV_Status.state == MW_NAV_STATE_HOLD_TIMED;
-    }
-    // RTH mode (spiral climb and Home positions but excluding RTH Trackback point positions) and POSHOLD mode
-    // Also hold position during emergency landing if position valid
-    return (FLIGHT_MODE(NAV_RTH_MODE) && !posControl.flags.rthTrackbackActive) ||
-            FLIGHT_MODE(NAV_POSHOLD_MODE) ||
-            (posControl.navState == NAV_STATE_FW_LANDING_CLIMB_TO_LOITER || posControl.navState == NAV_STATE_FW_LANDING_LOITER) ||
-            navigationIsExecutingAnEmergencyLanding();
-=======
     return navGetCurrentStateFlags() & NAV_CTL_HOLD;
->>>>>>> 66e45263
 }
 
 float getActiveSpeed(void)
