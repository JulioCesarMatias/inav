/*
 * This file is part of Cleanflight.
 *
 * Cleanflight is free software: you can redistribute it and/or modify
 * it under the terms of the GNU General Public License as published by
 * the Free Software Foundation, either version 3 of the License, or
 * (at your option) any later version.
 *
 * Cleanflight is distributed in the hope that it will be useful,
 * but WITHOUT ANY WARRANTY; without even the implied warranty of
 * MERCHANTABILITY or FITNESS FOR A PARTICULAR PURPOSE.  See the
 * GNU General Public License for more details.
 *
 * You should have received a copy of the GNU General Public License
 * along with Cleanflight.  If not, see <http://www.gnu.org/licenses/>.
 */

#include <stdbool.h>
#include <stdint.h>
#include <math.h>
#include <string.h>

#include "platform.h"

#include "build/debug.h"

#include "common/axis.h"
#include "common/filter.h"
#include "common/maths.h"
#include "common/utils.h"

#include "config/parameter_group.h"
#include "config/parameter_group_ids.h"

#include "drivers/time.h"

#include "fc/fc_core.h"
#include "fc/config.h"
#include "fc/rc_controls.h"
#include "fc/rc_modes.h"
#include "fc/runtime_config.h"
#include "fc/settings.h"

#include "flight/imu.h"
#include "flight/mixer.h"
#include "flight/pid.h"

#include "io/beeper.h"
#include "io/gps.h"

#include "navigation/navigation.h"
#include "navigation/navigation_private.h"

#include "rx/rx.h"

#include "sensors/sensors.h"
#include "sensors/acceleration.h"
#include "sensors/boardalignment.h"


// Multirotors:
#define MR_RTH_CLIMB_OVERSHOOT_CM   100  // target this amount of cm *above* the target altitude to ensure it is actually reached (Vz > 0 at target alt)
#define MR_RTH_CLIMB_MARGIN_MIN_CM  100  // start cruising home this amount of cm *before* reaching the cruise altitude (while continuing the ascend)
#define MR_RTH_CLIMB_MARGIN_PERCENT 15   // on high RTH altitudes use even bigger margin - percent of the altitude set
// Planes:
#define FW_RTH_CLIMB_OVERSHOOT_CM   100
#define FW_RTH_CLIMB_MARGIN_MIN_CM  100
#define FW_RTH_CLIMB_MARGIN_PERCENT 15

/*-----------------------------------------------------------
 * Compatibility for home position
 *-----------------------------------------------------------*/
gpsLocation_t GPS_home;
uint32_t      GPS_distanceToHome;        // distance to home point in meters
int16_t       GPS_directionToHome;       // direction to home point in degrees

fpVector3_t   original_rth_home;         // the original rth home - save it, since it could be replaced by safehome or HOME_RESET

radar_pois_t radar_pois[RADAR_MAX_POIS];
#if defined(USE_SAFE_HOME)
int8_t safehome_index = -1;               // -1 if no safehome, 0 to MAX_SAFEHOMES -1 otherwise
uint32_t safehome_distance = 0;           // distance to the nearest safehome
fpVector3_t nearestSafeHome;              // The nearestSafeHome found during arming
bool safehome_applied = false;            // whether the safehome has been applied to home.

PG_REGISTER_ARRAY(navSafeHome_t, MAX_SAFE_HOMES, safeHomeConfig, PG_SAFE_HOME_CONFIG , 0);

#endif

#if defined(USE_NAV)

// waypoint 254, 255 are special waypoints
STATIC_ASSERT(NAV_MAX_WAYPOINTS < 254, NAV_MAX_WAYPOINTS_exceeded_allowable_range);

#if defined(NAV_NON_VOLATILE_WAYPOINT_STORAGE)
PG_REGISTER_ARRAY(navWaypoint_t, NAV_MAX_WAYPOINTS, nonVolatileWaypointList, PG_WAYPOINT_MISSION_STORAGE, 0);
#endif

<<<<<<< HEAD
PG_REGISTER_WITH_RESET_TEMPLATE(navConfig_t, navConfig, PG_NAV_CONFIG, 4);
=======
PG_REGISTER_WITH_RESET_TEMPLATE(navConfig_t, navConfig, PG_NAV_CONFIG, 11);
>>>>>>> 689aa4f0

PG_RESET_TEMPLATE(navConfig_t, navConfig,
    .general = {

        .flags = {
            .use_thr_mid_for_althold = SETTING_NAV_USE_MIDTHR_FOR_ALTHOLD_DEFAULT,
            .extra_arming_safety = SETTING_NAV_EXTRA_ARMING_SAFETY_DEFAULT,
            .user_control_mode = SETTING_NAV_USER_CONTROL_MODE_DEFAULT,
            .rth_alt_control_mode = SETTING_NAV_RTH_ALT_MODE_DEFAULT,
            .rth_climb_first = SETTING_NAV_RTH_CLIMB_FIRST_DEFAULT,                   // Climb first, turn after reaching safe altitude
            .rth_climb_ignore_emerg = SETTING_NAV_RTH_CLIMB_IGNORE_EMERG_DEFAULT,     // Ignore GPS loss on initial climb
            .rth_tail_first = SETTING_NAV_RTH_TAIL_FIRST_DEFAULT,
            .disarm_on_landing = SETTING_NAV_DISARM_ON_LANDING_DEFAULT,
            .rth_allow_landing = SETTING_NAV_RTH_ALLOW_LANDING_DEFAULT,
            .rth_alt_control_override = SETTING_NAV_RTH_ALT_CONTROL_OVERRIDE_DEFAULT, // Override RTH Altitude and Climb First using Pitch and Roll stick
            .nav_overrides_motor_stop = SETTING_NAV_OVERRIDES_MOTOR_STOP_DEFAULT,
            .safehome_usage_mode = SETTING_SAFEHOME_USAGE_MODE_DEFAULT,
        },

        // General navigation parameters
<<<<<<< HEAD
        .pos_failure_timeout = 5,     // 5 sec
        .waypoint_radius = 100,       // 2m diameter
        .waypoint_safe_distance = 10000,    // 100m - first waypoint should be closer than this
        .max_auto_speed = 300,             // 3 m/s = 10.8 km/h
        .max_auto_climb_rate = 500,        // 5 m/s
        .max_manual_speed = 500,
        .max_manual_climb_rate = 200,
        .land_descent_rate = 200,     // 2 m/s
        .land_slowdown_minalt = 500,  // 5 meters of altitude
        .land_slowdown_maxalt = 2000, // 20 meters of altitude
        .emerg_descent_rate = 500,    // 5 m/s
        .min_rth_distance = 500,      // If closer than 5m - land immediately
        .rth_altitude = 1000,         // 10m
        .rth_home_altitude = 0,
        .rth_abort_threshold = 50000, // 500m - should be safe for all aircraft
        .max_terrain_follow_altitude = 100,     // max 1m altitude in terrain following mode
        .max_altitude = 0,                      // Altitude limit disabled by default
    },
=======
        .pos_failure_timeout = SETTING_NAV_POSITION_TIMEOUT_DEFAULT,                  // 5 sec
        .waypoint_radius = SETTING_NAV_WP_RADIUS_DEFAULT,                             // 2m diameter
        .waypoint_safe_distance = SETTING_NAV_WP_SAFE_DISTANCE_DEFAULT,               // centimeters - first waypoint should be closer than this
        .max_auto_speed = SETTING_NAV_AUTO_SPEED_DEFAULT,                             // 3 m/s = 10.8 km/h
        .max_auto_climb_rate = SETTING_NAV_AUTO_CLIMB_RATE_DEFAULT,                   // 5 m/s
        .max_manual_speed = SETTING_NAV_MANUAL_SPEED_DEFAULT,
        .max_manual_climb_rate = SETTING_NAV_MANUAL_CLIMB_RATE_DEFAULT,
        .land_slowdown_minalt = SETTING_NAV_LAND_SLOWDOWN_MINALT_DEFAULT,             // altitude in centimeters
        .land_slowdown_maxalt = SETTING_NAV_LAND_SLOWDOWN_MAXALT_DEFAULT,             // altitude in meters
        .land_minalt_vspd = SETTING_NAV_LAND_MINALT_VSPD_DEFAULT,                     // centimeters/s
        .land_maxalt_vspd = SETTING_NAV_LAND_MAXALT_VSPD_DEFAULT,                     // centimeters/s
        .emerg_descent_rate = SETTING_NAV_EMERG_LANDING_SPEED_DEFAULT,                // centimeters/s
        .min_rth_distance = SETTING_NAV_MIN_RTH_DISTANCE_DEFAULT,                     // centimeters, if closer than this land immediately
        .rth_altitude = SETTING_NAV_RTH_ALTITUDE_DEFAULT,                             // altitude in centimeters
        .rth_home_altitude = SETTING_NAV_RTH_HOME_ALTITUDE_DEFAULT,                   // altitude in centimeters
        .rth_abort_threshold = SETTING_NAV_RTH_ABORT_THRESHOLD_DEFAULT,               // centimeters - 500m should be safe for all aircraft
        .max_terrain_follow_altitude = SETTING_NAV_MAX_TERRAIN_FOLLOW_ALT_DEFAULT,    // max altitude in centimeters in terrain following mode
        .safehome_max_distance = SETTING_SAFEHOME_MAX_DISTANCE_DEFAULT,               // Max distance that a safehome is from the arming point
        },
>>>>>>> 689aa4f0

    // MC-specific
    .mc = {
        .max_bank_angle = SETTING_NAV_MC_BANK_ANGLE_DEFAULT,                          // degrees
        .hover_throttle = SETTING_NAV_MC_HOVER_THR_DEFAULT,
        .auto_disarm_delay = SETTING_NAV_MC_AUTO_DISARM_DELAY_DEFAULT,                // milliseconds - time before disarming when auto disarm is enabled and landing is confirmed

#ifdef USE_MR_BRAKING_MODE
        .braking_speed_threshold = SETTING_NAV_MC_BRAKING_SPEED_THRESHOLD_DEFAULT,               // Braking can become active above 1m/s
        .braking_disengage_speed = SETTING_NAV_MC_BRAKING_DISENGAGE_SPEED_DEFAULT,               // Stop when speed goes below 0.75m/s
        .braking_timeout = SETTING_NAV_MC_BRAKING_TIMEOUT_DEFAULT,                               // Timeout barking after 2s
        .braking_boost_factor = SETTING_NAV_MC_BRAKING_BOOST_FACTOR_DEFAULT,                     // A 100% boost by default
        .braking_boost_timeout = SETTING_NAV_MC_BRAKING_BOOST_TIMEOUT_DEFAULT,                   // Timout boost after 750ms
        .braking_boost_speed_threshold = SETTING_NAV_MC_BRAKING_BOOST_SPEED_THRESHOLD_DEFAULT,   // Boost can happen only above 1.5m/s
        .braking_boost_disengage_speed = SETTING_NAV_MC_BRAKING_BOOST_DISENGAGE_SPEED_DEFAULT,   // Disable boost at 1m/s
        .braking_bank_angle = SETTING_NAV_MC_BRAKING_BANK_ANGLE_DEFAULT,                        // Max braking angle
#endif

        .posDecelerationTime = SETTING_NAV_MC_POS_DECELERATION_TIME_DEFAULT,          // posDecelerationTime * 100
        .posResponseExpo = SETTING_NAV_MC_POS_EXPO_DEFAULT,                           // posResponseExpo * 100
        .slowDownForTurning = SETTING_NAV_MC_WP_SLOWDOWN_DEFAULT,
    },

    // Fixed wing
    .fw = {
        .max_bank_angle = SETTING_NAV_FW_BANK_ANGLE_DEFAULT,                    // degrees
        .max_climb_angle = SETTING_NAV_FW_CLIMB_ANGLE_DEFAULT,                  // degrees
        .max_dive_angle = SETTING_NAV_FW_DIVE_ANGLE_DEFAULT,                    // degrees
        .cruise_throttle = SETTING_NAV_FW_CRUISE_THR_DEFAULT,
        .cruise_speed = SETTING_NAV_FW_CRUISE_SPEED_DEFAULT,                    // cm/s
        .control_smoothness = SETTING_NAV_FW_CONTROL_SMOOTHNESS_DEFAULT,
        .max_throttle = SETTING_NAV_FW_MAX_THR_DEFAULT,
        .min_throttle = SETTING_NAV_FW_MIN_THR_DEFAULT,
        .pitch_to_throttle = SETTING_NAV_FW_PITCH2THR_DEFAULT,                  // pwm units per degree of pitch (10pwm units ~ 1% throttle)
        .pitch_to_throttle_smooth = SETTING_NAV_FW_PITCH2THR_SMOOTHING_DEFAULT,
        .pitch_to_throttle_thresh = SETTING_NAV_FW_PITCH2THR_THRESHOLD_DEFAULT,
        .loiter_radius = SETTING_NAV_FW_LOITER_RADIUS_DEFAULT,                  // 75m

        //Fixed wing landing
        .land_dive_angle = SETTING_NAV_FW_LAND_DIVE_ANGLE_DEFAULT,              // 2 degrees dive by default

        // Fixed wing launch
        .launch_velocity_thresh = SETTING_NAV_FW_LAUNCH_VELOCITY_DEFAULT,       // 3 m/s
        .launch_accel_thresh = SETTING_NAV_FW_LAUNCH_ACCEL_DEFAULT,             // cm/s/s (1.9*G)
        .launch_time_thresh = SETTING_NAV_FW_LAUNCH_DETECT_TIME_DEFAULT,        // 40ms
        .launch_throttle = SETTING_NAV_FW_LAUNCH_THR_DEFAULT,
        .launch_idle_throttle = SETTING_NAV_FW_LAUNCH_IDLE_THR_DEFAULT,         // Motor idle or MOTOR_STOP
        .launch_motor_timer = SETTING_NAV_FW_LAUNCH_MOTOR_DELAY_DEFAULT,        // ms
        .launch_motor_spinup_time = SETTING_NAV_FW_LAUNCH_SPINUP_TIME_DEFAULT,  // ms, time to gredually increase throttle from idle to launch
        .launch_end_time = SETTING_NAV_FW_LAUNCH_END_TIME_DEFAULT,              // ms, time to gradually decrease/increase throttle and decrease pitch angle from launch to the current flight mode
        .launch_min_time = SETTING_NAV_FW_LAUNCH_MIN_TIME_DEFAULT,              // ms, min time in launch mode
        .launch_timeout = SETTING_NAV_FW_LAUNCH_TIMEOUT_DEFAULT,                // ms, timeout for launch procedure
        .launch_max_altitude = SETTING_NAV_FW_LAUNCH_MAX_ALTITUDE_DEFAULT,      // cm, altitude where to consider launch ended
        .launch_climb_angle = SETTING_NAV_FW_LAUNCH_CLIMB_ANGLE_DEFAULT,        // 18 degrees
        .launch_max_angle = SETTING_NAV_FW_LAUNCH_MAX_ANGLE_DEFAULT,            // 45 deg
        .cruise_yaw_rate  = SETTING_NAV_FW_CRUISE_YAW_RATE_DEFAULT,             // 20dps
        .allow_manual_thr_increase = SETTING_NAV_FW_ALLOW_MANUAL_THR_INCREASE_DEFAULT,
        .useFwNavYawControl = SETTING_NAV_USE_FW_YAW_CONTROL_DEFAULT,
        .yawControlDeadband = SETTING_NAV_FW_YAW_DEADBAND_DEFAULT,
    }
);

static navWapointHeading_t wpHeadingControl;
navigationPosControl_t  posControl;
navSystemStatus_t       NAV_Status;
EXTENDED_FASTRAM multicopterPosXyCoefficients_t multicopterPosXyCoefficients;

#if defined(NAV_BLACKBOX)
int16_t navCurrentState;
int16_t navActualVelocity[3];
int16_t navDesiredVelocity[3];
int16_t navActualHeading;
int16_t navDesiredHeading;
int32_t navTargetPosition[3];
int32_t navLatestActualPosition[3];
int16_t navActualSurface;
uint16_t navFlags;
uint16_t navEPH;
uint16_t navEPV;
int16_t navAccNEU[3];
#endif

static fpVector3_t * rthGetHomeTargetPosition(rthTargetMode_e mode);
static void updateDesiredRTHAltitude(void);
static void resetAltitudeController(bool useTerrainFollowing);
static void resetPositionController(void);
static void setupAltitudeController(void);
static void resetHeadingController(void);
void resetGCSFlags(void);

static void setupJumpCounters(void);
static void resetJumpCounter(void);
static void clearJumpCounters(void);

static void calculateAndSetActiveWaypoint(const navWaypoint_t * waypoint);
static void calculateAndSetActiveWaypointToLocalPosition(const fpVector3_t * pos);
void calculateInitialHoldPosition(fpVector3_t * pos);
void calculateFarAwayTarget(fpVector3_t * farAwayPos, int32_t yaw, int32_t distance);
void calculateNewCruiseTarget(fpVector3_t * origin, int32_t yaw, int32_t distance);
static bool isWaypointPositionReached(const fpVector3_t * pos, const bool isWaypointHome);
static void mapWaypointToLocalPosition(fpVector3_t * localPos, const navWaypoint_t * waypoint, geoAltitudeConversionMode_e altConv);
static navigationFSMEvent_t nextForNonGeoStates(void);
static bool isWaypointMissionValid(void);

void initializeRTHSanityChecker(const fpVector3_t * pos);
bool validateRTHSanityChecker(void);
void updateHomePosition(void);

static bool rthAltControlStickOverrideCheck(unsigned axis);

/*************************************************************************************************/
static navigationFSMEvent_t navOnEnteringState_NAV_STATE_IDLE(navigationFSMState_t previousState);
static navigationFSMEvent_t navOnEnteringState_NAV_STATE_ALTHOLD_INITIALIZE(navigationFSMState_t previousState);
static navigationFSMEvent_t navOnEnteringState_NAV_STATE_ALTHOLD_IN_PROGRESS(navigationFSMState_t previousState);
static navigationFSMEvent_t navOnEnteringState_NAV_STATE_POSHOLD_3D_INITIALIZE(navigationFSMState_t previousState);
static navigationFSMEvent_t navOnEnteringState_NAV_STATE_POSHOLD_3D_IN_PROGRESS(navigationFSMState_t previousState);
static navigationFSMEvent_t navOnEnteringState_NAV_STATE_COURSE_HOLD_INITIALIZE(navigationFSMState_t previousState);
static navigationFSMEvent_t navOnEnteringState_NAV_STATE_COURSE_HOLD_IN_PROGRESS(navigationFSMState_t previousState);
static navigationFSMEvent_t navOnEnteringState_NAV_STATE_COURSE_HOLD_ADJUSTING(navigationFSMState_t previousState);
static navigationFSMEvent_t navOnEnteringState_NAV_STATE_CRUISE_INITIALIZE(navigationFSMState_t previousState);
static navigationFSMEvent_t navOnEnteringState_NAV_STATE_CRUISE_IN_PROGRESS(navigationFSMState_t previousState);
static navigationFSMEvent_t navOnEnteringState_NAV_STATE_CRUISE_ADJUSTING(navigationFSMState_t previousState);
static navigationFSMEvent_t navOnEnteringState_NAV_STATE_RTH_INITIALIZE(navigationFSMState_t previousState);
static navigationFSMEvent_t navOnEnteringState_NAV_STATE_RTH_CLIMB_TO_SAFE_ALT(navigationFSMState_t previousState);
static navigationFSMEvent_t navOnEnteringState_NAV_STATE_RTH_HEAD_HOME(navigationFSMState_t previousState);
static navigationFSMEvent_t navOnEnteringState_NAV_STATE_RTH_HOVER_PRIOR_TO_LANDING(navigationFSMState_t previousState);
static navigationFSMEvent_t navOnEnteringState_NAV_STATE_RTH_HOVER_ABOVE_HOME(navigationFSMState_t previousState);
static navigationFSMEvent_t navOnEnteringState_NAV_STATE_RTH_LANDING(navigationFSMState_t previousState);
static navigationFSMEvent_t navOnEnteringState_NAV_STATE_RTH_FINISHING(navigationFSMState_t previousState);
static navigationFSMEvent_t navOnEnteringState_NAV_STATE_RTH_FINISHED(navigationFSMState_t previousState);
static navigationFSMEvent_t navOnEnteringState_NAV_STATE_WAYPOINT_INITIALIZE(navigationFSMState_t previousState);
static navigationFSMEvent_t navOnEnteringState_NAV_STATE_WAYPOINT_PRE_ACTION(navigationFSMState_t previousState);
static navigationFSMEvent_t navOnEnteringState_NAV_STATE_WAYPOINT_IN_PROGRESS(navigationFSMState_t previousState);
static navigationFSMEvent_t navOnEnteringState_NAV_STATE_WAYPOINT_REACHED(navigationFSMState_t previousState);
static navigationFSMEvent_t navOnEnteringState_NAV_STATE_WAYPOINT_HOLD_TIME(navigationFSMState_t previousState);
static navigationFSMEvent_t navOnEnteringState_NAV_STATE_WAYPOINT_NEXT(navigationFSMState_t previousState);
static navigationFSMEvent_t navOnEnteringState_NAV_STATE_WAYPOINT_FINISHED(navigationFSMState_t previousState);
static navigationFSMEvent_t navOnEnteringState_NAV_STATE_WAYPOINT_RTH_LAND(navigationFSMState_t previousState);
static navigationFSMEvent_t navOnEnteringState_NAV_STATE_EMERGENCY_LANDING_INITIALIZE(navigationFSMState_t previousState);
static navigationFSMEvent_t navOnEnteringState_NAV_STATE_EMERGENCY_LANDING_IN_PROGRESS(navigationFSMState_t previousState);
static navigationFSMEvent_t navOnEnteringState_NAV_STATE_EMERGENCY_LANDING_FINISHED(navigationFSMState_t previousState);
static navigationFSMEvent_t navOnEnteringState_NAV_STATE_LAUNCH_INITIALIZE(navigationFSMState_t previousState);
static navigationFSMEvent_t navOnEnteringState_NAV_STATE_LAUNCH_WAIT(navigationFSMState_t previousState);
static navigationFSMEvent_t navOnEnteringState_NAV_STATE_LAUNCH_IN_PROGRESS(navigationFSMState_t previousState);

static const navigationFSMStateDescriptor_t navFSM[NAV_STATE_COUNT] = {
    /** Idle state ******************************************************/
    [NAV_STATE_IDLE] = {
        .persistentId = NAV_PERSISTENT_ID_IDLE,
        .onEntry = navOnEnteringState_NAV_STATE_IDLE,
        .timeoutMs = 0,
        .stateFlags = 0,
        .mapToFlightModes = 0,
        .mwState = MW_NAV_STATE_NONE,
        .mwError = MW_NAV_ERROR_NONE,
        .onEvent    = {
            [NAV_FSM_EVENT_SWITCH_TO_ALTHOLD]              = NAV_STATE_ALTHOLD_INITIALIZE,
            [NAV_FSM_EVENT_SWITCH_TO_POSHOLD_3D]           = NAV_STATE_POSHOLD_3D_INITIALIZE,
            [NAV_FSM_EVENT_SWITCH_TO_RTH]                  = NAV_STATE_RTH_INITIALIZE,
            [NAV_FSM_EVENT_SWITCH_TO_WAYPOINT]             = NAV_STATE_WAYPOINT_INITIALIZE,
            [NAV_FSM_EVENT_SWITCH_TO_EMERGENCY_LANDING]    = NAV_STATE_EMERGENCY_LANDING_INITIALIZE,
            [NAV_FSM_EVENT_SWITCH_TO_LAUNCH]               = NAV_STATE_LAUNCH_INITIALIZE,
            [NAV_FSM_EVENT_SWITCH_TO_COURSE_HOLD]          = NAV_STATE_COURSE_HOLD_INITIALIZE,
            [NAV_FSM_EVENT_SWITCH_TO_CRUISE]               = NAV_STATE_CRUISE_INITIALIZE,
        }
    },

    /** ALTHOLD mode ***************************************************/
    [NAV_STATE_ALTHOLD_INITIALIZE] = {
        .persistentId = NAV_PERSISTENT_ID_ALTHOLD_INITIALIZE,
        .onEntry = navOnEnteringState_NAV_STATE_ALTHOLD_INITIALIZE,
        .timeoutMs = 0,
        .stateFlags = NAV_CTL_ALT | NAV_REQUIRE_ANGLE_FW | NAV_REQUIRE_THRTILT,
        .mapToFlightModes = NAV_ALTHOLD_MODE,
        .mwState = MW_NAV_STATE_NONE,
        .mwError = MW_NAV_ERROR_NONE,
        .onEvent = {
            [NAV_FSM_EVENT_SUCCESS]                        = NAV_STATE_ALTHOLD_IN_PROGRESS,
            [NAV_FSM_EVENT_ERROR]                          = NAV_STATE_IDLE,
            [NAV_FSM_EVENT_SWITCH_TO_IDLE]                 = NAV_STATE_IDLE,
        }
    },

    [NAV_STATE_ALTHOLD_IN_PROGRESS] = {
        .persistentId = NAV_PERSISTENT_ID_ALTHOLD_IN_PROGRESS,
        .onEntry = navOnEnteringState_NAV_STATE_ALTHOLD_IN_PROGRESS,
        .timeoutMs = 10,
        .stateFlags = NAV_CTL_ALT | NAV_REQUIRE_ANGLE_FW | NAV_REQUIRE_THRTILT | NAV_RC_ALT,
        .mapToFlightModes = NAV_ALTHOLD_MODE,
        .mwState = MW_NAV_STATE_NONE,
        .mwError = MW_NAV_ERROR_NONE,
        .onEvent = {
            [NAV_FSM_EVENT_TIMEOUT]                        = NAV_STATE_ALTHOLD_IN_PROGRESS,    // re-process the state
            [NAV_FSM_EVENT_SWITCH_TO_IDLE]                 = NAV_STATE_IDLE,
            [NAV_FSM_EVENT_SWITCH_TO_POSHOLD_3D]           = NAV_STATE_POSHOLD_3D_INITIALIZE,
            [NAV_FSM_EVENT_SWITCH_TO_RTH]                  = NAV_STATE_RTH_INITIALIZE,
            [NAV_FSM_EVENT_SWITCH_TO_WAYPOINT]             = NAV_STATE_WAYPOINT_INITIALIZE,
            [NAV_FSM_EVENT_SWITCH_TO_EMERGENCY_LANDING]    = NAV_STATE_EMERGENCY_LANDING_INITIALIZE,
            [NAV_FSM_EVENT_SWITCH_TO_COURSE_HOLD]          = NAV_STATE_COURSE_HOLD_INITIALIZE,
            [NAV_FSM_EVENT_SWITCH_TO_CRUISE]               = NAV_STATE_CRUISE_INITIALIZE,
        }
    },

    /** POSHOLD_3D mode ************************************************/
    [NAV_STATE_POSHOLD_3D_INITIALIZE] = {
        .persistentId = NAV_PERSISTENT_ID_POSHOLD_3D_INITIALIZE,
        .onEntry = navOnEnteringState_NAV_STATE_POSHOLD_3D_INITIALIZE,
        .timeoutMs = 0,
        .stateFlags = NAV_CTL_ALT | NAV_CTL_POS | NAV_REQUIRE_ANGLE | NAV_REQUIRE_THRTILT,
        .mapToFlightModes = NAV_ALTHOLD_MODE | NAV_POSHOLD_MODE,
        .mwState = MW_NAV_STATE_HOLD_INFINIT,
        .mwError = MW_NAV_ERROR_NONE,
        .onEvent = {
            [NAV_FSM_EVENT_SUCCESS]                        = NAV_STATE_POSHOLD_3D_IN_PROGRESS,
            [NAV_FSM_EVENT_ERROR]                          = NAV_STATE_IDLE,
            [NAV_FSM_EVENT_SWITCH_TO_IDLE]                 = NAV_STATE_IDLE,
        }
    },

    [NAV_STATE_POSHOLD_3D_IN_PROGRESS] = {
        .persistentId = NAV_PERSISTENT_ID_POSHOLD_3D_IN_PROGRESS,
        .onEntry = navOnEnteringState_NAV_STATE_POSHOLD_3D_IN_PROGRESS,
        .timeoutMs = 10,
        .stateFlags = NAV_CTL_ALT | NAV_CTL_POS | NAV_CTL_YAW | NAV_REQUIRE_ANGLE | NAV_REQUIRE_THRTILT | NAV_RC_ALT | NAV_RC_POS | NAV_RC_YAW,
        .mapToFlightModes = NAV_ALTHOLD_MODE | NAV_POSHOLD_MODE,
        .mwState = MW_NAV_STATE_HOLD_INFINIT,
        .mwError = MW_NAV_ERROR_NONE,
        .onEvent = {
            [NAV_FSM_EVENT_TIMEOUT]                        = NAV_STATE_POSHOLD_3D_IN_PROGRESS,    // re-process the state
            [NAV_FSM_EVENT_SWITCH_TO_IDLE]                 = NAV_STATE_IDLE,
            [NAV_FSM_EVENT_SWITCH_TO_ALTHOLD]              = NAV_STATE_ALTHOLD_INITIALIZE,
            [NAV_FSM_EVENT_SWITCH_TO_RTH]                  = NAV_STATE_RTH_INITIALIZE,
            [NAV_FSM_EVENT_SWITCH_TO_WAYPOINT]             = NAV_STATE_WAYPOINT_INITIALIZE,
            [NAV_FSM_EVENT_SWITCH_TO_EMERGENCY_LANDING]    = NAV_STATE_EMERGENCY_LANDING_INITIALIZE,
            [NAV_FSM_EVENT_SWITCH_TO_COURSE_HOLD]          = NAV_STATE_COURSE_HOLD_INITIALIZE,
            [NAV_FSM_EVENT_SWITCH_TO_CRUISE]               = NAV_STATE_CRUISE_INITIALIZE,
        }
    },
    /** CRUISE_HOLD mode ************************************************/
    [NAV_STATE_COURSE_HOLD_INITIALIZE] = {
        .persistentId = NAV_PERSISTENT_ID_COURSE_HOLD_INITIALIZE,
        .onEntry = navOnEnteringState_NAV_STATE_COURSE_HOLD_INITIALIZE,
        .timeoutMs = 0,
        .stateFlags = NAV_REQUIRE_ANGLE,
        .mapToFlightModes = NAV_COURSE_HOLD_MODE,
        .mwState = MW_NAV_STATE_NONE,
        .mwError = MW_NAV_ERROR_NONE,
        .onEvent = {
            [NAV_FSM_EVENT_SUCCESS]                        = NAV_STATE_COURSE_HOLD_IN_PROGRESS,
            [NAV_FSM_EVENT_ERROR]                          = NAV_STATE_IDLE,
            [NAV_FSM_EVENT_SWITCH_TO_IDLE]                 = NAV_STATE_IDLE,
        }
    },

    [NAV_STATE_COURSE_HOLD_IN_PROGRESS] = {
        .persistentId = NAV_PERSISTENT_ID_COURSE_HOLD_IN_PROGRESS,
        .onEntry = navOnEnteringState_NAV_STATE_COURSE_HOLD_IN_PROGRESS,
        .timeoutMs = 10,
        .stateFlags = NAV_CTL_POS | NAV_CTL_YAW | NAV_REQUIRE_ANGLE | NAV_RC_POS | NAV_RC_YAW,
        .mapToFlightModes = NAV_COURSE_HOLD_MODE,
        .mwState = MW_NAV_STATE_NONE,
        .mwError = MW_NAV_ERROR_NONE,
        .onEvent = {
            [NAV_FSM_EVENT_TIMEOUT]                        = NAV_STATE_COURSE_HOLD_IN_PROGRESS,    // re-process the state
            [NAV_FSM_EVENT_SWITCH_TO_IDLE]                 = NAV_STATE_IDLE,
            [NAV_FSM_EVENT_SWITCH_TO_ALTHOLD]              = NAV_STATE_ALTHOLD_INITIALIZE,
            [NAV_FSM_EVENT_SWITCH_TO_POSHOLD_3D]           = NAV_STATE_POSHOLD_3D_INITIALIZE,
            [NAV_FSM_EVENT_SWITCH_TO_CRUISE]               = NAV_STATE_CRUISE_INITIALIZE,
            [NAV_FSM_EVENT_SWITCH_TO_COURSE_ADJ]           = NAV_STATE_COURSE_HOLD_ADJUSTING,
            [NAV_FSM_EVENT_SWITCH_TO_RTH]                  = NAV_STATE_RTH_INITIALIZE,
            [NAV_FSM_EVENT_SWITCH_TO_WAYPOINT]             = NAV_STATE_WAYPOINT_INITIALIZE,
            [NAV_FSM_EVENT_SWITCH_TO_EMERGENCY_LANDING]    = NAV_STATE_EMERGENCY_LANDING_INITIALIZE,
        }
    },

        [NAV_STATE_COURSE_HOLD_ADJUSTING] = {
        .persistentId = NAV_PERSISTENT_ID_COURSE_HOLD_ADJUSTING,
        .onEntry = navOnEnteringState_NAV_STATE_COURSE_HOLD_ADJUSTING,
        .timeoutMs = 10,
        .stateFlags =  NAV_REQUIRE_ANGLE | NAV_RC_POS,
        .mapToFlightModes = NAV_COURSE_HOLD_MODE,
        .mwState = MW_NAV_STATE_NONE,
        .mwError = MW_NAV_ERROR_NONE,
        .onEvent = {
            [NAV_FSM_EVENT_SUCCESS]                        = NAV_STATE_COURSE_HOLD_IN_PROGRESS,
            [NAV_FSM_EVENT_TIMEOUT]                        = NAV_STATE_COURSE_HOLD_ADJUSTING,
            [NAV_FSM_EVENT_ERROR]                          = NAV_STATE_IDLE,
            [NAV_FSM_EVENT_SWITCH_TO_IDLE]                 = NAV_STATE_IDLE,
            [NAV_FSM_EVENT_SWITCH_TO_ALTHOLD]              = NAV_STATE_ALTHOLD_INITIALIZE,
            [NAV_FSM_EVENT_SWITCH_TO_POSHOLD_3D]           = NAV_STATE_POSHOLD_3D_INITIALIZE,
            [NAV_FSM_EVENT_SWITCH_TO_CRUISE]               = NAV_STATE_CRUISE_INITIALIZE,
            [NAV_FSM_EVENT_SWITCH_TO_RTH]                  = NAV_STATE_RTH_INITIALIZE,
            [NAV_FSM_EVENT_SWITCH_TO_WAYPOINT]             = NAV_STATE_WAYPOINT_INITIALIZE,
            [NAV_FSM_EVENT_SWITCH_TO_EMERGENCY_LANDING]    = NAV_STATE_EMERGENCY_LANDING_INITIALIZE,
        }
    },

    /** CRUISE_3D mode ************************************************/
    [NAV_STATE_CRUISE_INITIALIZE] = {
        .persistentId = NAV_PERSISTENT_ID_CRUISE_INITIALIZE,
        .onEntry = navOnEnteringState_NAV_STATE_CRUISE_INITIALIZE,
        .timeoutMs = 0,
        .stateFlags = NAV_REQUIRE_ANGLE,
        .mapToFlightModes = NAV_ALTHOLD_MODE | NAV_COURSE_HOLD_MODE,
        .mwState = MW_NAV_STATE_NONE,
        .mwError = MW_NAV_ERROR_NONE,
        .onEvent = {
            [NAV_FSM_EVENT_SUCCESS]                        = NAV_STATE_CRUISE_IN_PROGRESS,
            [NAV_FSM_EVENT_ERROR]                          = NAV_STATE_IDLE,
            [NAV_FSM_EVENT_SWITCH_TO_IDLE]                 = NAV_STATE_IDLE,
        }
    },

    [NAV_STATE_CRUISE_IN_PROGRESS] = {
        .persistentId = NAV_PERSISTENT_ID_CRUISE_IN_PROGRESS,
        .onEntry = navOnEnteringState_NAV_STATE_CRUISE_IN_PROGRESS,
        .timeoutMs = 10,
        .stateFlags = NAV_CTL_POS | NAV_CTL_YAW | NAV_CTL_ALT | NAV_REQUIRE_ANGLE | NAV_RC_POS | NAV_RC_YAW | NAV_RC_ALT,
        .mapToFlightModes = NAV_ALTHOLD_MODE | NAV_COURSE_HOLD_MODE,
        .mwState = MW_NAV_STATE_NONE,
        .mwError = MW_NAV_ERROR_NONE,
        .onEvent = {
            [NAV_FSM_EVENT_TIMEOUT]                        = NAV_STATE_CRUISE_IN_PROGRESS,    // re-process the state
            [NAV_FSM_EVENT_SWITCH_TO_IDLE]                 = NAV_STATE_IDLE,
            [NAV_FSM_EVENT_SWITCH_TO_ALTHOLD]              = NAV_STATE_ALTHOLD_INITIALIZE,
            [NAV_FSM_EVENT_SWITCH_TO_POSHOLD_3D]           = NAV_STATE_POSHOLD_3D_INITIALIZE,
            [NAV_FSM_EVENT_SWITCH_TO_COURSE_HOLD]          = NAV_STATE_COURSE_HOLD_INITIALIZE,
            [NAV_FSM_EVENT_SWITCH_TO_COURSE_ADJ]           = NAV_STATE_CRUISE_ADJUSTING,
            [NAV_FSM_EVENT_SWITCH_TO_RTH]                  = NAV_STATE_RTH_INITIALIZE,
            [NAV_FSM_EVENT_SWITCH_TO_WAYPOINT]             = NAV_STATE_WAYPOINT_INITIALIZE,
            [NAV_FSM_EVENT_SWITCH_TO_EMERGENCY_LANDING]    = NAV_STATE_EMERGENCY_LANDING_INITIALIZE,
        }
    },

    [NAV_STATE_CRUISE_ADJUSTING] = {
        .persistentId = NAV_PERSISTENT_ID_CRUISE_ADJUSTING,
        .onEntry = navOnEnteringState_NAV_STATE_CRUISE_ADJUSTING,
        .timeoutMs = 10,
        .stateFlags =  NAV_CTL_ALT | NAV_REQUIRE_ANGLE | NAV_RC_POS | NAV_RC_ALT,
        .mapToFlightModes = NAV_ALTHOLD_MODE | NAV_COURSE_HOLD_MODE,
        .mwState = MW_NAV_STATE_NONE,
        .mwError = MW_NAV_ERROR_NONE,
        .onEvent = {
            [NAV_FSM_EVENT_SUCCESS]                        = NAV_STATE_CRUISE_IN_PROGRESS,
            [NAV_FSM_EVENT_TIMEOUT]                        = NAV_STATE_CRUISE_ADJUSTING,
            [NAV_FSM_EVENT_ERROR]                          = NAV_STATE_IDLE,
            [NAV_FSM_EVENT_SWITCH_TO_IDLE]                 = NAV_STATE_IDLE,
            [NAV_FSM_EVENT_SWITCH_TO_ALTHOLD]              = NAV_STATE_ALTHOLD_INITIALIZE,
            [NAV_FSM_EVENT_SWITCH_TO_POSHOLD_3D]           = NAV_STATE_POSHOLD_3D_INITIALIZE,
            [NAV_FSM_EVENT_SWITCH_TO_COURSE_HOLD]          = NAV_STATE_COURSE_HOLD_INITIALIZE,
            [NAV_FSM_EVENT_SWITCH_TO_RTH]                  = NAV_STATE_RTH_INITIALIZE,
            [NAV_FSM_EVENT_SWITCH_TO_WAYPOINT]             = NAV_STATE_WAYPOINT_INITIALIZE,
            [NAV_FSM_EVENT_SWITCH_TO_EMERGENCY_LANDING]    = NAV_STATE_EMERGENCY_LANDING_INITIALIZE,
        }
    },

    /** RTH_3D mode ************************************************/
    [NAV_STATE_RTH_INITIALIZE] = {
        .persistentId = NAV_PERSISTENT_ID_RTH_INITIALIZE,
        .onEntry = navOnEnteringState_NAV_STATE_RTH_INITIALIZE,
        .timeoutMs = 10,
        .stateFlags = NAV_CTL_ALT | NAV_CTL_POS | NAV_CTL_YAW | NAV_REQUIRE_ANGLE | NAV_REQUIRE_MAGHOLD | NAV_REQUIRE_THRTILT | NAV_AUTO_RTH,
        .mapToFlightModes = NAV_RTH_MODE | NAV_ALTHOLD_MODE,
        .mwState = MW_NAV_STATE_RTH_START,
        .mwError = MW_NAV_ERROR_NONE,
        .onEvent = {
            [NAV_FSM_EVENT_TIMEOUT]                        = NAV_STATE_RTH_INITIALIZE,      // re-process the state
            [NAV_FSM_EVENT_SUCCESS]                        = NAV_STATE_RTH_CLIMB_TO_SAFE_ALT,
            [NAV_FSM_EVENT_SWITCH_TO_EMERGENCY_LANDING]    = NAV_STATE_EMERGENCY_LANDING_INITIALIZE,
            [NAV_FSM_EVENT_SWITCH_TO_RTH_LANDING]          = NAV_STATE_RTH_HOVER_PRIOR_TO_LANDING,
            [NAV_FSM_EVENT_SWITCH_TO_IDLE]                 = NAV_STATE_IDLE,
        }
    },

    [NAV_STATE_RTH_CLIMB_TO_SAFE_ALT] = {
        .persistentId = NAV_PERSISTENT_ID_RTH_CLIMB_TO_SAFE_ALT,
        .onEntry = navOnEnteringState_NAV_STATE_RTH_CLIMB_TO_SAFE_ALT,
        .timeoutMs = 10,
        .stateFlags = NAV_CTL_ALT | NAV_CTL_POS | NAV_CTL_YAW | NAV_REQUIRE_ANGLE | NAV_REQUIRE_MAGHOLD | NAV_REQUIRE_THRTILT | NAV_AUTO_RTH | NAV_RC_POS | NAV_RC_YAW,     // allow pos adjustment while climbind to safe alt
        .mapToFlightModes = NAV_RTH_MODE | NAV_ALTHOLD_MODE,
        .mwState = MW_NAV_STATE_RTH_CLIMB,
        .mwError = MW_NAV_ERROR_WAIT_FOR_RTH_ALT,
        .onEvent = {
            [NAV_FSM_EVENT_TIMEOUT]                        = NAV_STATE_RTH_CLIMB_TO_SAFE_ALT,   // re-process the state
            [NAV_FSM_EVENT_SUCCESS]                        = NAV_STATE_RTH_HEAD_HOME,
            [NAV_FSM_EVENT_SWITCH_TO_IDLE]                 = NAV_STATE_IDLE,
            [NAV_FSM_EVENT_SWITCH_TO_ALTHOLD]              = NAV_STATE_ALTHOLD_INITIALIZE,
            [NAV_FSM_EVENT_SWITCH_TO_POSHOLD_3D]           = NAV_STATE_POSHOLD_3D_INITIALIZE,
            [NAV_FSM_EVENT_SWITCH_TO_EMERGENCY_LANDING]    = NAV_STATE_EMERGENCY_LANDING_INITIALIZE,
            [NAV_FSM_EVENT_SWITCH_TO_COURSE_HOLD]          = NAV_STATE_COURSE_HOLD_INITIALIZE,
            [NAV_FSM_EVENT_SWITCH_TO_CRUISE]               = NAV_STATE_CRUISE_INITIALIZE,
        }
    },

    [NAV_STATE_RTH_HEAD_HOME] = {
        .persistentId = NAV_PERSISTENT_ID_RTH_HEAD_HOME,
        .onEntry = navOnEnteringState_NAV_STATE_RTH_HEAD_HOME,
        .timeoutMs = 10,
        .stateFlags = NAV_CTL_ALT | NAV_CTL_POS | NAV_CTL_YAW | NAV_REQUIRE_ANGLE | NAV_REQUIRE_MAGHOLD | NAV_REQUIRE_THRTILT | NAV_AUTO_RTH | NAV_RC_POS | NAV_RC_YAW,
        .mapToFlightModes = NAV_RTH_MODE | NAV_ALTHOLD_MODE,
        .mwState = MW_NAV_STATE_RTH_ENROUTE,
        .mwError = MW_NAV_ERROR_NONE,
        .onEvent = {
            [NAV_FSM_EVENT_TIMEOUT]                        = NAV_STATE_RTH_HEAD_HOME,           // re-process the state
            [NAV_FSM_EVENT_SUCCESS]                        = NAV_STATE_RTH_HOVER_PRIOR_TO_LANDING,
            [NAV_FSM_EVENT_SWITCH_TO_IDLE]                 = NAV_STATE_IDLE,
            [NAV_FSM_EVENT_SWITCH_TO_ALTHOLD]              = NAV_STATE_ALTHOLD_INITIALIZE,
            [NAV_FSM_EVENT_SWITCH_TO_POSHOLD_3D]           = NAV_STATE_POSHOLD_3D_INITIALIZE,
            [NAV_FSM_EVENT_SWITCH_TO_EMERGENCY_LANDING]    = NAV_STATE_EMERGENCY_LANDING_INITIALIZE,
            [NAV_FSM_EVENT_SWITCH_TO_COURSE_HOLD]          = NAV_STATE_COURSE_HOLD_INITIALIZE,
            [NAV_FSM_EVENT_SWITCH_TO_CRUISE]               = NAV_STATE_CRUISE_INITIALIZE,
        }
    },

    [NAV_STATE_RTH_HOVER_PRIOR_TO_LANDING] = {
        .persistentId = NAV_PERSISTENT_ID_RTH_HOVER_PRIOR_TO_LANDING,
        .onEntry = navOnEnteringState_NAV_STATE_RTH_HOVER_PRIOR_TO_LANDING,
        .timeoutMs = 500,
        .stateFlags = NAV_CTL_ALT | NAV_CTL_POS | NAV_CTL_YAW | NAV_REQUIRE_ANGLE | NAV_REQUIRE_MAGHOLD | NAV_REQUIRE_THRTILT | NAV_AUTO_RTH | NAV_RC_POS | NAV_RC_YAW,
        .mapToFlightModes = NAV_RTH_MODE | NAV_ALTHOLD_MODE,
        .mwState = MW_NAV_STATE_LAND_SETTLE,
        .mwError = MW_NAV_ERROR_NONE,
        .onEvent = {
            [NAV_FSM_EVENT_TIMEOUT]                        = NAV_STATE_RTH_HOVER_PRIOR_TO_LANDING,
            [NAV_FSM_EVENT_SUCCESS]                        = NAV_STATE_RTH_LANDING,
            [NAV_FSM_EVENT_SWITCH_TO_RTH_HOVER_ABOVE_HOME] = NAV_STATE_RTH_HOVER_ABOVE_HOME,
            [NAV_FSM_EVENT_SWITCH_TO_IDLE]                 = NAV_STATE_IDLE,
            [NAV_FSM_EVENT_SWITCH_TO_ALTHOLD]              = NAV_STATE_ALTHOLD_INITIALIZE,
            [NAV_FSM_EVENT_SWITCH_TO_POSHOLD_3D]           = NAV_STATE_POSHOLD_3D_INITIALIZE,
            [NAV_FSM_EVENT_SWITCH_TO_EMERGENCY_LANDING]    = NAV_STATE_EMERGENCY_LANDING_INITIALIZE,
            [NAV_FSM_EVENT_SWITCH_TO_COURSE_HOLD]          = NAV_STATE_COURSE_HOLD_INITIALIZE,
            [NAV_FSM_EVENT_SWITCH_TO_CRUISE]               = NAV_STATE_CRUISE_INITIALIZE,
        }
    },

    [NAV_STATE_RTH_HOVER_ABOVE_HOME] = {
        .persistentId = NAV_PERSISTENT_ID_RTH_HOVER_ABOVE_HOME,
        .onEntry = navOnEnteringState_NAV_STATE_RTH_HOVER_ABOVE_HOME,
        .timeoutMs = 10,
        .stateFlags = NAV_CTL_ALT | NAV_CTL_POS | NAV_CTL_YAW | NAV_REQUIRE_ANGLE | NAV_REQUIRE_MAGHOLD | NAV_REQUIRE_THRTILT | NAV_AUTO_RTH | NAV_RC_POS | NAV_RC_YAW | NAV_RC_ALT,
        .mapToFlightModes = NAV_RTH_MODE | NAV_ALTHOLD_MODE,
        .mwState = MW_NAV_STATE_HOVER_ABOVE_HOME,
        .mwError = MW_NAV_ERROR_NONE,
        .onEvent = {
            [NAV_FSM_EVENT_TIMEOUT]                        = NAV_STATE_RTH_HOVER_ABOVE_HOME,
            [NAV_FSM_EVENT_SWITCH_TO_IDLE]                 = NAV_STATE_IDLE,
            [NAV_FSM_EVENT_SWITCH_TO_ALTHOLD]              = NAV_STATE_ALTHOLD_INITIALIZE,
            [NAV_FSM_EVENT_SWITCH_TO_POSHOLD_3D]           = NAV_STATE_POSHOLD_3D_INITIALIZE,
            [NAV_FSM_EVENT_SWITCH_TO_EMERGENCY_LANDING]    = NAV_STATE_EMERGENCY_LANDING_INITIALIZE,
            [NAV_FSM_EVENT_SWITCH_TO_COURSE_HOLD]          = NAV_STATE_COURSE_HOLD_INITIALIZE,
            [NAV_FSM_EVENT_SWITCH_TO_CRUISE]               = NAV_STATE_CRUISE_INITIALIZE,
        }
    },

    [NAV_STATE_RTH_LANDING] = {
        .persistentId = NAV_PERSISTENT_ID_RTH_LANDING,
        .onEntry = navOnEnteringState_NAV_STATE_RTH_LANDING,
        .timeoutMs = 10,
        .stateFlags = NAV_CTL_ALT | NAV_CTL_POS | NAV_CTL_YAW | NAV_CTL_LAND | NAV_REQUIRE_ANGLE | NAV_REQUIRE_MAGHOLD | NAV_REQUIRE_THRTILT | NAV_AUTO_RTH | NAV_RC_POS | NAV_RC_YAW,
        .mapToFlightModes = NAV_RTH_MODE | NAV_ALTHOLD_MODE,
        .mwState = MW_NAV_STATE_LAND_IN_PROGRESS,
        .mwError = MW_NAV_ERROR_LANDING,
        .onEvent = {
            [NAV_FSM_EVENT_TIMEOUT]                        = NAV_STATE_RTH_LANDING,         // re-process state
            [NAV_FSM_EVENT_SUCCESS]                        = NAV_STATE_RTH_FINISHING,
            [NAV_FSM_EVENT_SWITCH_TO_IDLE]                 = NAV_STATE_IDLE,
            [NAV_FSM_EVENT_SWITCH_TO_ALTHOLD]              = NAV_STATE_ALTHOLD_INITIALIZE,
            [NAV_FSM_EVENT_SWITCH_TO_POSHOLD_3D]           = NAV_STATE_POSHOLD_3D_INITIALIZE,
            [NAV_FSM_EVENT_SWITCH_TO_EMERGENCY_LANDING]    = NAV_STATE_EMERGENCY_LANDING_INITIALIZE,
        }
    },

    [NAV_STATE_RTH_FINISHING] = {
        .persistentId = NAV_PERSISTENT_ID_RTH_FINISHING,
        .onEntry = navOnEnteringState_NAV_STATE_RTH_FINISHING,
        .timeoutMs = 0,
        .stateFlags = NAV_CTL_ALT | NAV_CTL_POS | NAV_CTL_YAW | NAV_REQUIRE_ANGLE | NAV_REQUIRE_MAGHOLD | NAV_REQUIRE_THRTILT | NAV_AUTO_RTH,
        .mapToFlightModes = NAV_RTH_MODE | NAV_ALTHOLD_MODE,
        .mwState = MW_NAV_STATE_LAND_IN_PROGRESS,
        .mwError = MW_NAV_ERROR_LANDING,
        .onEvent = {
            [NAV_FSM_EVENT_SUCCESS]                        = NAV_STATE_RTH_FINISHED,
            [NAV_FSM_EVENT_SWITCH_TO_IDLE]                 = NAV_STATE_IDLE,
        }
    },

    [NAV_STATE_RTH_FINISHED] = {
        .persistentId = NAV_PERSISTENT_ID_RTH_FINISHED,
        .onEntry = navOnEnteringState_NAV_STATE_RTH_FINISHED,
        .timeoutMs = 10,
        .stateFlags = NAV_CTL_ALT | NAV_REQUIRE_ANGLE | NAV_REQUIRE_THRTILT | NAV_AUTO_RTH,
        .mapToFlightModes = NAV_RTH_MODE | NAV_ALTHOLD_MODE,
        .mwState = MW_NAV_STATE_LANDED,
        .mwError = MW_NAV_ERROR_NONE,
        .onEvent = {
            [NAV_FSM_EVENT_TIMEOUT]                        = NAV_STATE_RTH_FINISHED,         // re-process state
            [NAV_FSM_EVENT_SWITCH_TO_IDLE]                 = NAV_STATE_IDLE,
            [NAV_FSM_EVENT_SWITCH_TO_ALTHOLD]              = NAV_STATE_ALTHOLD_INITIALIZE,
            [NAV_FSM_EVENT_SWITCH_TO_POSHOLD_3D]           = NAV_STATE_POSHOLD_3D_INITIALIZE,
            [NAV_FSM_EVENT_SWITCH_TO_EMERGENCY_LANDING]    = NAV_STATE_EMERGENCY_LANDING_INITIALIZE,
        }
    },

    /** WAYPOINT mode ************************************************/
    [NAV_STATE_WAYPOINT_INITIALIZE] = {
        .persistentId = NAV_PERSISTENT_ID_WAYPOINT_INITIALIZE,
        .onEntry = navOnEnteringState_NAV_STATE_WAYPOINT_INITIALIZE,
        .timeoutMs = 0,
        .stateFlags = NAV_CTL_ALT | NAV_CTL_POS | NAV_CTL_YAW | NAV_REQUIRE_ANGLE | NAV_REQUIRE_MAGHOLD | NAV_REQUIRE_THRTILT | NAV_AUTO_WP,
        .mapToFlightModes = NAV_WP_MODE | NAV_ALTHOLD_MODE,
        .mwState = MW_NAV_STATE_PROCESS_NEXT,
        .mwError = MW_NAV_ERROR_NONE,
        .onEvent = {
            [NAV_FSM_EVENT_SUCCESS]                        = NAV_STATE_WAYPOINT_PRE_ACTION,
            [NAV_FSM_EVENT_ERROR]                          = NAV_STATE_IDLE,
            [NAV_FSM_EVENT_SWITCH_TO_IDLE]                 = NAV_STATE_IDLE,
            [NAV_FSM_EVENT_SWITCH_TO_WAYPOINT_FINISHED]    = NAV_STATE_WAYPOINT_FINISHED,
        }
    },

    [NAV_STATE_WAYPOINT_PRE_ACTION] = {
        .persistentId = NAV_PERSISTENT_ID_WAYPOINT_PRE_ACTION,
        .onEntry = navOnEnteringState_NAV_STATE_WAYPOINT_PRE_ACTION,
        .timeoutMs = 10,
        .stateFlags = NAV_CTL_ALT | NAV_CTL_POS | NAV_CTL_YAW | NAV_REQUIRE_ANGLE | NAV_REQUIRE_MAGHOLD | NAV_REQUIRE_THRTILT | NAV_AUTO_WP,
        .mapToFlightModes = NAV_WP_MODE | NAV_ALTHOLD_MODE,
        .mwState = MW_NAV_STATE_PROCESS_NEXT,
        .mwError = MW_NAV_ERROR_NONE,
        .onEvent = {
            [NAV_FSM_EVENT_TIMEOUT]                     = NAV_STATE_WAYPOINT_PRE_ACTION,   // re-process the state (for JUMP)
            [NAV_FSM_EVENT_SUCCESS]                     = NAV_STATE_WAYPOINT_IN_PROGRESS,
            [NAV_FSM_EVENT_ERROR]                       = NAV_STATE_IDLE,
            [NAV_FSM_EVENT_SWITCH_TO_IDLE]              = NAV_STATE_IDLE,
            [NAV_FSM_EVENT_SWITCH_TO_RTH]               = NAV_STATE_RTH_INITIALIZE,
            [NAV_FSM_EVENT_SWITCH_TO_WAYPOINT_FINISHED] = NAV_STATE_WAYPOINT_FINISHED,
        }
    },

    [NAV_STATE_WAYPOINT_IN_PROGRESS] = {
        .persistentId = NAV_PERSISTENT_ID_WAYPOINT_IN_PROGRESS,
        .onEntry = navOnEnteringState_NAV_STATE_WAYPOINT_IN_PROGRESS,
        .timeoutMs = 10,
        .stateFlags = NAV_CTL_ALT | NAV_CTL_POS | NAV_CTL_YAW | NAV_REQUIRE_ANGLE | NAV_REQUIRE_MAGHOLD | NAV_REQUIRE_THRTILT | NAV_AUTO_WP,
        .mapToFlightModes = NAV_WP_MODE | NAV_ALTHOLD_MODE,
        .mwState = MW_NAV_STATE_WP_ENROUTE,
        .mwError = MW_NAV_ERROR_NONE,
        .onEvent = {
            [NAV_FSM_EVENT_TIMEOUT]                        = NAV_STATE_WAYPOINT_IN_PROGRESS,   // re-process the state
            [NAV_FSM_EVENT_SUCCESS]                        = NAV_STATE_WAYPOINT_REACHED,       // successfully reached waypoint
            [NAV_FSM_EVENT_SWITCH_TO_IDLE]                 = NAV_STATE_IDLE,
            [NAV_FSM_EVENT_SWITCH_TO_ALTHOLD]              = NAV_STATE_ALTHOLD_INITIALIZE,
            [NAV_FSM_EVENT_SWITCH_TO_POSHOLD_3D]           = NAV_STATE_POSHOLD_3D_INITIALIZE,
            [NAV_FSM_EVENT_SWITCH_TO_RTH]                  = NAV_STATE_RTH_INITIALIZE,
            [NAV_FSM_EVENT_SWITCH_TO_EMERGENCY_LANDING]    = NAV_STATE_EMERGENCY_LANDING_INITIALIZE,
            [NAV_FSM_EVENT_SWITCH_TO_COURSE_HOLD]          = NAV_STATE_COURSE_HOLD_INITIALIZE,
            [NAV_FSM_EVENT_SWITCH_TO_CRUISE]               = NAV_STATE_CRUISE_INITIALIZE,
        }
    },

    [NAV_STATE_WAYPOINT_REACHED] = {
        .persistentId = NAV_PERSISTENT_ID_WAYPOINT_REACHED,
        .onEntry = navOnEnteringState_NAV_STATE_WAYPOINT_REACHED,
        .timeoutMs = 10,
        .stateFlags = NAV_CTL_ALT | NAV_CTL_POS | NAV_CTL_YAW | NAV_REQUIRE_ANGLE | NAV_REQUIRE_MAGHOLD | NAV_REQUIRE_THRTILT | NAV_AUTO_WP,
        .mapToFlightModes = NAV_WP_MODE | NAV_ALTHOLD_MODE,
        .mwState = MW_NAV_STATE_PROCESS_NEXT,
        .mwError = MW_NAV_ERROR_NONE,
        .onEvent = {
            [NAV_FSM_EVENT_TIMEOUT]                     = NAV_STATE_WAYPOINT_REACHED,   // re-process state
            [NAV_FSM_EVENT_SUCCESS]                     = NAV_STATE_WAYPOINT_NEXT,
            [NAV_FSM_EVENT_SWITCH_TO_WAYPOINT_HOLD_TIME] = NAV_STATE_WAYPOINT_HOLD_TIME,
            [NAV_FSM_EVENT_SWITCH_TO_WAYPOINT_FINISHED] = NAV_STATE_WAYPOINT_FINISHED,
            [NAV_FSM_EVENT_SWITCH_TO_WAYPOINT_RTH_LAND] = NAV_STATE_WAYPOINT_RTH_LAND,
            [NAV_FSM_EVENT_SWITCH_TO_IDLE]              = NAV_STATE_IDLE,
            [NAV_FSM_EVENT_SWITCH_TO_ALTHOLD]           = NAV_STATE_ALTHOLD_INITIALIZE,
            [NAV_FSM_EVENT_SWITCH_TO_POSHOLD_3D]        = NAV_STATE_POSHOLD_3D_INITIALIZE,
            [NAV_FSM_EVENT_SWITCH_TO_RTH]               = NAV_STATE_RTH_INITIALIZE,
            [NAV_FSM_EVENT_SWITCH_TO_EMERGENCY_LANDING] = NAV_STATE_EMERGENCY_LANDING_INITIALIZE,
            [NAV_FSM_EVENT_SWITCH_TO_COURSE_HOLD]       = NAV_STATE_COURSE_HOLD_INITIALIZE,
            [NAV_FSM_EVENT_SWITCH_TO_CRUISE]            = NAV_STATE_CRUISE_INITIALIZE,
        }
    },

    [NAV_STATE_WAYPOINT_HOLD_TIME] = {
        .persistentId = NAV_PERSISTENT_ID_WAYPOINT_HOLD_TIME,                             // There is no state for timed hold?
        .onEntry = navOnEnteringState_NAV_STATE_WAYPOINT_HOLD_TIME,
        .timeoutMs = 10,
        .stateFlags = NAV_CTL_ALT | NAV_CTL_POS | NAV_CTL_YAW | NAV_REQUIRE_ANGLE | NAV_REQUIRE_MAGHOLD | NAV_REQUIRE_THRTILT | NAV_AUTO_WP,
        .mapToFlightModes = NAV_WP_MODE | NAV_ALTHOLD_MODE,
        .mwState = MW_NAV_STATE_HOLD_TIMED,
        .mwError = MW_NAV_ERROR_NONE,
        .onEvent = {
            [NAV_FSM_EVENT_TIMEOUT]                        = NAV_STATE_WAYPOINT_HOLD_TIME,     // re-process the state
            [NAV_FSM_EVENT_SUCCESS]                        = NAV_STATE_WAYPOINT_NEXT,          // successfully reached waypoint
            [NAV_FSM_EVENT_SWITCH_TO_IDLE]                 = NAV_STATE_IDLE,
            [NAV_FSM_EVENT_SWITCH_TO_ALTHOLD]              = NAV_STATE_ALTHOLD_INITIALIZE,
            [NAV_FSM_EVENT_SWITCH_TO_POSHOLD_3D]           = NAV_STATE_POSHOLD_3D_INITIALIZE,
            [NAV_FSM_EVENT_SWITCH_TO_RTH]                  = NAV_STATE_RTH_INITIALIZE,
            [NAV_FSM_EVENT_SWITCH_TO_EMERGENCY_LANDING]    = NAV_STATE_EMERGENCY_LANDING_INITIALIZE,
            [NAV_FSM_EVENT_SWITCH_TO_COURSE_HOLD]          = NAV_STATE_COURSE_HOLD_INITIALIZE,
            [NAV_FSM_EVENT_SWITCH_TO_CRUISE]               = NAV_STATE_CRUISE_INITIALIZE,
        }
    },

    [NAV_STATE_WAYPOINT_RTH_LAND] = {
        .persistentId = NAV_PERSISTENT_ID_WAYPOINT_RTH_LAND,
        .onEntry = navOnEnteringState_NAV_STATE_WAYPOINT_RTH_LAND,
        .timeoutMs = 10,
        .stateFlags = NAV_CTL_ALT | NAV_CTL_POS | NAV_CTL_YAW | NAV_CTL_LAND | NAV_REQUIRE_ANGLE | NAV_REQUIRE_MAGHOLD | NAV_REQUIRE_THRTILT | NAV_AUTO_WP,
        .mapToFlightModes = NAV_WP_MODE | NAV_ALTHOLD_MODE,
        .mwState = MW_NAV_STATE_LAND_IN_PROGRESS,
        .mwError = MW_NAV_ERROR_LANDING,
        .onEvent = {
            [NAV_FSM_EVENT_TIMEOUT]                        = NAV_STATE_WAYPOINT_RTH_LAND,   // re-process state
            [NAV_FSM_EVENT_SUCCESS]                        = NAV_STATE_WAYPOINT_FINISHED,
            [NAV_FSM_EVENT_SWITCH_TO_IDLE]                 = NAV_STATE_IDLE,
            [NAV_FSM_EVENT_SWITCH_TO_ALTHOLD]              = NAV_STATE_ALTHOLD_INITIALIZE,
            [NAV_FSM_EVENT_SWITCH_TO_POSHOLD_3D]           = NAV_STATE_POSHOLD_3D_INITIALIZE,
            [NAV_FSM_EVENT_SWITCH_TO_RTH]                  = NAV_STATE_RTH_INITIALIZE,
            [NAV_FSM_EVENT_SWITCH_TO_EMERGENCY_LANDING]    = NAV_STATE_EMERGENCY_LANDING_INITIALIZE,
            [NAV_FSM_EVENT_SWITCH_TO_COURSE_HOLD]          = NAV_STATE_COURSE_HOLD_INITIALIZE,
            [NAV_FSM_EVENT_SWITCH_TO_CRUISE]               = NAV_STATE_CRUISE_INITIALIZE,
        }
    },

    [NAV_STATE_WAYPOINT_NEXT] = {
        .persistentId = NAV_PERSISTENT_ID_WAYPOINT_NEXT,
        .onEntry = navOnEnteringState_NAV_STATE_WAYPOINT_NEXT,
        .timeoutMs = 0,
        .stateFlags = NAV_CTL_ALT | NAV_CTL_POS | NAV_CTL_YAW | NAV_REQUIRE_ANGLE | NAV_REQUIRE_MAGHOLD | NAV_REQUIRE_THRTILT | NAV_AUTO_WP,
        .mapToFlightModes = NAV_WP_MODE | NAV_ALTHOLD_MODE,
        .mwState = MW_NAV_STATE_PROCESS_NEXT,
        .mwError = MW_NAV_ERROR_NONE,
        .onEvent = {
            [NAV_FSM_EVENT_SUCCESS]                        = NAV_STATE_WAYPOINT_PRE_ACTION,
            [NAV_FSM_EVENT_SWITCH_TO_WAYPOINT_FINISHED]    = NAV_STATE_WAYPOINT_FINISHED,
        }
    },

    [NAV_STATE_WAYPOINT_FINISHED] = {
        .persistentId = NAV_PERSISTENT_ID_WAYPOINT_FINISHED,
        .onEntry = navOnEnteringState_NAV_STATE_WAYPOINT_FINISHED,
        .timeoutMs = 0,
        .stateFlags = NAV_CTL_ALT | NAV_CTL_POS | NAV_CTL_YAW | NAV_REQUIRE_ANGLE | NAV_REQUIRE_MAGHOLD | NAV_REQUIRE_THRTILT | NAV_AUTO_WP | NAV_AUTO_WP_DONE,
        .mapToFlightModes = NAV_WP_MODE | NAV_ALTHOLD_MODE,
        .mwState = MW_NAV_STATE_WP_ENROUTE,
        .mwError = MW_NAV_ERROR_FINISH,
        .onEvent = {
            [NAV_FSM_EVENT_SWITCH_TO_IDLE]                 = NAV_STATE_IDLE,
            [NAV_FSM_EVENT_SWITCH_TO_ALTHOLD]              = NAV_STATE_ALTHOLD_INITIALIZE,
            [NAV_FSM_EVENT_SWITCH_TO_POSHOLD_3D]           = NAV_STATE_POSHOLD_3D_INITIALIZE,
            [NAV_FSM_EVENT_SWITCH_TO_RTH]                  = NAV_STATE_RTH_INITIALIZE,
            [NAV_FSM_EVENT_SWITCH_TO_EMERGENCY_LANDING]    = NAV_STATE_EMERGENCY_LANDING_INITIALIZE,
            [NAV_FSM_EVENT_SWITCH_TO_COURSE_HOLD]          = NAV_STATE_COURSE_HOLD_INITIALIZE,
            [NAV_FSM_EVENT_SWITCH_TO_CRUISE]               = NAV_STATE_CRUISE_INITIALIZE,
        }
    },

    /** EMERGENCY LANDING ************************************************/
    [NAV_STATE_EMERGENCY_LANDING_INITIALIZE] = {
        .persistentId = NAV_PERSISTENT_ID_EMERGENCY_LANDING_INITIALIZE,
        .onEntry = navOnEnteringState_NAV_STATE_EMERGENCY_LANDING_INITIALIZE,
        .timeoutMs = 0,
        .stateFlags = NAV_CTL_EMERG | NAV_REQUIRE_ANGLE,
        .mapToFlightModes = 0,
        .mwState = MW_NAV_STATE_EMERGENCY_LANDING,
        .mwError = MW_NAV_ERROR_LANDING,
        .onEvent = {
            [NAV_FSM_EVENT_SUCCESS]                        = NAV_STATE_EMERGENCY_LANDING_IN_PROGRESS,
            [NAV_FSM_EVENT_ERROR]                          = NAV_STATE_IDLE,
            [NAV_FSM_EVENT_SWITCH_TO_IDLE]                 = NAV_STATE_IDLE,
            [NAV_FSM_EVENT_SWITCH_TO_ALTHOLD]              = NAV_STATE_IDLE,   // ALTHOLD also bails out from emergency (to IDLE, AltHold will take over from there)
        }
    },

    [NAV_STATE_EMERGENCY_LANDING_IN_PROGRESS] = {
        .persistentId = NAV_PERSISTENT_ID_EMERGENCY_LANDING_IN_PROGRESS,
        .onEntry = navOnEnteringState_NAV_STATE_EMERGENCY_LANDING_IN_PROGRESS,
        .timeoutMs = 10,
        .stateFlags = NAV_CTL_EMERG | NAV_REQUIRE_ANGLE,
        .mapToFlightModes = 0,
        .mwState = MW_NAV_STATE_EMERGENCY_LANDING,
        .mwError = MW_NAV_ERROR_LANDING,
        .onEvent = {
            [NAV_FSM_EVENT_TIMEOUT]                        = NAV_STATE_EMERGENCY_LANDING_IN_PROGRESS,    // re-process the state
            [NAV_FSM_EVENT_SUCCESS]                        = NAV_STATE_EMERGENCY_LANDING_FINISHED,
            [NAV_FSM_EVENT_SWITCH_TO_IDLE]                 = NAV_STATE_IDLE,
            [NAV_FSM_EVENT_SWITCH_TO_ALTHOLD]              = NAV_STATE_IDLE,   // ALTHOLD also bails out from emergency (to IDLE, AltHold will take over from there)
        }
    },

    [NAV_STATE_EMERGENCY_LANDING_FINISHED] = {
        .persistentId = NAV_PERSISTENT_ID_EMERGENCY_LANDING_FINISHED,
        .onEntry = navOnEnteringState_NAV_STATE_EMERGENCY_LANDING_FINISHED,
        .timeoutMs = 10,
        .stateFlags = NAV_CTL_EMERG | NAV_REQUIRE_ANGLE,
        .mapToFlightModes = 0,
        .mwState = MW_NAV_STATE_LANDED,
        .mwError = MW_NAV_ERROR_LANDING,
        .onEvent = {
            [NAV_FSM_EVENT_TIMEOUT]                        = NAV_STATE_EMERGENCY_LANDING_FINISHED,
            [NAV_FSM_EVENT_SWITCH_TO_IDLE]                 = NAV_STATE_IDLE,
        }
    },

    [NAV_STATE_LAUNCH_INITIALIZE] = {
        .persistentId = NAV_PERSISTENT_ID_LAUNCH_INITIALIZE,
        .onEntry = navOnEnteringState_NAV_STATE_LAUNCH_INITIALIZE,
        .timeoutMs = 0,
        .stateFlags = NAV_REQUIRE_ANGLE,
        .mapToFlightModes = NAV_LAUNCH_MODE,
        .mwState = MW_NAV_STATE_NONE,
        .mwError = MW_NAV_ERROR_NONE,
        .onEvent = {
            [NAV_FSM_EVENT_SUCCESS]                        = NAV_STATE_LAUNCH_WAIT,
            [NAV_FSM_EVENT_ERROR]                          = NAV_STATE_IDLE,
            [NAV_FSM_EVENT_SWITCH_TO_IDLE]                 = NAV_STATE_IDLE,
        }
    },

    [NAV_STATE_LAUNCH_WAIT] = {
        .persistentId = NAV_PERSISTENT_ID_LAUNCH_WAIT,
        .onEntry = navOnEnteringState_NAV_STATE_LAUNCH_WAIT,
        .timeoutMs = 10,
        .stateFlags = NAV_CTL_LAUNCH | NAV_REQUIRE_ANGLE,
        .mapToFlightModes = NAV_LAUNCH_MODE,
        .mwState = MW_NAV_STATE_NONE,
        .mwError = MW_NAV_ERROR_NONE,
        .onEvent = {
            [NAV_FSM_EVENT_TIMEOUT]                        = NAV_STATE_LAUNCH_WAIT,    // re-process the state
            [NAV_FSM_EVENT_SUCCESS]                        = NAV_STATE_LAUNCH_IN_PROGRESS,
            [NAV_FSM_EVENT_ERROR]                          = NAV_STATE_IDLE,
            [NAV_FSM_EVENT_SWITCH_TO_IDLE]                 = NAV_STATE_IDLE,
        }
    },

    [NAV_STATE_LAUNCH_IN_PROGRESS] = {
        .persistentId = NAV_PERSISTENT_ID_LAUNCH_IN_PROGRESS,
        .onEntry = navOnEnteringState_NAV_STATE_LAUNCH_IN_PROGRESS,
        .timeoutMs = 10,
        .stateFlags = NAV_CTL_LAUNCH | NAV_REQUIRE_ANGLE,
        .mapToFlightModes = NAV_LAUNCH_MODE,
        .mwState = MW_NAV_STATE_NONE,
        .mwError = MW_NAV_ERROR_NONE,
        .onEvent = {
            [NAV_FSM_EVENT_TIMEOUT]                        = NAV_STATE_LAUNCH_IN_PROGRESS,    // re-process the state
            [NAV_FSM_EVENT_SUCCESS]                        = NAV_STATE_IDLE,
            [NAV_FSM_EVENT_ERROR]                          = NAV_STATE_IDLE,
            [NAV_FSM_EVENT_SWITCH_TO_IDLE]                 = NAV_STATE_IDLE,
        }
    },
};

static navigationFSMStateFlags_t navGetStateFlags(navigationFSMState_t state)
{
    return navFSM[state].stateFlags;
}

static flightModeFlags_e navGetMappedFlightModes(navigationFSMState_t state)
{
    return navFSM[state].mapToFlightModes;
}

navigationFSMStateFlags_t navGetCurrentStateFlags(void)
{
    return navGetStateFlags(posControl.navState);
}

static bool navTerrainFollowingRequested(void)
{
    // Terrain following not supported on FIXED WING aircraft yet
    return !STATE(FIXED_WING_LEGACY) && IS_RC_MODE_ACTIVE(BOXSURFACE);
}

/*************************************************************************************************/
static navigationFSMEvent_t navOnEnteringState_NAV_STATE_IDLE(navigationFSMState_t previousState)
{
    UNUSED(previousState);

    resetAltitudeController(false);
    resetHeadingController();
    resetPositionController();

    return NAV_FSM_EVENT_NONE;
}

static navigationFSMEvent_t navOnEnteringState_NAV_STATE_ALTHOLD_INITIALIZE(navigationFSMState_t previousState)
{
    const navigationFSMStateFlags_t prevFlags = navGetStateFlags(previousState);
    const bool terrainFollowingToggled = (posControl.flags.isTerrainFollowEnabled != navTerrainFollowingRequested());

    resetGCSFlags();

    // If surface tracking mode changed value - reset altitude controller
    if ((prevFlags & NAV_CTL_ALT) == 0 || terrainFollowingToggled) {
        resetAltitudeController(navTerrainFollowingRequested());
    }

    if (((prevFlags & NAV_CTL_ALT) == 0) || ((prevFlags & NAV_AUTO_RTH) != 0) || ((prevFlags & NAV_AUTO_WP) != 0) || terrainFollowingToggled) {
        setupAltitudeController();
        setDesiredPosition(&navGetCurrentActualPositionAndVelocity()->pos, posControl.actualState.yaw, NAV_POS_UPDATE_Z);  // This will reset surface offset
    }

    return NAV_FSM_EVENT_SUCCESS;
}

static navigationFSMEvent_t navOnEnteringState_NAV_STATE_ALTHOLD_IN_PROGRESS(navigationFSMState_t previousState)
{
    UNUSED(previousState);

    // If GCS was disabled - reset altitude setpoint
    if (posControl.flags.isGCSAssistedNavigationReset) {
        setDesiredPosition(&navGetCurrentActualPositionAndVelocity()->pos, posControl.actualState.yaw, NAV_POS_UPDATE_Z);
        resetGCSFlags();
    }

    return NAV_FSM_EVENT_NONE;
}

static navigationFSMEvent_t navOnEnteringState_NAV_STATE_POSHOLD_3D_INITIALIZE(navigationFSMState_t previousState)
{
    const navigationFSMStateFlags_t prevFlags = navGetStateFlags(previousState);
    const bool terrainFollowingToggled = (posControl.flags.isTerrainFollowEnabled != navTerrainFollowingRequested());

    resetGCSFlags();

    if ((prevFlags & NAV_CTL_POS) == 0) {
        resetPositionController();
    }

    if ((prevFlags & NAV_CTL_ALT) == 0 || terrainFollowingToggled) {
        resetAltitudeController(navTerrainFollowingRequested());
        setupAltitudeController();
    }

    if (((prevFlags & NAV_CTL_ALT) == 0) || ((prevFlags & NAV_AUTO_RTH) != 0) || ((prevFlags & NAV_AUTO_WP) != 0) || terrainFollowingToggled) {
        setDesiredPosition(&navGetCurrentActualPositionAndVelocity()->pos, posControl.actualState.yaw, NAV_POS_UPDATE_Z);  // This will reset surface offset
    }

    if ((previousState != NAV_STATE_RTH_HOVER_PRIOR_TO_LANDING) && (previousState != NAV_STATE_RTH_HOVER_ABOVE_HOME) && (previousState != NAV_STATE_RTH_LANDING)) {
        fpVector3_t targetHoldPos;
        calculateInitialHoldPosition(&targetHoldPos);
        setDesiredPosition(&targetHoldPos, posControl.actualState.yaw, NAV_POS_UPDATE_XY | NAV_POS_UPDATE_HEADING);
    }

    return NAV_FSM_EVENT_SUCCESS;
}

static navigationFSMEvent_t navOnEnteringState_NAV_STATE_POSHOLD_3D_IN_PROGRESS(navigationFSMState_t previousState)
{
    UNUSED(previousState);

    // If GCS was disabled - reset 2D pos setpoint
    if (posControl.flags.isGCSAssistedNavigationReset) {
        fpVector3_t targetHoldPos;
        calculateInitialHoldPosition(&targetHoldPos);
        setDesiredPosition(&navGetCurrentActualPositionAndVelocity()->pos, posControl.actualState.yaw, NAV_POS_UPDATE_Z);
        setDesiredPosition(&targetHoldPos, posControl.actualState.yaw, NAV_POS_UPDATE_XY | NAV_POS_UPDATE_HEADING);
        resetGCSFlags();
    }

    return NAV_FSM_EVENT_NONE;
}
/////////////////

static navigationFSMEvent_t navOnEnteringState_NAV_STATE_COURSE_HOLD_INITIALIZE(navigationFSMState_t previousState)
{
    const navigationFSMStateFlags_t prevFlags = navGetStateFlags(previousState);

    if (!STATE(FIXED_WING_LEGACY)) { return NAV_FSM_EVENT_ERROR; } // Only on FW for now

    DEBUG_SET(DEBUG_CRUISE, 0, 1);
    if (checkForPositionSensorTimeout()) { return NAV_FSM_EVENT_SWITCH_TO_IDLE; }  // Switch to IDLE if we do not have an healty position. Try the next iteration.

    if (!(prevFlags & NAV_CTL_POS)) {
        resetPositionController();
    }

    posControl.cruise.yaw = posControl.actualState.yaw; // Store the yaw to follow
    posControl.cruise.previousYaw = posControl.cruise.yaw;
    posControl.cruise.lastYawAdjustmentTime = 0;

    return NAV_FSM_EVENT_SUCCESS; // Go to CRUISE_XD_IN_PROGRESS state
}

static navigationFSMEvent_t navOnEnteringState_NAV_STATE_COURSE_HOLD_IN_PROGRESS(navigationFSMState_t previousState)
{
    const timeMs_t currentTimeMs = millis();

    if (checkForPositionSensorTimeout()) { return NAV_FSM_EVENT_SWITCH_TO_IDLE; } // Switch to IDLE if we do not have an healty position. Do the CRUISE init the next iteration.

    DEBUG_SET(DEBUG_CRUISE, 0, 2);
    DEBUG_SET(DEBUG_CRUISE, 2, 0);

    if (posControl.flags.isAdjustingPosition) {
        return NAV_FSM_EVENT_SWITCH_TO_COURSE_ADJ;
    }

    // User is yawing. We record the desidered yaw and we change the desidered target in the meanwhile
    if (posControl.flags.isAdjustingHeading) {
        timeMs_t timeDifference = currentTimeMs - posControl.cruise.lastYawAdjustmentTime;
        if (timeDifference > 100) timeDifference = 0; // if adjustment was called long time ago, reset the time difference.
        float rateTarget = scaleRangef((float)rcCommand[YAW], -500.0f, 500.0f, -DEGREES_TO_CENTIDEGREES(navConfig()->fw.cruise_yaw_rate), DEGREES_TO_CENTIDEGREES(navConfig()->fw.cruise_yaw_rate));
        float centidegsPerIteration = rateTarget * timeDifference / 1000.0f;
        posControl.cruise.yaw = wrap_36000(posControl.cruise.yaw - centidegsPerIteration);
        DEBUG_SET(DEBUG_CRUISE, 1, CENTIDEGREES_TO_DEGREES(posControl.cruise.yaw));
        posControl.cruise.lastYawAdjustmentTime = currentTimeMs;
    }

    if (currentTimeMs - posControl.cruise.lastYawAdjustmentTime > 4000)
        posControl.cruise.previousYaw = posControl.cruise.yaw;

    uint32_t distance = gpsSol.groundSpeed * 60; // next WP to be reached in 60s [cm]

    if ((previousState == NAV_STATE_COURSE_HOLD_INITIALIZE) || (previousState == NAV_STATE_COURSE_HOLD_ADJUSTING)
            || (previousState == NAV_STATE_CRUISE_INITIALIZE) || (previousState == NAV_STATE_CRUISE_ADJUSTING)
            || posControl.flags.isAdjustingHeading) {
        calculateFarAwayTarget(&posControl.cruise.targetPos, posControl.cruise.yaw, distance);
        DEBUG_SET(DEBUG_CRUISE, 2, 1);
    } else if (calculateDistanceToDestination(&posControl.cruise.targetPos) <= (navConfig()->fw.loiter_radius * 1.10f)) { //10% margin
        calculateNewCruiseTarget(&posControl.cruise.targetPos, posControl.cruise.yaw, distance);
        DEBUG_SET(DEBUG_CRUISE, 2, 2);
    }

    setDesiredPosition(&posControl.cruise.targetPos, posControl.cruise.yaw, NAV_POS_UPDATE_XY);

    return NAV_FSM_EVENT_NONE;
}

static navigationFSMEvent_t navOnEnteringState_NAV_STATE_COURSE_HOLD_ADJUSTING(navigationFSMState_t previousState)
{
    UNUSED(previousState);
    DEBUG_SET(DEBUG_CRUISE, 0, 3);

    // User is rolling, changing manually direction. Wait until it is done and then restore CRUISE
    if (posControl.flags.isAdjustingPosition) {
        posControl.cruise.yaw = posControl.actualState.yaw; //store current heading
        posControl.cruise.lastYawAdjustmentTime = millis();
        return NAV_FSM_EVENT_NONE;  // reprocess the state
    }

    resetPositionController();

    return NAV_FSM_EVENT_SUCCESS; // go back to the CRUISE_XD_IN_PROGRESS state
}

static navigationFSMEvent_t navOnEnteringState_NAV_STATE_CRUISE_INITIALIZE(navigationFSMState_t previousState)
{
    if (!STATE(FIXED_WING_LEGACY)) { return NAV_FSM_EVENT_ERROR; } // only on FW for now

    navOnEnteringState_NAV_STATE_ALTHOLD_INITIALIZE(previousState);

    return navOnEnteringState_NAV_STATE_COURSE_HOLD_INITIALIZE(previousState);
}

static navigationFSMEvent_t navOnEnteringState_NAV_STATE_CRUISE_IN_PROGRESS(navigationFSMState_t previousState)
{
    navOnEnteringState_NAV_STATE_ALTHOLD_IN_PROGRESS(previousState);

    return navOnEnteringState_NAV_STATE_COURSE_HOLD_IN_PROGRESS(previousState);
}

static navigationFSMEvent_t navOnEnteringState_NAV_STATE_CRUISE_ADJUSTING(navigationFSMState_t previousState)
{
    navOnEnteringState_NAV_STATE_ALTHOLD_IN_PROGRESS(previousState);

    return navOnEnteringState_NAV_STATE_COURSE_HOLD_ADJUSTING(previousState);
}

static navigationFSMEvent_t navOnEnteringState_NAV_STATE_RTH_INITIALIZE(navigationFSMState_t previousState)
{
    navigationFSMStateFlags_t prevFlags = navGetStateFlags(previousState);

    if ((posControl.flags.estHeadingStatus == EST_NONE) || (posControl.flags.estAltStatus == EST_NONE) || (posControl.flags.estPosStatus != EST_TRUSTED) || !STATE(GPS_FIX_HOME)) {
        // Heading sensor, altitude sensor and HOME fix are mandatory for RTH. If not satisfied - switch to emergency landing
        // If we are in dead-reckoning mode - also fail, since coordinates may be unreliable
        return NAV_FSM_EVENT_SWITCH_TO_EMERGENCY_LANDING;
    }

    if (STATE(FIXED_WING_LEGACY) && (posControl.homeDistance < navConfig()->general.min_rth_distance) && !posControl.flags.forcedRTHActivated) {
        // Prevent RTH from activating on airplanes if too close to home unless it's a failsafe RTH
        return NAV_FSM_EVENT_SWITCH_TO_IDLE;
    }

    // If we have valid position sensor or configured to ignore it's loss at initial stage - continue
    if ((posControl.flags.estPosStatus >= EST_USABLE) || navConfig()->general.flags.rth_climb_ignore_emerg) {
        // Reset altitude and position controllers if necessary
        if ((prevFlags & NAV_CTL_POS) == 0) {
            resetPositionController();
        }

        // Reset altitude controller if it was not enabled or if we are in terrain follow mode
        if ((prevFlags & NAV_CTL_ALT) == 0 || posControl.flags.isTerrainFollowEnabled) {
            // Make sure surface tracking is not enabled - RTH uses global altitude, not AGL
            resetAltitudeController(false);
            setupAltitudeController();
        }

        // If close to home - reset home position and land
        if (posControl.homeDistance < navConfig()->general.min_rth_distance) {
            setHomePosition(&navGetCurrentActualPositionAndVelocity()->pos, posControl.actualState.yaw, NAV_POS_UPDATE_XY | NAV_POS_UPDATE_HEADING, NAV_HOME_VALID_ALL);
            setDesiredPosition(&navGetCurrentActualPositionAndVelocity()->pos, posControl.actualState.yaw, NAV_POS_UPDATE_XY | NAV_POS_UPDATE_Z | NAV_POS_UPDATE_HEADING);

            return NAV_FSM_EVENT_SWITCH_TO_RTH_LANDING;   // NAV_STATE_RTH_HOVER_PRIOR_TO_LANDING
        }
        else {
            fpVector3_t targetHoldPos;

            if (STATE(FIXED_WING_LEGACY)) {
                // Airplane - climbout before heading home
                if (navConfig()->general.flags.rth_climb_first == ON_FW_SPIRAL) {
                    // Spiral climb centered at xy of RTH activation
                    calculateInitialHoldPosition(&targetHoldPos);
                } else {
                    calculateFarAwayTarget(&targetHoldPos, posControl.actualState.yaw, 100000.0f);  // 1km away Linear climb
                }
            } else {
                // Multicopter, hover and climb
                calculateInitialHoldPosition(&targetHoldPos);

                // Initialize RTH sanity check to prevent fly-aways on RTH
                // For airplanes this is delayed until climb-out is finished
                initializeRTHSanityChecker(&targetHoldPos);
            }

            setDesiredPosition(&targetHoldPos, posControl.actualState.yaw, NAV_POS_UPDATE_XY | NAV_POS_UPDATE_HEADING);

            return NAV_FSM_EVENT_SUCCESS;   // NAV_STATE_RTH_CLIMB_TO_SAFE_ALT
        }
    }
    /* Position sensor failure timeout - land */
    else if (checkForPositionSensorTimeout()) {
        return NAV_FSM_EVENT_SWITCH_TO_EMERGENCY_LANDING;
    }
    /* No valid POS sensor but still within valid timeout - wait */
    else {
        return NAV_FSM_EVENT_NONE;
    }
}

static navigationFSMEvent_t navOnEnteringState_NAV_STATE_RTH_CLIMB_TO_SAFE_ALT(navigationFSMState_t previousState)
{
    UNUSED(previousState);

    rthAltControlStickOverrideCheck(PITCH);

    if ((posControl.flags.estHeadingStatus == EST_NONE)) {
        return NAV_FSM_EVENT_SWITCH_TO_EMERGENCY_LANDING;
    }

    if (!STATE(ALTITUDE_CONTROL)) {
        //If altitude control is not a thing, switch to RTH in progress instead
        return NAV_FSM_EVENT_SUCCESS; //Will cause NAV_STATE_RTH_HEAD_HOME
    }

    // If we have valid pos sensor OR we are configured to ignore GPS loss
    if ((posControl.flags.estPosStatus >= EST_USABLE) || !checkForPositionSensorTimeout() || navConfig()->general.flags.rth_climb_ignore_emerg) {
        const uint8_t rthClimbMarginPercent = STATE(FIXED_WING_LEGACY) ? FW_RTH_CLIMB_MARGIN_PERCENT : MR_RTH_CLIMB_MARGIN_PERCENT;
        const float rthAltitudeMargin = MAX(FW_RTH_CLIMB_MARGIN_MIN_CM, (rthClimbMarginPercent/100.0) * fabsf(posControl.rthState.rthInitialAltitude - posControl.rthState.homePosition.pos.z));

        // If we reached desired initial RTH altitude or we don't want to climb first
        if (((navGetCurrentActualPositionAndVelocity()->pos.z - posControl.rthState.rthInitialAltitude) > -rthAltitudeMargin) || (navConfig()->general.flags.rth_climb_first == OFF) || rthAltControlStickOverrideCheck(ROLL)) {

            // Delayed initialization for RTH sanity check on airplanes - allow to finish climb first as it can take some distance
            if (STATE(FIXED_WING_LEGACY)) {
                initializeRTHSanityChecker(&navGetCurrentActualPositionAndVelocity()->pos);
            }

            // Save initial home distance for future use
            posControl.rthState.rthInitialDistance = posControl.homeDistance;
            fpVector3_t * tmpHomePos = rthGetHomeTargetPosition(RTH_HOME_ENROUTE_INITIAL);

            if (navConfig()->general.flags.rth_tail_first && !STATE(FIXED_WING_LEGACY)) {
                setDesiredPosition(tmpHomePos, 0, NAV_POS_UPDATE_XY | NAV_POS_UPDATE_Z | NAV_POS_UPDATE_BEARING_TAIL_FIRST);
            }
            else {
                setDesiredPosition(tmpHomePos, 0, NAV_POS_UPDATE_XY | NAV_POS_UPDATE_Z | NAV_POS_UPDATE_BEARING);
            }

            return NAV_FSM_EVENT_SUCCESS;   // NAV_STATE_RTH_HEAD_HOME

        } else {

            fpVector3_t * tmpHomePos = rthGetHomeTargetPosition(RTH_HOME_ENROUTE_INITIAL);

            /* For multi-rotors execute sanity check during initial ascent as well */
            if (!STATE(FIXED_WING_LEGACY) && !validateRTHSanityChecker()) {
                return NAV_FSM_EVENT_SWITCH_TO_EMERGENCY_LANDING;
            }

            // Climb to safe altitude and turn to correct direction
            if (STATE(FIXED_WING_LEGACY)) {
                if (navConfig()->general.flags.rth_climb_first == ON_FW_SPIRAL) {
                    float altitudeChangeDirection = (tmpHomePos->z += FW_RTH_CLIMB_OVERSHOOT_CM) > navGetCurrentActualPositionAndVelocity()->pos.z ? 1 : -1;
                    updateClimbRateToAltitudeController(altitudeChangeDirection * navConfig()->general.max_auto_climb_rate, ROC_TO_ALT_NORMAL);
                } else {
                    tmpHomePos->z += FW_RTH_CLIMB_OVERSHOOT_CM;
                    setDesiredPosition(tmpHomePos, 0, NAV_POS_UPDATE_Z);
                }
            } else {
                // Until the initial climb phase is complete target slightly *above* the cruise altitude to ensure we actually reach
                // it in a reasonable time. Immediately after we finish this phase - target the original altitude.
                tmpHomePos->z += MR_RTH_CLIMB_OVERSHOOT_CM;

                if (navConfig()->general.flags.rth_tail_first) {
                    setDesiredPosition(tmpHomePos, 0, NAV_POS_UPDATE_Z | NAV_POS_UPDATE_BEARING_TAIL_FIRST);
                } else {
                    setDesiredPosition(tmpHomePos, 0, NAV_POS_UPDATE_Z | NAV_POS_UPDATE_BEARING);
                }
            }

            return NAV_FSM_EVENT_NONE;

        }
    }
    /* Position sensor failure timeout - land */
    else {
        return NAV_FSM_EVENT_SWITCH_TO_EMERGENCY_LANDING;
    }
}

static navigationFSMEvent_t navOnEnteringState_NAV_STATE_RTH_HEAD_HOME(navigationFSMState_t previousState)
{
    UNUSED(previousState);

    rthAltControlStickOverrideCheck(PITCH);

    if ((posControl.flags.estHeadingStatus == EST_NONE)) {
        return NAV_FSM_EVENT_SWITCH_TO_EMERGENCY_LANDING;
    }

    // If we have position sensor - continue home
    if ((posControl.flags.estPosStatus >= EST_USABLE)) {
        fpVector3_t * tmpHomePos = rthGetHomeTargetPosition(RTH_HOME_ENROUTE_PROPORTIONAL);

        if (isWaypointPositionReached(tmpHomePos, true)) {
            // Successfully reached position target - update XYZ-position
            setDesiredPosition(tmpHomePos, posControl.rthState.homePosition.yaw, NAV_POS_UPDATE_XY | NAV_POS_UPDATE_Z | NAV_POS_UPDATE_HEADING);
            return NAV_FSM_EVENT_SUCCESS;       // NAV_STATE_RTH_HOVER_PRIOR_TO_LANDING
        }
        else if (!validateRTHSanityChecker()) {
            // Sanity check of RTH
            return NAV_FSM_EVENT_SWITCH_TO_EMERGENCY_LANDING;
        }
        else {
            setDesiredPosition(tmpHomePos, 0, NAV_POS_UPDATE_Z | NAV_POS_UPDATE_XY);
            return NAV_FSM_EVENT_NONE;
        }
    }
    /* Position sensor failure timeout - land */
    else if (checkForPositionSensorTimeout()) {
        return NAV_FSM_EVENT_SWITCH_TO_EMERGENCY_LANDING;
    }
    /* No valid POS sensor but still within valid timeout - wait */
    else {
        return NAV_FSM_EVENT_NONE;
    }
}

static navigationFSMEvent_t navOnEnteringState_NAV_STATE_RTH_HOVER_PRIOR_TO_LANDING(navigationFSMState_t previousState)
{
    UNUSED(previousState);

    if ((posControl.flags.estHeadingStatus == EST_NONE)) {
        return NAV_FSM_EVENT_SWITCH_TO_EMERGENCY_LANDING;
    }

    //On ROVER and BOAT we immediately switch to the next event
    if (!STATE(ALTITUDE_CONTROL)) {
        return NAV_FSM_EVENT_SUCCESS;
    }

    // If position ok OR within valid timeout - continue
    if ((posControl.flags.estPosStatus >= EST_USABLE) || !checkForPositionSensorTimeout()) {
        // Wait until target heading is reached for MR (with 15 deg margin for error), or continue for Fixed Wing
        if ((ABS(wrap_18000(posControl.rthState.homePosition.yaw - posControl.actualState.yaw)) < DEGREES_TO_CENTIDEGREES(15)) || STATE(FIXED_WING_LEGACY)) {
            resetLandingDetector();
            updateClimbRateToAltitudeController(0, ROC_TO_ALT_RESET);
            return navigationRTHAllowsLanding() ? NAV_FSM_EVENT_SUCCESS : NAV_FSM_EVENT_SWITCH_TO_RTH_HOVER_ABOVE_HOME; // success = land
        }
        else if (!validateRTHSanityChecker()) {
            // Continue to check for RTH sanity during pre-landing hover
            return NAV_FSM_EVENT_SWITCH_TO_EMERGENCY_LANDING;
        }
        else {
            fpVector3_t * tmpHomePos = rthGetHomeTargetPosition(RTH_HOME_ENROUTE_FINAL);
            setDesiredPosition(tmpHomePos, posControl.rthState.homePosition.yaw, NAV_POS_UPDATE_XY | NAV_POS_UPDATE_Z | NAV_POS_UPDATE_HEADING);
            return NAV_FSM_EVENT_NONE;
        }
    } else {
        return NAV_FSM_EVENT_SWITCH_TO_EMERGENCY_LANDING;
    }
}

static navigationFSMEvent_t navOnEnteringState_NAV_STATE_RTH_HOVER_ABOVE_HOME(navigationFSMState_t previousState)
{
    UNUSED(previousState);

    if (!(validateRTHSanityChecker() || (posControl.flags.estPosStatus >= EST_USABLE) || !checkForPositionSensorTimeout()))
        return NAV_FSM_EVENT_SWITCH_TO_EMERGENCY_LANDING;

    fpVector3_t * tmpHomePos = rthGetHomeTargetPosition(RTH_HOME_FINAL_HOVER);

    if (navConfig()->general.rth_home_altitude) {
        float timeToReachHomeAltitude = fabsf(tmpHomePos->z - navGetCurrentActualPositionAndVelocity()->pos.z) / navConfig()->general.max_auto_climb_rate;

        if (timeToReachHomeAltitude < 1) {
            // we almost reached the target home altitude so set the desired altitude to the desired home altitude
            setDesiredPosition(tmpHomePos, 0, NAV_POS_UPDATE_Z);
        } else {
            float altitudeChangeDirection = tmpHomePos->z > navGetCurrentActualPositionAndVelocity()->pos.z ? 1 : -1;
            updateClimbRateToAltitudeController(altitudeChangeDirection * navConfig()->general.max_auto_climb_rate, ROC_TO_ALT_NORMAL);
        }
    }
    else {
        setDesiredPosition(tmpHomePos, 0, NAV_POS_UPDATE_Z);
    }

    return NAV_FSM_EVENT_NONE;
}

static navigationFSMEvent_t navOnEnteringState_NAV_STATE_RTH_LANDING(navigationFSMState_t previousState)
{
    UNUSED(previousState);

    //On ROVER and BOAT we immediately switch to the next event
    if (!STATE(ALTITUDE_CONTROL)) {
        return NAV_FSM_EVENT_SUCCESS;
    }

    if (!ARMING_FLAG(ARMED)) {
        return NAV_FSM_EVENT_SUCCESS;
    }
    else if (isLandingDetected()) {
        return NAV_FSM_EVENT_SUCCESS;
    }
    else {
        if (!validateRTHSanityChecker()) {
            // Continue to check for RTH sanity during landing
            return NAV_FSM_EVENT_SWITCH_TO_EMERGENCY_LANDING;
        }

        float descentVelLimited = 0;

        // A safeguard - if surface altitude sensors is available and it is reading < 50cm altitude - drop to low descend speed
        if ((posControl.flags.estAglStatus == EST_TRUSTED) && posControl.actualState.agl.pos.z < 50.0f) {
            // land_descent_rate == 200 : descend speed = 30 cm/s, gentle touchdown
            // Do not allow descent velocity slower than -30cm/s so the landing detector works.
            descentVelLimited = navConfig()->general.land_minalt_vspd;
        }
        else {

            // Ramp down descent velocity from 100% at maxAlt altitude to 25% from minAlt to 0cm.
            float descentVelScaled = scaleRangef(navGetCurrentActualPositionAndVelocity()->pos.z,
                                                    navConfig()->general.land_slowdown_minalt, navConfig()->general.land_slowdown_maxalt,
                                                    navConfig()->general.land_minalt_vspd, navConfig()->general.land_maxalt_vspd);

            descentVelLimited = constrainf(descentVelScaled, navConfig()->general.land_minalt_vspd, navConfig()->general.land_maxalt_vspd);

        }

        updateClimbRateToAltitudeController(-descentVelLimited, ROC_TO_ALT_NORMAL);

        return NAV_FSM_EVENT_NONE;
    }
}

static navigationFSMEvent_t navOnEnteringState_NAV_STATE_RTH_FINISHING(navigationFSMState_t previousState)
{
    UNUSED(previousState);

    //On ROVER and BOAT disarm immediately
    if (!STATE(ALTITUDE_CONTROL) || navConfig()->general.flags.disarm_on_landing) {
        disarm(DISARM_NAVIGATION);
    }

    return NAV_FSM_EVENT_SUCCESS;
}

static navigationFSMEvent_t navOnEnteringState_NAV_STATE_RTH_FINISHED(navigationFSMState_t previousState)
{
    // Stay in this state
    UNUSED(previousState);

    if (STATE(ALTITUDE_CONTROL)) {
        updateClimbRateToAltitudeController(-1.1f * navConfig()->general.land_minalt_vspd, ROC_TO_ALT_NORMAL);  // FIXME
    }

    // Prevent I-terms growing when already landed
    pidResetErrorAccumulators();
    return NAV_FSM_EVENT_NONE;
}

static navigationFSMEvent_t navOnEnteringState_NAV_STATE_WAYPOINT_INITIALIZE(navigationFSMState_t previousState)
{
    UNUSED(previousState);

    if (posControl.waypointCount == 0 || !posControl.waypointListValid) {
        return NAV_FSM_EVENT_ERROR;
    }
    else {
        // Prepare controllers
        resetPositionController();

        // Make sure surface tracking is not enabled - RTH uses global altitude, not AGL
        resetAltitudeController(false);
        setupAltitudeController();
/*
  Use p3 as the volatile jump counter, allowing embedded, rearmed jumps
  Using p3 minimises the risk of saving an invalid counter if a mission is aborted.
*/
        setupJumpCounters();
        posControl.activeWaypointIndex = 0;
        wpHeadingControl.mode = NAV_WP_HEAD_MODE_NONE;
        return NAV_FSM_EVENT_SUCCESS;   // will switch to NAV_STATE_WAYPOINT_PRE_ACTION
    }
}

static navigationFSMEvent_t nextForNonGeoStates(void)
{
        /* simple helper for non-geographical states that just set other data */
    const bool isLastWaypoint = (posControl.waypointList[posControl.activeWaypointIndex].flag == NAV_WP_FLAG_LAST) || (posControl.activeWaypointIndex >= (posControl.waypointCount - 1));

    if (isLastWaypoint) {
            // non-geo state is the last waypoint, switch to finish.
        return NAV_FSM_EVENT_SWITCH_TO_WAYPOINT_FINISHED;
    } else {
            // Finished non-geo,  move to next WP
        posControl.activeWaypointIndex++;
        return NAV_FSM_EVENT_NONE; // re-process the state passing to the next WP
    }
}

static navigationFSMEvent_t navOnEnteringState_NAV_STATE_WAYPOINT_PRE_ACTION(navigationFSMState_t previousState)
{
    /* A helper function to do waypoint-specific action */
    UNUSED(previousState);

    switch ((navWaypointActions_e)posControl.waypointList[posControl.activeWaypointIndex].action) {
        case NAV_WP_ACTION_HOLD_TIME:
        case NAV_WP_ACTION_WAYPOINT:
        case NAV_WP_ACTION_LAND:
            calculateAndSetActiveWaypoint(&posControl.waypointList[posControl.activeWaypointIndex]);
            posControl.wpInitialDistance = calculateDistanceToDestination(&posControl.activeWaypoint.pos);
            posControl.wpInitialAltitude = posControl.actualState.abs.pos.z;
            return NAV_FSM_EVENT_SUCCESS;       // will switch to NAV_STATE_WAYPOINT_IN_PROGRESS

                // We use p3 as the volatile jump counter (p2 is the static value)
        case NAV_WP_ACTION_JUMP:
            if(posControl.waypointList[posControl.activeWaypointIndex].p3 != -1){
                if(posControl.waypointList[posControl.activeWaypointIndex].p3 == 0){
                    resetJumpCounter();
                    return nextForNonGeoStates();
                }
                else
                {
                    posControl.waypointList[posControl.activeWaypointIndex].p3--;
                }
            }
            posControl.activeWaypointIndex = posControl.waypointList[posControl.activeWaypointIndex].p1;
            return NAV_FSM_EVENT_NONE; // re-process the state passing to the next WP

        case NAV_WP_ACTION_SET_POI:
            if (STATE(MULTIROTOR)) {
                wpHeadingControl.mode = NAV_WP_HEAD_MODE_POI;
                mapWaypointToLocalPosition(&wpHeadingControl.poi_pos,
                                           &posControl.waypointList[posControl.activeWaypointIndex], GEO_ALT_RELATIVE);
            }
            return nextForNonGeoStates();

        case NAV_WP_ACTION_SET_HEAD:
            if (STATE(MULTIROTOR)) {
                if (posControl.waypointList[posControl.activeWaypointIndex].p1 < 0 ||
                    posControl.waypointList[posControl.activeWaypointIndex].p1 > 359) {
                    wpHeadingControl.mode = NAV_WP_HEAD_MODE_NONE;
                } else {
                    wpHeadingControl.mode = NAV_WP_HEAD_MODE_FIXED;
                    wpHeadingControl.heading = DEGREES_TO_CENTIDEGREES(posControl.waypointList[posControl.activeWaypointIndex].p1);
                }
            }
            return nextForNonGeoStates();

        case NAV_WP_ACTION_RTH:
            return NAV_FSM_EVENT_SWITCH_TO_RTH;
    };

    UNREACHABLE();
}

static navigationFSMEvent_t navOnEnteringState_NAV_STATE_WAYPOINT_IN_PROGRESS(navigationFSMState_t previousState)
{
    UNUSED(previousState);

    // If no position sensor available - land immediately
    if ((posControl.flags.estPosStatus >= EST_USABLE) && (posControl.flags.estHeadingStatus >= EST_USABLE)) {
        switch ((navWaypointActions_e)posControl.waypointList[posControl.activeWaypointIndex].action) {
            case NAV_WP_ACTION_HOLD_TIME:
            case NAV_WP_ACTION_WAYPOINT:
            case NAV_WP_ACTION_LAND:
                if (isWaypointReached(&posControl.activeWaypoint, false) || isWaypointMissed(&posControl.activeWaypoint)) {
                    return NAV_FSM_EVENT_SUCCESS;   // will switch to NAV_STATE_WAYPOINT_REACHED
                }
                else {
                    fpVector3_t tmpWaypoint;
                    tmpWaypoint.x = posControl.activeWaypoint.pos.x;
                    tmpWaypoint.y = posControl.activeWaypoint.pos.y;
                    tmpWaypoint.z = scaleRangef(constrainf(posControl.wpDistance, posControl.wpInitialDistance / 10.0f, posControl.wpInitialDistance),
                        posControl.wpInitialDistance, posControl.wpInitialDistance / 10.0f,
                        posControl.wpInitialAltitude, posControl.activeWaypoint.pos.z);
                    setDesiredPosition(&tmpWaypoint, 0, NAV_POS_UPDATE_XY | NAV_POS_UPDATE_Z | NAV_POS_UPDATE_BEARING);
                    if(STATE(MULTIROTOR)) {
                        switch (wpHeadingControl.mode) {
                            case NAV_WP_HEAD_MODE_NONE:
                                break;
                            case NAV_WP_HEAD_MODE_FIXED:
                                setDesiredPosition(NULL, wpHeadingControl.heading, NAV_POS_UPDATE_HEADING);
                                break;
                            case NAV_WP_HEAD_MODE_POI:
                                setDesiredPosition(&wpHeadingControl.poi_pos, 0, NAV_POS_UPDATE_BEARING);
                                break;
                        }
                    }
                    return NAV_FSM_EVENT_NONE;      // will re-process state in >10ms
                }
                break;

            case NAV_WP_ACTION_JUMP:
            case NAV_WP_ACTION_SET_HEAD:
            case NAV_WP_ACTION_SET_POI:
            case NAV_WP_ACTION_RTH:
                UNREACHABLE();
        }
    }
    /* No pos sensor available for NAV_WAIT_FOR_GPS_TIMEOUT_MS - land */
    else if (checkForPositionSensorTimeout()) {
        return NAV_FSM_EVENT_SWITCH_TO_EMERGENCY_LANDING;
    }
    else {
        return NAV_FSM_EVENT_NONE;      // will re-process state in >10ms
    }

    UNREACHABLE();
}

static navigationFSMEvent_t navOnEnteringState_NAV_STATE_WAYPOINT_REACHED(navigationFSMState_t previousState)
{
    UNUSED(previousState);

    switch ((navWaypointActions_e)posControl.waypointList[posControl.activeWaypointIndex].action) {
        case NAV_WP_ACTION_WAYPOINT:
            return NAV_FSM_EVENT_SUCCESS;   // NAV_STATE_WAYPOINT_NEXT

        case NAV_WP_ACTION_JUMP:
        case NAV_WP_ACTION_SET_HEAD:
        case NAV_WP_ACTION_SET_POI:
        case NAV_WP_ACTION_RTH:
            UNREACHABLE();

        case NAV_WP_ACTION_LAND:
            return NAV_FSM_EVENT_SWITCH_TO_WAYPOINT_RTH_LAND;

        case NAV_WP_ACTION_HOLD_TIME:
            // Save the current time for the time the waypoint was reached
            posControl.wpReachedTime = millis();
            return NAV_FSM_EVENT_SWITCH_TO_WAYPOINT_HOLD_TIME;
    }

    UNREACHABLE();
}

static navigationFSMEvent_t navOnEnteringState_NAV_STATE_WAYPOINT_HOLD_TIME(navigationFSMState_t previousState)
{
    UNUSED(previousState);

    timeMs_t currentTime = millis();

    if(posControl.waypointList[posControl.activeWaypointIndex].p1 <= 0)
        return NAV_FSM_EVENT_SUCCESS;

    if(posControl.wpReachedTime != 0 && currentTime - posControl.wpReachedTime >= (timeMs_t)posControl.waypointList[posControl.activeWaypointIndex].p1*1000L)
        return NAV_FSM_EVENT_SUCCESS;

    return NAV_FSM_EVENT_NONE;      // will re-process state in >10ms
}

static navigationFSMEvent_t navOnEnteringState_NAV_STATE_WAYPOINT_RTH_LAND(navigationFSMState_t previousState)
{
    UNUSED(previousState);

    const navigationFSMEvent_t landEvent = navOnEnteringState_NAV_STATE_RTH_LANDING(previousState);
    if (landEvent == NAV_FSM_EVENT_SUCCESS) {
        // Landing controller returned success - invoke RTH finishing state and finish the waypoint
        navOnEnteringState_NAV_STATE_RTH_FINISHING(previousState);
        return NAV_FSM_EVENT_SUCCESS;
    }
    else {
        return NAV_FSM_EVENT_NONE;
    }
}

static navigationFSMEvent_t navOnEnteringState_NAV_STATE_WAYPOINT_NEXT(navigationFSMState_t previousState)
{
    UNUSED(previousState);

    const bool isLastWaypoint = (posControl.waypointList[posControl.activeWaypointIndex].flag == NAV_WP_FLAG_LAST) ||
                          (posControl.activeWaypointIndex >= (posControl.waypointCount - 1));

    if (isLastWaypoint) {
        // Last waypoint reached
        return NAV_FSM_EVENT_SWITCH_TO_WAYPOINT_FINISHED;
    }
    else {
        // Waypoint reached, do something and move on to next waypoint
        posControl.activeWaypointIndex++;
        return NAV_FSM_EVENT_SUCCESS;   // will switch to NAV_STATE_WAYPOINT_PRE_ACTION
    }
}

static navigationFSMEvent_t navOnEnteringState_NAV_STATE_WAYPOINT_FINISHED(navigationFSMState_t previousState)
{
    UNUSED(previousState);

    clearJumpCounters();
    // If no position sensor available - land immediately
    if ((posControl.flags.estPosStatus >= EST_USABLE) && (posControl.flags.estHeadingStatus >= EST_USABLE)) {
        return NAV_FSM_EVENT_NONE;
    }
    /* No pos sensor available for NAV_WAIT_FOR_GPS_TIMEOUT_MS - land */
    else if (checkForPositionSensorTimeout()) {
        return NAV_FSM_EVENT_SWITCH_TO_EMERGENCY_LANDING;
    }
    else {
        return NAV_FSM_EVENT_NONE;      // will re-process state in >10ms
    }
}

static navigationFSMEvent_t navOnEnteringState_NAV_STATE_EMERGENCY_LANDING_INITIALIZE(navigationFSMState_t previousState)
{
    // TODO:
    UNUSED(previousState);

    // Emergency landing MAY use common altitude controller if vertical position is valid - initialize it
    // Make sure terrain following is not enabled
    resetAltitudeController(false);

    return NAV_FSM_EVENT_SUCCESS;
}

static navigationFSMEvent_t navOnEnteringState_NAV_STATE_EMERGENCY_LANDING_IN_PROGRESS(navigationFSMState_t previousState)
{
    // TODO:
    UNUSED(previousState);
    return NAV_FSM_EVENT_NONE;
}

static navigationFSMEvent_t navOnEnteringState_NAV_STATE_EMERGENCY_LANDING_FINISHED(navigationFSMState_t previousState)
{
    // TODO:
    UNUSED(previousState);

    // Prevent I-terms growing when already landed
    pidResetErrorAccumulators();

    return NAV_FSM_EVENT_SUCCESS;
}

static navigationFSMEvent_t navOnEnteringState_NAV_STATE_LAUNCH_INITIALIZE(navigationFSMState_t previousState)
{
    const timeUs_t currentTimeUs = micros();
    UNUSED(previousState);

    resetFixedWingLaunchController(currentTimeUs);

    return NAV_FSM_EVENT_SUCCESS;   // NAV_STATE_LAUNCH_WAIT
}

static navigationFSMEvent_t navOnEnteringState_NAV_STATE_LAUNCH_WAIT(navigationFSMState_t previousState)
{
    const timeUs_t currentTimeUs = micros();
    UNUSED(previousState);

    if (isFixedWingLaunchDetected()) {
        enableFixedWingLaunchController(currentTimeUs);
        return NAV_FSM_EVENT_SUCCESS;   // NAV_STATE_LAUNCH_IN_PROGRESS
    }

    //allow to leave NAV_LAUNCH_MODE if it has being enabled as feature by moving sticks with low throttle.
    if (feature(FEATURE_FW_LAUNCH)) {
        throttleStatus_e throttleStatus = calculateThrottleStatus(THROTTLE_STATUS_TYPE_RC);
        if ((throttleStatus == THROTTLE_LOW) && (areSticksDeflectedMoreThanPosHoldDeadband())) {
            abortFixedWingLaunch();
            return NAV_FSM_EVENT_SWITCH_TO_IDLE;
        }
    }

    return NAV_FSM_EVENT_NONE;
}

static navigationFSMEvent_t navOnEnteringState_NAV_STATE_LAUNCH_IN_PROGRESS(navigationFSMState_t previousState)
{
    UNUSED(previousState);

    if (isFixedWingLaunchFinishedOrAborted()) {
        return NAV_FSM_EVENT_SUCCESS;
    }

    return NAV_FSM_EVENT_NONE;
}

static navigationFSMState_t navSetNewFSMState(navigationFSMState_t newState)
{
    navigationFSMState_t previousState;

    previousState = posControl.navState;
    if (posControl.navState != newState) {
        posControl.navState = newState;
        posControl.navPersistentId = navFSM[newState].persistentId;
    }
    return previousState;
}

static void navProcessFSMEvents(navigationFSMEvent_t injectedEvent)
{
    const timeMs_t currentMillis = millis();
    navigationFSMState_t previousState;
    static timeMs_t lastStateProcessTime = 0;

    /* If timeout event defined and timeout reached - switch state */
    if ((navFSM[posControl.navState].timeoutMs > 0) && (navFSM[posControl.navState].onEvent[NAV_FSM_EVENT_TIMEOUT] != NAV_STATE_UNDEFINED) &&
            ((currentMillis - lastStateProcessTime) >= navFSM[posControl.navState].timeoutMs)) {
        /* Update state */
        previousState = navSetNewFSMState(navFSM[posControl.navState].onEvent[NAV_FSM_EVENT_TIMEOUT]);

        /* Call new state's entry function */
        while (navFSM[posControl.navState].onEntry) {
            navigationFSMEvent_t newEvent = navFSM[posControl.navState].onEntry(previousState);

            if ((newEvent != NAV_FSM_EVENT_NONE) && (navFSM[posControl.navState].onEvent[newEvent] != NAV_STATE_UNDEFINED)) {
                previousState = navSetNewFSMState(navFSM[posControl.navState].onEvent[newEvent]);
            }
            else {
                break;
            }
        }

        lastStateProcessTime  = currentMillis;
    }

    /* Inject new event */
    if (injectedEvent != NAV_FSM_EVENT_NONE && navFSM[posControl.navState].onEvent[injectedEvent] != NAV_STATE_UNDEFINED) {
        /* Update state */
        previousState = navSetNewFSMState(navFSM[posControl.navState].onEvent[injectedEvent]);

        /* Call new state's entry function */
        while (navFSM[posControl.navState].onEntry) {
            navigationFSMEvent_t newEvent = navFSM[posControl.navState].onEntry(previousState);

            if ((newEvent != NAV_FSM_EVENT_NONE) && (navFSM[posControl.navState].onEvent[newEvent] != NAV_STATE_UNDEFINED)) {
                previousState = navSetNewFSMState(navFSM[posControl.navState].onEvent[newEvent]);
            }
            else {
                break;
            }
        }

        lastStateProcessTime  = currentMillis;
    }

    /* Update public system state information */
    NAV_Status.mode = MW_GPS_MODE_NONE;

    if (ARMING_FLAG(ARMED)) {
        navigationFSMStateFlags_t navStateFlags = navGetStateFlags(posControl.navState);

        if (navStateFlags & NAV_AUTO_RTH) {
            NAV_Status.mode = MW_GPS_MODE_RTH;
        }
        else if (navStateFlags & NAV_AUTO_WP) {
            NAV_Status.mode = MW_GPS_MODE_NAV;
        }
        else if (navStateFlags & NAV_CTL_EMERG) {
            NAV_Status.mode = MW_GPS_MODE_EMERG;
        }
        else if (navStateFlags & NAV_CTL_POS) {
            NAV_Status.mode = MW_GPS_MODE_HOLD;
        }
    }

    NAV_Status.state = navFSM[posControl.navState].mwState;
    NAV_Status.error = navFSM[posControl.navState].mwError;

    NAV_Status.flags = 0;
    if (posControl.flags.isAdjustingPosition)   NAV_Status.flags |= MW_NAV_FLAG_ADJUSTING_POSITION;
    if (posControl.flags.isAdjustingAltitude)   NAV_Status.flags |= MW_NAV_FLAG_ADJUSTING_ALTITUDE;

    NAV_Status.activeWpNumber = posControl.activeWaypointIndex + 1;
    NAV_Status.activeWpAction = 0;
    if ((posControl.activeWaypointIndex >= 0) && (posControl.activeWaypointIndex < NAV_MAX_WAYPOINTS)) {
        NAV_Status.activeWpAction = posControl.waypointList[posControl.activeWaypointIndex].action;
    }
}

static fpVector3_t * rthGetHomeTargetPosition(rthTargetMode_e mode)
{
    posControl.rthState.homeTmpWaypoint = posControl.rthState.homePosition.pos;

    switch (mode) {
        case RTH_HOME_ENROUTE_INITIAL:
            posControl.rthState.homeTmpWaypoint.z = posControl.rthState.rthInitialAltitude;
            break;

        case RTH_HOME_ENROUTE_PROPORTIONAL:
            {
                float rthTotalDistanceToTravel = posControl.rthState.rthInitialDistance - (STATE(FIXED_WING_LEGACY) ? navConfig()->fw.loiter_radius : 0);
                if (rthTotalDistanceToTravel >= 100) {
                    float ratioNotTravelled = constrainf(posControl.homeDistance / rthTotalDistanceToTravel, 0.0f, 1.0f);
                    posControl.rthState.homeTmpWaypoint.z = (posControl.rthState.rthInitialAltitude * ratioNotTravelled) + (posControl.rthState.rthFinalAltitude * (1.0f - ratioNotTravelled));
                }
                else {
                    posControl.rthState.homeTmpWaypoint.z = posControl.rthState.rthFinalAltitude;
                }
            }
            break;

        case RTH_HOME_ENROUTE_FINAL:
            posControl.rthState.homeTmpWaypoint.z = posControl.rthState.rthFinalAltitude;
            break;

        case RTH_HOME_FINAL_HOVER:
            if (navConfig()->general.rth_home_altitude) {
                posControl.rthState.homeTmpWaypoint.z = posControl.rthState.homePosition.pos.z + navConfig()->general.rth_home_altitude;
            }
            else {
                // If home altitude not defined - fall back to final ENROUTE altitude
                posControl.rthState.homeTmpWaypoint.z = posControl.rthState.rthFinalAltitude;
            }
            break;

        case RTH_HOME_FINAL_LAND:
            // if WP mission p2 > 0 use p2 value as landing elevation (in meters !) (otherwise default to takeoff home elevation)
            if (FLIGHT_MODE(NAV_WP_MODE) && posControl.waypointList[posControl.activeWaypointIndex].action == NAV_WP_ACTION_LAND && posControl.waypointList[posControl.activeWaypointIndex].p2 != 0) {
                posControl.rthState.homeTmpWaypoint.z = posControl.waypointList[posControl.activeWaypointIndex].p2 * 100;   // 100 -> m to cm
                if (waypointMissionAltConvMode(posControl.waypointList[posControl.activeWaypointIndex].p3) == GEO_ALT_ABSOLUTE) {
                    posControl.rthState.homeTmpWaypoint.z -= posControl.gpsOrigin.alt;  // correct to relative if absolute SL altitude datum used
                }
            }
            break;
    }

    return &posControl.rthState.homeTmpWaypoint;
}

/*-----------------------------------------------------------
 * Detects if thrust vector is facing downwards
 *-----------------------------------------------------------*/
bool isThrustFacingDownwards(void)
{
    // Tilt angle <= 80 deg; cos(80) = 0.17364817766693034885171662676931
    return (calculateCosTiltAngle() >= 0.173648178f);
}

/*-----------------------------------------------------------
 * Checks if position sensor (GPS) is failing for a specified timeout (if enabled)
 *-----------------------------------------------------------*/
bool checkForPositionSensorTimeout(void)
{
    if (navConfig()->general.pos_failure_timeout) {
        if ((posControl.flags.estPosStatus == EST_NONE) && ((millis() - posControl.lastValidPositionTimeMs) > (1000 * navConfig()->general.pos_failure_timeout))) {
            return true;
        }
        else {
            return false;
        }
    }
    else {
        // Timeout not defined, never fail
        return false;
    }
}

/*-----------------------------------------------------------
 * Processes an update to XY-position and velocity
 *-----------------------------------------------------------*/
void updateActualHorizontalPositionAndVelocity(bool estPosValid, bool estVelValid, float newX, float newY, float newVelX, float newVelY)
{
    posControl.actualState.abs.pos.x = newX;
    posControl.actualState.abs.pos.y = newY;
    posControl.actualState.abs.vel.x = newVelX;
    posControl.actualState.abs.vel.y = newVelY;

    posControl.actualState.agl.pos.x = newX;
    posControl.actualState.agl.pos.y = newY;
    posControl.actualState.agl.vel.x = newVelX;
    posControl.actualState.agl.vel.y = newVelY;

    posControl.actualState.velXY = sqrtf(sq(newVelX) + sq(newVelY));

    // CASE 1: POS & VEL valid
    if (estPosValid && estVelValid) {
        posControl.flags.estPosStatus = EST_TRUSTED;
        posControl.flags.estVelStatus = EST_TRUSTED;
        posControl.flags.horizontalPositionDataNew = 1;
        posControl.lastValidPositionTimeMs = millis();
    }
    // CASE 1: POS invalid, VEL valid
    else if (!estPosValid && estVelValid) {
        posControl.flags.estPosStatus = EST_USABLE;     // Pos usable, but not trusted
        posControl.flags.estVelStatus = EST_TRUSTED;
        posControl.flags.horizontalPositionDataNew = 1;
        posControl.lastValidPositionTimeMs = millis();
    }
    // CASE 3: can't use pos/vel data
    else {
        posControl.flags.estPosStatus = EST_NONE;
        posControl.flags.estVelStatus = EST_NONE;
        posControl.flags.horizontalPositionDataNew = 0;
    }

#if defined(NAV_BLACKBOX)
    navLatestActualPosition[X] = newX;
    navLatestActualPosition[Y] = newY;
    navActualVelocity[X] = constrain(newVelX, -32678, 32767);
    navActualVelocity[Y] = constrain(newVelY, -32678, 32767);
#endif
}

/*-----------------------------------------------------------
 * Processes an update to Z-position and velocity
 *-----------------------------------------------------------*/
void updateActualAltitudeAndClimbRate(bool estimateValid, float newAltitude, float newVelocity, float surfaceDistance, float surfaceVelocity, navigationEstimateStatus_e surfaceStatus)
{
    posControl.actualState.abs.pos.z = newAltitude;
    posControl.actualState.abs.vel.z = newVelocity;

    posControl.actualState.agl.pos.z = surfaceDistance;
    posControl.actualState.agl.vel.z = surfaceVelocity;

    // Update altitude that would be used when executing RTH
    if (estimateValid) {
        updateDesiredRTHAltitude();

        // If we acquired new surface reference - changing from NONE/USABLE -> TRUSTED
        if ((surfaceStatus == EST_TRUSTED) && (posControl.flags.estAglStatus != EST_TRUSTED)) {
            // If we are in terrain-following modes - signal that we should update the surface tracking setpoint
            //      NONE/USABLE means that we were flying blind, now we should lock to surface
            //updateSurfaceTrackingSetpoint();
        }

        posControl.flags.estAglStatus = surfaceStatus;  // Could be TRUSTED or USABLE
        posControl.flags.estAltStatus = EST_TRUSTED;
        posControl.flags.verticalPositionDataNew = 1;
        posControl.lastValidAltitudeTimeMs = millis();
    }
    else {
        posControl.flags.estAltStatus = EST_NONE;
        posControl.flags.estAglStatus = EST_NONE;
        posControl.flags.verticalPositionDataNew = 0;
    }

    if (ARMING_FLAG(ARMED)) {
        if ((posControl.flags.estAglStatus == EST_TRUSTED) && surfaceDistance > 0) {
            if (posControl.actualState.surfaceMin > 0) {
                posControl.actualState.surfaceMin = MIN(posControl.actualState.surfaceMin, surfaceDistance);
            }
            else {
                posControl.actualState.surfaceMin = surfaceDistance;
            }
        }
    }
    else {
        posControl.actualState.surfaceMin = -1;
    }

#if defined(NAV_BLACKBOX)
    navLatestActualPosition[Z] = navGetCurrentActualPositionAndVelocity()->pos.z;
    navActualVelocity[Z] = constrain(navGetCurrentActualPositionAndVelocity()->vel.z, -32678, 32767);
#endif
}

/*-----------------------------------------------------------
 * Processes an update to estimated heading
 *-----------------------------------------------------------*/
void updateActualHeading(bool headingValid, int32_t newHeading)
{
    /* Update heading. Check if we're acquiring a valid heading for the
     * first time and update home heading accordingly.
     */
    navigationEstimateStatus_e newEstHeading = headingValid ? EST_TRUSTED : EST_NONE;
    if (newEstHeading >= EST_USABLE && posControl.flags.estHeadingStatus < EST_USABLE &&
        (posControl.rthState.homeFlags & (NAV_HOME_VALID_XY | NAV_HOME_VALID_Z)) &&
        (posControl.rthState.homeFlags & NAV_HOME_VALID_HEADING) == 0) {

        // Home was stored using the fake heading (assuming boot as 0deg). Calculate
        // the offset from the fake to the actual yaw and apply the same rotation
        // to the home point.
        int32_t fakeToRealYawOffset = newHeading - posControl.actualState.yaw;

        posControl.rthState.homePosition.yaw += fakeToRealYawOffset;
        if (posControl.rthState.homePosition.yaw < 0) {
            posControl.rthState.homePosition.yaw += DEGREES_TO_CENTIDEGREES(360);
        }
        if (posControl.rthState.homePosition.yaw >= DEGREES_TO_CENTIDEGREES(360)) {
            posControl.rthState.homePosition.yaw -= DEGREES_TO_CENTIDEGREES(360);
        }
        posControl.rthState.homeFlags |= NAV_HOME_VALID_HEADING;
    }
    posControl.actualState.yaw = newHeading;
    posControl.flags.estHeadingStatus = newEstHeading;

    /* Precompute sin/cos of yaw angle */
    posControl.actualState.sinYaw = sin_approx(CENTIDEGREES_TO_RADIANS(newHeading));
    posControl.actualState.cosYaw = cos_approx(CENTIDEGREES_TO_RADIANS(newHeading));

    posControl.flags.headingDataNew = 1;
}

/*-----------------------------------------------------------
 * Returns pointer to currently used position (ABS or AGL) depending on surface tracking status
 *-----------------------------------------------------------*/
const navEstimatedPosVel_t * navGetCurrentActualPositionAndVelocity(void)
{
    return posControl.flags.isTerrainFollowEnabled ? &posControl.actualState.agl : &posControl.actualState.abs;
}

/*-----------------------------------------------------------
 * Calculates distance and bearing to destination point
 *-----------------------------------------------------------*/
static uint32_t calculateDistanceFromDelta(float deltaX, float deltaY)
{
    return sqrtf(sq(deltaX) + sq(deltaY));
}

static int32_t calculateBearingFromDelta(float deltaX, float deltaY)
{
    return wrap_36000(RADIANS_TO_CENTIDEGREES(atan2_approx(deltaY, deltaX)));
}

uint32_t calculateDistanceToDestination(const fpVector3_t * destinationPos)
{
    const navEstimatedPosVel_t *posvel = navGetCurrentActualPositionAndVelocity();
    const float deltaX = destinationPos->x - posvel->pos.x;
    const float deltaY = destinationPos->y - posvel->pos.y;

    return calculateDistanceFromDelta(deltaX, deltaY);
}

int32_t calculateBearingToDestination(const fpVector3_t * destinationPos)
{
    const navEstimatedPosVel_t *posvel = navGetCurrentActualPositionAndVelocity();
    const float deltaX = destinationPos->x - posvel->pos.x;
    const float deltaY = destinationPos->y - posvel->pos.y;

    return calculateBearingFromDelta(deltaX, deltaY);
}

bool navCalculatePathToDestination(navDestinationPath_t *result, const fpVector3_t * destinationPos)
{
    if (posControl.flags.estPosStatus == EST_NONE ||
        posControl.flags.estHeadingStatus == EST_NONE) {

        return false;
    }

    const navEstimatedPosVel_t *posvel = navGetCurrentActualPositionAndVelocity();
    const float deltaX = destinationPos->x - posvel->pos.x;
    const float deltaY = destinationPos->y - posvel->pos.y;

    result->distance = calculateDistanceFromDelta(deltaX, deltaY);
    result->bearing = calculateBearingFromDelta(deltaX, deltaY);
    return true;
}

/*-----------------------------------------------------------
 * Check if waypoint is/was reached. Assume that waypoint-yaw stores initial bearing
 *-----------------------------------------------------------*/
bool isWaypointMissed(const navWaypointPosition_t * waypoint)
{
    int32_t bearingError = calculateBearingToDestination(&waypoint->pos) - waypoint->yaw;
    bearingError = wrap_18000(bearingError);

    return ABS(bearingError) > 10000; // TRUE if we passed the waypoint by 100 degrees
}

static bool isWaypointPositionReached(const fpVector3_t * pos, const bool isWaypointHome)
{
    // We consider waypoint reached if within specified radius
    posControl.wpDistance = calculateDistanceToDestination(pos);

    if (STATE(FIXED_WING_LEGACY) && isWaypointHome) {
        // Airplane will do a circular loiter over home and might never approach it closer than waypoint_radius - need extra check
        return (posControl.wpDistance <= navConfig()->general.waypoint_radius)
                || (posControl.wpDistance <= (navConfig()->fw.loiter_radius * 1.10f));  // 10% margin of desired circular loiter radius
    }
    else {
        return (posControl.wpDistance <= navConfig()->general.waypoint_radius);
    }
}

bool isWaypointReached(const navWaypointPosition_t * waypoint, const bool isWaypointHome)
{
    return isWaypointPositionReached(&waypoint->pos, isWaypointHome);
}

static void updateHomePositionCompatibility(void)
{
    geoConvertLocalToGeodetic(&GPS_home, &posControl.gpsOrigin, &posControl.rthState.homePosition.pos);
    GPS_distanceToHome = posControl.homeDistance / 100;
    GPS_directionToHome = posControl.homeDirection / 100;
}

// Backdoor for RTH estimator
float getFinalRTHAltitude(void)
{
    return posControl.rthState.rthFinalAltitude;
}

/*-----------------------------------------------------------
 * Reset home position to current position
 *-----------------------------------------------------------*/
static void updateDesiredRTHAltitude(void)
{
    if (ARMING_FLAG(ARMED)) {
        if (!((navGetStateFlags(posControl.navState) & NAV_AUTO_RTH)
          || ((navGetStateFlags(posControl.navState) & NAV_AUTO_WP) && posControl.waypointList[posControl.activeWaypointIndex].action == NAV_WP_ACTION_RTH))) {
            switch (navConfig()->general.flags.rth_alt_control_mode) {
                case NAV_RTH_NO_ALT:
                    posControl.rthState.rthInitialAltitude = posControl.actualState.abs.pos.z;
                    posControl.rthState.rthFinalAltitude = posControl.rthState.rthInitialAltitude;
                    break;

                case NAV_RTH_EXTRA_ALT: // Maintain current altitude + predefined safety margin
                    posControl.rthState.rthInitialAltitude = posControl.actualState.abs.pos.z + navConfig()->general.rth_altitude;
                    posControl.rthState.rthFinalAltitude = posControl.rthState.rthInitialAltitude;
                    break;

                case NAV_RTH_MAX_ALT:
                    posControl.rthState.rthInitialAltitude = MAX(posControl.rthState.rthInitialAltitude, posControl.actualState.abs.pos.z);
                    posControl.rthState.rthFinalAltitude = posControl.rthState.rthInitialAltitude;
                    break;

                case NAV_RTH_AT_LEAST_ALT:  // Climb to at least some predefined altitude above home
                    posControl.rthState.rthInitialAltitude = MAX(posControl.rthState.homePosition.pos.z + navConfig()->general.rth_altitude, posControl.actualState.abs.pos.z);
                    posControl.rthState.rthFinalAltitude = posControl.rthState.rthInitialAltitude;
                    break;

                case NAV_RTH_AT_LEAST_ALT_LINEAR_DESCENT:
                    posControl.rthState.rthInitialAltitude = MAX(posControl.rthState.homePosition.pos.z + navConfig()->general.rth_altitude, posControl.actualState.abs.pos.z);
                    posControl.rthState.rthFinalAltitude = posControl.rthState.homePosition.pos.z + navConfig()->general.rth_altitude;
                    break;

                case NAV_RTH_CONST_ALT:     // Climb/descend to predefined altitude above home
                default:
                    posControl.rthState.rthInitialAltitude = posControl.rthState.homePosition.pos.z + navConfig()->general.rth_altitude;
                    posControl.rthState.rthFinalAltitude = posControl.rthState.rthInitialAltitude;
            }
        }
    } else {
        posControl.rthState.rthInitialAltitude = posControl.actualState.abs.pos.z;
        posControl.rthState.rthFinalAltitude = posControl.actualState.abs.pos.z;
    }
}

/*-----------------------------------------------------------
 * RTH sanity test logic
 *-----------------------------------------------------------*/
void initializeRTHSanityChecker(const fpVector3_t * pos)
{
    const timeMs_t currentTimeMs = millis();

    posControl.rthSanityChecker.lastCheckTime = currentTimeMs;
    posControl.rthSanityChecker.initialPosition = *pos;
    posControl.rthSanityChecker.minimalDistanceToHome = calculateDistanceToDestination(&posControl.rthState.homePosition.pos);
}

bool validateRTHSanityChecker(void)
{
    const timeMs_t currentTimeMs = millis();
    bool checkResult = true;    // Between the checks return the "good" status

    // Ability to disable this
    if (navConfig()->general.rth_abort_threshold == 0) {
        return true;
    }

    // Check at 10Hz rate
    if ((currentTimeMs - posControl.rthSanityChecker.lastCheckTime) > 100) {
        const float currentDistanceToHome = calculateDistanceToDestination(&posControl.rthState.homePosition.pos);

        if (currentDistanceToHome < posControl.rthSanityChecker.minimalDistanceToHome) {
            posControl.rthSanityChecker.minimalDistanceToHome = currentDistanceToHome;
        }
        else if ((currentDistanceToHome - posControl.rthSanityChecker.minimalDistanceToHome) > navConfig()->general.rth_abort_threshold) {
            // If while doing RTH we got even farther away from home - RTH is doing something crazy
            checkResult = false;
        }

        posControl.rthSanityChecker.lastCheckTime = currentTimeMs;
    }

    return checkResult;
}

/*-----------------------------------------------------------
 * Reset home position to current position
 *-----------------------------------------------------------*/
void setHomePosition(const fpVector3_t * pos, int32_t yaw, navSetWaypointFlags_t useMask, navigationHomeFlags_t homeFlags)
{
    // XY-position
    if ((useMask & NAV_POS_UPDATE_XY) != 0) {
        posControl.rthState.homePosition.pos.x = pos->x;
        posControl.rthState.homePosition.pos.y = pos->y;
        if (homeFlags & NAV_HOME_VALID_XY) {
            posControl.rthState.homeFlags |= NAV_HOME_VALID_XY;
        } else {
            posControl.rthState.homeFlags &= ~NAV_HOME_VALID_XY;
        }
    }

    // Z-position
    if ((useMask & NAV_POS_UPDATE_Z) != 0) {
        posControl.rthState.homePosition.pos.z = pos->z;
        if (homeFlags & NAV_HOME_VALID_Z) {
            posControl.rthState.homeFlags |= NAV_HOME_VALID_Z;
        } else {
            posControl.rthState.homeFlags &= ~NAV_HOME_VALID_Z;
        }
    }

    // Heading
    if ((useMask & NAV_POS_UPDATE_HEADING) != 0) {
        // Heading
        posControl.rthState.homePosition.yaw = yaw;
        if (homeFlags & NAV_HOME_VALID_HEADING) {
            posControl.rthState.homeFlags |= NAV_HOME_VALID_HEADING;
        } else {
            posControl.rthState.homeFlags &= ~NAV_HOME_VALID_HEADING;
        }
    }

    posControl.homeDistance = 0;
    posControl.homeDirection = 0;

    // Update target RTH altitude as a waypoint above home
    updateDesiredRTHAltitude();

    updateHomePositionCompatibility();
    ENABLE_STATE(GPS_FIX_HOME);
}

static navigationHomeFlags_t navigationActualStateHomeValidity(void)
{
    navigationHomeFlags_t flags = 0;

    if (posControl.flags.estPosStatus >= EST_USABLE) {
        flags |= NAV_HOME_VALID_XY | NAV_HOME_VALID_Z;
    }

    if (posControl.flags.estHeadingStatus >= EST_USABLE) {
        flags |= NAV_HOME_VALID_HEADING;
    }

    return flags;
}

#if defined(USE_SAFE_HOME)

void checkSafeHomeState(bool shouldBeEnabled)
{
	if (navConfig()->general.flags.safehome_usage_mode == SAFEHOME_USAGE_OFF) {
		shouldBeEnabled = false;
	} else if (navConfig()->general.flags.safehome_usage_mode == SAFEHOME_USAGE_RTH_FS && shouldBeEnabled) {
		// if safehomes are only used with failsafe and we're trying to enable safehome
		// then enable the safehome only with failsafe
		shouldBeEnabled = posControl.flags.forcedRTHActivated;
	}
    // no safe homes found when arming or safehome feature in the correct state, then we don't need to do anything
	if (safehome_distance == 0 || (safehome_applied == shouldBeEnabled)) {
		return;
	}
    if (shouldBeEnabled) {
		// set home to safehome
        setHomePosition(&nearestSafeHome, 0, NAV_POS_UPDATE_XY | NAV_POS_UPDATE_Z | NAV_POS_UPDATE_HEADING, navigationActualStateHomeValidity());
		safehome_applied = true;
	} else {
		// set home to original arming point
        setHomePosition(&original_rth_home, 0, NAV_POS_UPDATE_XY | NAV_POS_UPDATE_Z | NAV_POS_UPDATE_HEADING, navigationActualStateHomeValidity());
		safehome_applied = false;
	}
	// if we've changed the home position, update the distance and direction
    updateHomePosition();
}

/***********************************************************
 *  See if there are any safehomes near where we are arming.
 *  If so, save the nearest one in case we need it later for RTH.
 **********************************************************/
bool findNearestSafeHome(void)
{
    safehome_index = -1;
    uint32_t nearest_safehome_distance = navConfig()->general.safehome_max_distance + 1;
    uint32_t distance_to_current;
    fpVector3_t currentSafeHome;
    gpsLocation_t shLLH;
    shLLH.alt = 0;
    for (uint8_t i = 0; i < MAX_SAFE_HOMES; i++) {
		if (!safeHomeConfig(i)->enabled)
		    continue;

        shLLH.lat = safeHomeConfig(i)->lat;
        shLLH.lon = safeHomeConfig(i)->lon;
        geoConvertGeodeticToLocal(&currentSafeHome, &posControl.gpsOrigin, &shLLH, GEO_ALT_RELATIVE);
        distance_to_current = calculateDistanceToDestination(&currentSafeHome);
        if (distance_to_current < nearest_safehome_distance) {
             // this safehome is the nearest so far - keep track of it.
             safehome_index = i;
             nearest_safehome_distance = distance_to_current;
             nearestSafeHome.x = currentSafeHome.x;
             nearestSafeHome.y = currentSafeHome.y;
             nearestSafeHome.z = currentSafeHome.z;
        }
    }
    if (safehome_index >= 0) {
		safehome_distance = nearest_safehome_distance;
    } else {
        safehome_distance = 0;
    }
    return safehome_distance > 0;
}
#endif

/*-----------------------------------------------------------
 * Update home position, calculate distance and bearing to home
 *-----------------------------------------------------------*/
void updateHomePosition(void)
{
    // Disarmed and have a valid position, constantly update home
    if (!ARMING_FLAG(ARMED)) {
        if (posControl.flags.estPosStatus >= EST_USABLE) {
            const navigationHomeFlags_t validHomeFlags = NAV_HOME_VALID_XY | NAV_HOME_VALID_Z;
            bool setHome = (posControl.rthState.homeFlags & validHomeFlags) != validHomeFlags;
            switch ((nav_reset_type_e)positionEstimationConfig()->reset_home_type) {
                case NAV_RESET_NEVER:
                    break;
                case NAV_RESET_ON_FIRST_ARM:
                    setHome |= !ARMING_FLAG(WAS_EVER_ARMED);
                    break;
                case NAV_RESET_ON_EACH_ARM:
                    setHome = true;
                    break;
            }
            if (setHome) {
#if defined(USE_SAFE_HOME)
                findNearestSafeHome();
#endif
                setHomePosition(&posControl.actualState.abs.pos, posControl.actualState.yaw, NAV_POS_UPDATE_XY | NAV_POS_UPDATE_Z | NAV_POS_UPDATE_HEADING, navigationActualStateHomeValidity());
                // save the current location in case it is replaced by a safehome or HOME_RESET
                original_rth_home.x = posControl.rthState.homePosition.pos.x;
                original_rth_home.y = posControl.rthState.homePosition.pos.y;
                original_rth_home.z = posControl.rthState.homePosition.pos.z;
            }
        }
    }
    else {
        static bool isHomeResetAllowed = false;

        // If pilot so desires he may reset home position to current position
        if (IS_RC_MODE_ACTIVE(BOXHOMERESET)) {
            if (isHomeResetAllowed && !FLIGHT_MODE(FAILSAFE_MODE) && !FLIGHT_MODE(NAV_RTH_MODE) && !FLIGHT_MODE(NAV_WP_MODE) && (posControl.flags.estPosStatus >= EST_USABLE)) {
                const navSetWaypointFlags_t homeUpdateFlags = STATE(GPS_FIX_HOME) ? (NAV_POS_UPDATE_XY | NAV_POS_UPDATE_HEADING) : (NAV_POS_UPDATE_XY | NAV_POS_UPDATE_Z | NAV_POS_UPDATE_HEADING);
                setHomePosition(&posControl.actualState.abs.pos, posControl.actualState.yaw, homeUpdateFlags, navigationActualStateHomeValidity());
                isHomeResetAllowed = false;
            }
        }
        else {
            isHomeResetAllowed = true;
        }

        // Update distance and direction to home if armed (home is not updated when armed)
        if (STATE(GPS_FIX_HOME)) {
            fpVector3_t * tmpHomePos = rthGetHomeTargetPosition(RTH_HOME_FINAL_LAND);
            posControl.homeDistance = calculateDistanceToDestination(tmpHomePos);
            posControl.homeDirection = calculateBearingToDestination(tmpHomePos);
            updateHomePositionCompatibility();
        }
    }
}

/* -----------------------------------------------------------
 * Override RTH preset altitude and Climb First option
 * using Pitch/Roll stick held for > 1 seconds
 * Climb First override limited to Fixed Wing only
 *-----------------------------------------------------------*/
static bool rthAltControlStickOverrideCheck(unsigned axis)
{
    if (!navConfig()->general.flags.rth_alt_control_override || posControl.flags.forcedRTHActivated || (axis == ROLL && STATE(MULTIROTOR))) {
        return false;
    }
    static timeMs_t rthOverrideStickHoldStartTime[2];

    if (rxGetChannelValue(axis) > rxConfig()->maxcheck) {
        timeDelta_t holdTime = millis() - rthOverrideStickHoldStartTime[axis];

        if (!rthOverrideStickHoldStartTime[axis]) {
            rthOverrideStickHoldStartTime[axis] = millis();
        } else if (ABS(1500 - holdTime) < 500) {    // 1s delay to activate, activation duration limited to 1 sec
            if (axis == PITCH) {           // PITCH down to override preset altitude reset to current altitude
                posControl.rthState.rthInitialAltitude = posControl.actualState.abs.pos.z;
                posControl.rthState.rthFinalAltitude = posControl.rthState.rthInitialAltitude;
                return true;
            } else if (axis == ROLL) {     // ROLL right to override climb first
                return true;
            }
        }
    } else {
        rthOverrideStickHoldStartTime[axis] = 0;
    }

    return false;
}

/*-----------------------------------------------------------
 * Update flight statistics
 *-----------------------------------------------------------*/
static void updateNavigationFlightStatistics(void)
{
    static timeMs_t previousTimeMs = 0;
    const timeMs_t currentTimeMs = millis();
    const timeDelta_t timeDeltaMs = currentTimeMs - previousTimeMs;
    previousTimeMs = currentTimeMs;

    if (ARMING_FLAG(ARMED)) {
        posControl.totalTripDistance += posControl.actualState.velXY * MS2S(timeDeltaMs);
    }
}

uint32_t getTotalTravelDistance(void)
{
    return lrintf(posControl.totalTripDistance);
}

/*-----------------------------------------------------------
 * Calculate platform-specific hold position (account for deceleration)
 *-----------------------------------------------------------*/
void calculateInitialHoldPosition(fpVector3_t * pos)
{
    if (STATE(FIXED_WING_LEGACY)) { // FIXED_WING_LEGACY
        calculateFixedWingInitialHoldPosition(pos);
    }
    else {
        calculateMulticopterInitialHoldPosition(pos);
    }
}

/*-----------------------------------------------------------
 * Set active XYZ-target and desired heading
 *-----------------------------------------------------------*/
void setDesiredPosition(const fpVector3_t * pos, int32_t yaw, navSetWaypointFlags_t useMask)
{
    // XY-position update is allowed only when not braking in NAV_CRUISE_BRAKING
    if ((useMask & NAV_POS_UPDATE_XY) != 0 && !STATE(NAV_CRUISE_BRAKING)) {
        posControl.desiredState.pos.x = pos->x;
        posControl.desiredState.pos.y = pos->y;
    }

    // Z-position
    if ((useMask & NAV_POS_UPDATE_Z) != 0) {
        updateClimbRateToAltitudeController(0, ROC_TO_ALT_RESET);   // Reset RoC/RoD -> altitude controller
        posControl.desiredState.pos.z = pos->z;
    }

    // Heading
    if ((useMask & NAV_POS_UPDATE_HEADING) != 0) {
        // Heading
        posControl.desiredState.yaw = yaw;
    }
    else if ((useMask & NAV_POS_UPDATE_BEARING) != 0) {
        posControl.desiredState.yaw = calculateBearingToDestination(pos);
    }
    else if ((useMask & NAV_POS_UPDATE_BEARING_TAIL_FIRST) != 0) {
        posControl.desiredState.yaw = wrap_36000(calculateBearingToDestination(pos) - 18000);
    }
}

void calculateFarAwayTarget(fpVector3_t * farAwayPos, int32_t yaw, int32_t distance)
{
    farAwayPos->x = navGetCurrentActualPositionAndVelocity()->pos.x + distance * cos_approx(CENTIDEGREES_TO_RADIANS(yaw));
    farAwayPos->y = navGetCurrentActualPositionAndVelocity()->pos.y + distance * sin_approx(CENTIDEGREES_TO_RADIANS(yaw));
    farAwayPos->z = navGetCurrentActualPositionAndVelocity()->pos.z;
}

void calculateNewCruiseTarget(fpVector3_t * origin, int32_t yaw, int32_t distance)
{
    origin->x = origin->x + distance * cos_approx(CENTIDEGREES_TO_RADIANS(yaw));
    origin->y = origin->y + distance * sin_approx(CENTIDEGREES_TO_RADIANS(yaw));
    origin->z = origin->z;
}

/*-----------------------------------------------------------
 * NAV land detector
 *-----------------------------------------------------------*/
void resetLandingDetector(void)
{
    if (STATE(FIXED_WING_LEGACY)) { // FIXED_WING_LEGACY
        resetFixedWingLandingDetector();
    }
    else {
        resetMulticopterLandingDetector();
    }
}

bool isLandingDetected(void)
{
    bool landingDetected;

    if (STATE(FIXED_WING_LEGACY)) { // FIXED_WING_LEGACY
        landingDetected = isFixedWingLandingDetected();
    }
    else {
        landingDetected = isMulticopterLandingDetected();
    }

    return landingDetected;
}

/*-----------------------------------------------------------
 * Z-position controller
 *-----------------------------------------------------------*/
void updateClimbRateToAltitudeController(float desiredClimbRate, climbRateToAltitudeControllerMode_e mode)
{
    static timeUs_t lastUpdateTimeUs;
    timeUs_t currentTimeUs = micros();

    // Terrain following uses different altitude measurement
    const float altitudeToUse = navGetCurrentActualPositionAndVelocity()->pos.z;

    if (mode == ROC_TO_ALT_RESET) {
        lastUpdateTimeUs = currentTimeUs;
        posControl.desiredState.pos.z = altitudeToUse;
    }
    else {
<<<<<<< HEAD

        /* 
         * If max altitude is set, reset climb rate if altitude is reached and climb rate is > 0
         * In other words, when altitude is reached, allow it only to shrink
         */
        if (navConfig()->general.max_altitude > 0 && 
            altitudeToUse >= navConfig()->general.max_altitude &&
            desiredClimbRate > 0
        ) {
            desiredClimbRate = 0;
        }

        if (STATE(FIXED_WING)) {
=======
        if (STATE(FIXED_WING_LEGACY)) {
>>>>>>> 689aa4f0
            // Fixed wing climb rate controller is open-loop. We simply move the known altitude target
            float timeDelta = US2S(currentTimeUs - lastUpdateTimeUs);

            if (timeDelta <= HZ2S(MIN_POSITION_UPDATE_RATE_HZ)) {
                posControl.desiredState.pos.z += desiredClimbRate * timeDelta;
                posControl.desiredState.pos.z = constrainf(posControl.desiredState.pos.z, altitudeToUse - 500, altitudeToUse + 500);    // FIXME: calculate sanity limits in a smarter way
            }
        }
        else {
            // Multicopter climb-rate control is closed-loop, it's possible to directly calculate desired altitude setpoint to yield the required RoC/RoD
            posControl.desiredState.pos.z = altitudeToUse + (desiredClimbRate / posControl.pids.pos[Z].param.kP);
        }

        lastUpdateTimeUs = currentTimeUs;
    }
}

static void resetAltitudeController(bool useTerrainFollowing)
{
    // Set terrain following flag
    posControl.flags.isTerrainFollowEnabled = useTerrainFollowing;

    if (STATE(FIXED_WING_LEGACY)) {
        resetFixedWingAltitudeController();
    }
    else {
        resetMulticopterAltitudeController();
    }
}

static void setupAltitudeController(void)
{
    if (STATE(FIXED_WING_LEGACY)) {
        setupFixedWingAltitudeController();
    }
    else {
        setupMulticopterAltitudeController();
    }
}

static bool adjustAltitudeFromRCInput(void)
{
    if (STATE(FIXED_WING_LEGACY)) {
        return adjustFixedWingAltitudeFromRCInput();
    }
    else {
        return adjustMulticopterAltitudeFromRCInput();
    }
}

/*-----------------------------------------------------------
 * Jump Counter support functions
 *-----------------------------------------------------------*/
static void setupJumpCounters(void)
{
    for (uint8_t wp = 0; wp < posControl.waypointCount ; wp++) {
        if (posControl.waypointList[wp].action == NAV_WP_ACTION_JUMP){
            posControl.waypointList[wp].p3 = posControl.waypointList[wp].p2;
        }
    }
}

static void resetJumpCounter(void)
{
        // reset the volatile counter from the set / static value
    posControl.waypointList[posControl.activeWaypointIndex].p3 =
        posControl.waypointList[posControl.activeWaypointIndex].p2;
}

static void clearJumpCounters(void)
{
    for (uint8_t wp = 0; wp < posControl.waypointCount ; wp++) {
        if (posControl.waypointList[wp].action == NAV_WP_ACTION_JUMP) {
            posControl.waypointList[wp].p3 = 0;
        }
    }
}



/*-----------------------------------------------------------
 * Heading controller (pass-through to MAG mode)
 *-----------------------------------------------------------*/
static void resetHeadingController(void)
{
    if (STATE(FIXED_WING_LEGACY)) {
        resetFixedWingHeadingController();
    }
    else {
        resetMulticopterHeadingController();
    }
}

static bool adjustHeadingFromRCInput(void)
{
    if (STATE(FIXED_WING_LEGACY)) {
        return adjustFixedWingHeadingFromRCInput();
    }
    else {
        return adjustMulticopterHeadingFromRCInput();
    }
}

/*-----------------------------------------------------------
 * XY Position controller
 *-----------------------------------------------------------*/
static void resetPositionController(void)
{
    if (STATE(FIXED_WING_LEGACY)) {
        resetFixedWingPositionController();
    }
    else {
        resetMulticopterPositionController();
        resetMulticopterBrakingMode();
    }
}

static bool adjustPositionFromRCInput(void)
{
    bool retValue;

    if (STATE(FIXED_WING_LEGACY)) {
        retValue = adjustFixedWingPositionFromRCInput();
    }
    else {

        const int16_t rcPitchAdjustment = applyDeadband(rcCommand[PITCH], rcControlsConfig()->pos_hold_deadband);
        const int16_t rcRollAdjustment = applyDeadband(rcCommand[ROLL], rcControlsConfig()->pos_hold_deadband);

        retValue = adjustMulticopterPositionFromRCInput(rcPitchAdjustment, rcRollAdjustment);
    }

    return retValue;
}

/*-----------------------------------------------------------
 * WP controller
 *-----------------------------------------------------------*/
void resetGCSFlags(void)
{
    posControl.flags.isGCSAssistedNavigationReset = false;
    posControl.flags.isGCSAssistedNavigationEnabled = false;
}

void getWaypoint(uint8_t wpNumber, navWaypoint_t * wpData)
{
    /* Default waypoint to send */
    wpData->action = NAV_WP_ACTION_RTH;
    wpData->lat = 0;
    wpData->lon = 0;
    wpData->alt = 0;
    wpData->p1 = 0;
    wpData->p2 = 0;
    wpData->p3 = 0;
    wpData->flag = NAV_WP_FLAG_LAST;

    // WP #0 - special waypoint - HOME
    if (wpNumber == 0) {
        if (STATE(GPS_FIX_HOME)) {
            wpData->lat = GPS_home.lat;
            wpData->lon = GPS_home.lon;
            wpData->alt = GPS_home.alt;
        }
    }
    // WP #255 - special waypoint - directly get actualPosition
    else if (wpNumber == 255) {
        gpsLocation_t wpLLH;

        geoConvertLocalToGeodetic(&wpLLH, &posControl.gpsOrigin, &navGetCurrentActualPositionAndVelocity()->pos);

        wpData->lat = wpLLH.lat;
        wpData->lon = wpLLH.lon;
        wpData->alt = wpLLH.alt;
    }
    // WP #254 - special waypoint - get desiredPosition that was set by ground control station if in 3D-guided mode
    else if (wpNumber == 254) {
        navigationFSMStateFlags_t navStateFlags = navGetStateFlags(posControl.navState);

        if ((posControl.gpsOrigin.valid) && (navStateFlags & NAV_CTL_ALT) && (navStateFlags & NAV_CTL_POS)) {
            gpsLocation_t wpLLH;

            geoConvertLocalToGeodetic(&wpLLH, &posControl.gpsOrigin, &posControl.desiredState.pos);

            wpData->lat = wpLLH.lat;
            wpData->lon = wpLLH.lon;
            wpData->alt = wpLLH.alt;
        }
    }
    // WP #1 - #60 - common waypoints - pre-programmed mission
    else if ((wpNumber >= 1) && (wpNumber <= NAV_MAX_WAYPOINTS)) {
        if (wpNumber <= posControl.waypointCount) {
            *wpData = posControl.waypointList[wpNumber - 1];
            if(wpData->action == NAV_WP_ACTION_JUMP) {
                wpData->p1 += 1; // make WP # (vice index)
            }

        }
    }
}

void setWaypoint(uint8_t wpNumber, const navWaypoint_t * wpData)
{
    gpsLocation_t wpLLH;
    navWaypointPosition_t wpPos;

    // Pre-fill structure to convert to local coordinates
    wpLLH.lat = wpData->lat;
    wpLLH.lon = wpData->lon;
    wpLLH.alt = wpData->alt;

    // WP #0 - special waypoint - HOME
    if ((wpNumber == 0) && ARMING_FLAG(ARMED) && (posControl.flags.estPosStatus >= EST_USABLE) && posControl.gpsOrigin.valid && posControl.flags.isGCSAssistedNavigationEnabled) {
        // Forcibly set home position. Note that this is only valid if already armed, otherwise home will be reset instantly
        geoConvertGeodeticToLocal(&wpPos.pos, &posControl.gpsOrigin, &wpLLH, GEO_ALT_RELATIVE);
        setHomePosition(&wpPos.pos, 0, NAV_POS_UPDATE_XY | NAV_POS_UPDATE_Z | NAV_POS_UPDATE_HEADING, NAV_HOME_VALID_ALL);
    }
    // WP #255 - special waypoint - directly set desiredPosition
    // Only valid when armed and in poshold mode
    else if ((wpNumber == 255) && (wpData->action == NAV_WP_ACTION_WAYPOINT) &&
             ARMING_FLAG(ARMED) && (posControl.flags.estPosStatus == EST_TRUSTED) && posControl.gpsOrigin.valid && posControl.flags.isGCSAssistedNavigationEnabled &&
             (posControl.navState == NAV_STATE_POSHOLD_3D_IN_PROGRESS)) {
        // Convert to local coordinates
        geoConvertGeodeticToLocal(&wpPos.pos, &posControl.gpsOrigin, &wpLLH, GEO_ALT_RELATIVE);

        navSetWaypointFlags_t waypointUpdateFlags = NAV_POS_UPDATE_XY;

        // If we received global altitude == 0, use current altitude
        if (wpData->alt != 0) {
            waypointUpdateFlags |= NAV_POS_UPDATE_Z;
        }

        if (wpData->p1 > 0 && wpData->p1 < 360) {
            waypointUpdateFlags |= NAV_POS_UPDATE_HEADING;
        }

        setDesiredPosition(&wpPos.pos, DEGREES_TO_CENTIDEGREES(wpData->p1), waypointUpdateFlags);
    }
    // WP #1 - #NAV_MAX_WAYPOINTS - common waypoints - pre-programmed mission
    else if ((wpNumber >= 1) && (wpNumber <= NAV_MAX_WAYPOINTS) && !ARMING_FLAG(ARMED)) {
        if (wpData->action == NAV_WP_ACTION_WAYPOINT || wpData->action == NAV_WP_ACTION_JUMP || wpData->action == NAV_WP_ACTION_RTH || wpData->action == NAV_WP_ACTION_HOLD_TIME || wpData->action == NAV_WP_ACTION_LAND || wpData->action == NAV_WP_ACTION_SET_POI || wpData->action == NAV_WP_ACTION_SET_HEAD ) {
            // Only allow upload next waypoint (continue upload mission) or first waypoint (new mission)
            if (wpNumber == (posControl.waypointCount + 1) || wpNumber == 1) {
                posControl.waypointList[wpNumber - 1] = *wpData;
                if(wpData->action == NAV_WP_ACTION_JUMP) {
                    posControl.waypointList[wpNumber - 1].p1 -= 1; // make index (vice WP #)
                }
                posControl.waypointCount = wpNumber;
                posControl.waypointListValid = (wpData->flag == NAV_WP_FLAG_LAST);
            }
        }
    }
}

void resetWaypointList(void)
{
    /* Can only reset waypoint list if not armed */
    if (!ARMING_FLAG(ARMED)) {
        posControl.waypointCount = 0;
        posControl.waypointListValid = false;
    }
}

bool isWaypointListValid(void)
{
    return posControl.waypointListValid;
}

int getWaypointCount(void)
{
    return posControl.waypointCount;
}

#ifdef NAV_NON_VOLATILE_WAYPOINT_STORAGE
bool loadNonVolatileWaypointList(void)
{
    if (ARMING_FLAG(ARMED))
        return false;

    resetWaypointList();

    for (int i = 0; i < NAV_MAX_WAYPOINTS; i++) {
        // Load waypoint
        setWaypoint(i + 1, nonVolatileWaypointList(i));

        // Check if this is the last waypoint
        if (nonVolatileWaypointList(i)->flag == NAV_WP_FLAG_LAST)
            break;
    }

    // Mission sanity check failed - reset the list
    if (!posControl.waypointListValid) {
        resetWaypointList();
    }

    return posControl.waypointListValid;
}

bool saveNonVolatileWaypointList(void)
{
    if (ARMING_FLAG(ARMED) || !posControl.waypointListValid)
        return false;

    for (int i = 0; i < NAV_MAX_WAYPOINTS; i++) {
        getWaypoint(i + 1, nonVolatileWaypointListMutable(i));
    }

    saveConfigAndNotify();

    return true;
}
#endif

#if defined(USE_SAFE_HOME)

void resetSafeHomes(void)
{
    memset(safeHomeConfigMutable(0), 0, sizeof(navSafeHome_t) * MAX_SAFE_HOMES);
}
#endif

static void mapWaypointToLocalPosition(fpVector3_t * localPos, const navWaypoint_t * waypoint, geoAltitudeConversionMode_e altConv)
{
    gpsLocation_t wpLLH;

    wpLLH.lat = waypoint->lat;
    wpLLH.lon = waypoint->lon;
    wpLLH.alt = waypoint->alt;

    geoConvertGeodeticToLocal(localPos, &posControl.gpsOrigin, &wpLLH, altConv);
}

static void calculateAndSetActiveWaypointToLocalPosition(const fpVector3_t * pos)
{
    posControl.activeWaypoint.pos = *pos;

    // Calculate initial bearing towards waypoint and store it in waypoint yaw parameter (this will further be used to detect missed waypoints)
    posControl.activeWaypoint.yaw = calculateBearingToDestination(pos);

    // Set desired position to next waypoint (XYZ-controller)
    setDesiredPosition(&posControl.activeWaypoint.pos, posControl.activeWaypoint.yaw, NAV_POS_UPDATE_XY | NAV_POS_UPDATE_Z | NAV_POS_UPDATE_HEADING);
}

geoAltitudeConversionMode_e waypointMissionAltConvMode(geoAltitudeDatumFlag_e datumFlag)
{
    return datumFlag == NAV_WP_MSL_DATUM ? GEO_ALT_ABSOLUTE : GEO_ALT_RELATIVE;
}

static void calculateAndSetActiveWaypoint(const navWaypoint_t * waypoint)
{
    fpVector3_t localPos;
    mapWaypointToLocalPosition(&localPos, waypoint, waypointMissionAltConvMode(waypoint->p3));
    calculateAndSetActiveWaypointToLocalPosition(&localPos);
}

/**
 * Returns TRUE if we are in WP mode and executing last waypoint on the list, or in RTH mode, or in PH mode
 *  In RTH mode our only and last waypoint is home
 *  In PH mode our waypoint is hold position */
bool isApproachingLastWaypoint(void)
{
    if (navGetStateFlags(posControl.navState) & NAV_AUTO_WP) {
        if (posControl.waypointCount == 0) {
            /* No waypoints */
            return true;
        }
        else if ((posControl.activeWaypointIndex == (posControl.waypointCount - 1)) ||
                 (posControl.waypointList[posControl.activeWaypointIndex].flag == NAV_WP_FLAG_LAST)) {
            return true;
        }
        else {
            return false;
        }
    }
    else if (navGetStateFlags(posControl.navState) & NAV_CTL_POS) {
        // If POS controller is active we are in Poshold or RTH mode - assume last waypoint
        return true;
    }
    else {
        return false;
    }
}

bool isWaypointWait(void)
{
    return NAV_Status.state == MW_NAV_STATE_HOLD_TIMED;
}

float getActiveWaypointSpeed(void)
{
    if (posControl.flags.isAdjustingPosition) {
        // In manual control mode use different cap for speed
        return navConfig()->general.max_manual_speed;
    }
    else {
        uint16_t waypointSpeed = navConfig()->general.max_auto_speed;

        if (navGetStateFlags(posControl.navState) & NAV_AUTO_WP) {
            if (posControl.waypointCount > 0 && (posControl.waypointList[posControl.activeWaypointIndex].action == NAV_WP_ACTION_WAYPOINT || posControl.waypointList[posControl.activeWaypointIndex].action == NAV_WP_ACTION_HOLD_TIME || posControl.waypointList[posControl.activeWaypointIndex].action == NAV_WP_ACTION_LAND)) {
                float wpSpecificSpeed = 0.0f;
                if(posControl.waypointList[posControl.activeWaypointIndex].action == NAV_WP_ACTION_HOLD_TIME)
                    wpSpecificSpeed = posControl.waypointList[posControl.activeWaypointIndex].p2; // P1 is hold time
                else
                    wpSpecificSpeed = posControl.waypointList[posControl.activeWaypointIndex].p1; // default case

                if (wpSpecificSpeed >= 50.0f && wpSpecificSpeed <= navConfig()->general.max_auto_speed) {
                    waypointSpeed = wpSpecificSpeed;
                }
            }
        }

        return waypointSpeed;
    }
}

/*-----------------------------------------------------------
 * Process adjustments to alt, pos and yaw controllers
 *-----------------------------------------------------------*/
static void processNavigationRCAdjustments(void)
{
    /* Process pilot's RC input. Disable all pilot's input when in FAILSAFE_MODE */
    navigationFSMStateFlags_t navStateFlags = navGetStateFlags(posControl.navState);
    if ((navStateFlags & NAV_RC_ALT) && (!FLIGHT_MODE(FAILSAFE_MODE))) {
        posControl.flags.isAdjustingAltitude = adjustAltitudeFromRCInput();
    }
    else {
        posControl.flags.isAdjustingAltitude = false;
    }

    if (navStateFlags & NAV_RC_POS) {
        if (!FLIGHT_MODE(FAILSAFE_MODE)) {
            posControl.flags.isAdjustingPosition = adjustPositionFromRCInput();
        }
        else {
            if (!STATE(FIXED_WING_LEGACY)) {
                resetMulticopterBrakingMode();
            }
        }
    }
    else {
        posControl.flags.isAdjustingPosition = false;
    }

    if ((navStateFlags & NAV_RC_YAW) && (!FLIGHT_MODE(FAILSAFE_MODE))) {
        posControl.flags.isAdjustingHeading = adjustHeadingFromRCInput();
    }
    else {
        posControl.flags.isAdjustingHeading = false;
    }
}

/*-----------------------------------------------------------
 * A main function to call position controllers at loop rate
 *-----------------------------------------------------------*/
void applyWaypointNavigationAndAltitudeHold(void)
{
    const timeUs_t currentTimeUs = micros();

#if defined(NAV_BLACKBOX)
    navFlags = 0;
    if (posControl.flags.estAltStatus == EST_TRUSTED)       navFlags |= (1 << 0);
    if (posControl.flags.estAglStatus == EST_TRUSTED)       navFlags |= (1 << 1);
    if (posControl.flags.estPosStatus == EST_TRUSTED)       navFlags |= (1 << 2);
    if (posControl.flags.isTerrainFollowEnabled)            navFlags |= (1 << 3);
#if defined(NAV_GPS_GLITCH_DETECTION)
    if (isGPSGlitchDetected())                              navFlags |= (1 << 4);
#endif
    if (posControl.flags.estHeadingStatus == EST_TRUSTED)   navFlags |= (1 << 5);
#endif

    // Reset all navigation requests - NAV controllers will set them if necessary
    DISABLE_STATE(NAV_MOTOR_STOP_OR_IDLE);

    // No navigation when disarmed
    if (!ARMING_FLAG(ARMED)) {
        // If we are disarmed, abort forced RTH
        posControl.flags.forcedRTHActivated = false;
        return;
    }

    /* Reset flags */
    posControl.flags.horizontalPositionDataConsumed = 0;
    posControl.flags.verticalPositionDataConsumed = 0;

    /* Process controllers */
    navigationFSMStateFlags_t navStateFlags = navGetStateFlags(posControl.navState);
    if (STATE(ROVER) || STATE(BOAT)) {
        applyRoverBoatNavigationController(navStateFlags, currentTimeUs);
    } else if (STATE(FIXED_WING_LEGACY)) {
        applyFixedWingNavigationController(navStateFlags, currentTimeUs);
    }
    else {
        applyMulticopterNavigationController(navStateFlags, currentTimeUs);
    }

    /* Consume position data */
    if (posControl.flags.horizontalPositionDataConsumed)
        posControl.flags.horizontalPositionDataNew = 0;

    if (posControl.flags.verticalPositionDataConsumed)
        posControl.flags.verticalPositionDataNew = 0;


#if defined(NAV_BLACKBOX)
    if (posControl.flags.isAdjustingPosition)       navFlags |= (1 << 6);
    if (posControl.flags.isAdjustingAltitude)       navFlags |= (1 << 7);
    if (posControl.flags.isAdjustingHeading)        navFlags |= (1 << 8);

    navTargetPosition[X] = lrintf(posControl.desiredState.pos.x);
    navTargetPosition[Y] = lrintf(posControl.desiredState.pos.y);
    navTargetPosition[Z] = lrintf(posControl.desiredState.pos.z);
#endif
}

/*-----------------------------------------------------------
 * Set CF's FLIGHT_MODE from current NAV_MODE
 *-----------------------------------------------------------*/
void switchNavigationFlightModes(void)
{
    const flightModeFlags_e enabledNavFlightModes = navGetMappedFlightModes(posControl.navState);
    const flightModeFlags_e disabledFlightModes = (NAV_ALTHOLD_MODE | NAV_RTH_MODE | NAV_POSHOLD_MODE | NAV_WP_MODE | NAV_LAUNCH_MODE | NAV_COURSE_HOLD_MODE) & (~enabledNavFlightModes);
    DISABLE_FLIGHT_MODE(disabledFlightModes);
    ENABLE_FLIGHT_MODE(enabledNavFlightModes);
}

/*-----------------------------------------------------------
 * desired NAV_MODE from combination of FLIGHT_MODE flags
 *-----------------------------------------------------------*/
static bool canActivateAltHoldMode(void)
{
    return (posControl.flags.estAltStatus >= EST_USABLE);
}

static bool canActivatePosHoldMode(void)
{
    return (posControl.flags.estPosStatus >= EST_USABLE) && (posControl.flags.estVelStatus == EST_TRUSTED) && (posControl.flags.estHeadingStatus >= EST_USABLE);
}

static bool canActivateNavigationModes(void)
{
    return (posControl.flags.estPosStatus == EST_TRUSTED) && (posControl.flags.estVelStatus == EST_TRUSTED) && (posControl.flags.estHeadingStatus >= EST_USABLE);
}

static bool isWaypointMissionValid(void)
{
    return posControl.waypointListValid && (posControl.waypointCount > 0);
}

static navigationFSMEvent_t selectNavEventFromBoxModeInput(void)
{
    static bool canActivateWaypoint = false;
    static bool canActivateLaunchMode = false;

    //We can switch modes only when ARMED
    if (ARMING_FLAG(ARMED)) {
        // Ask failsafe system if we can use navigation system
        if (failsafeBypassNavigation()) {
            return NAV_FSM_EVENT_SWITCH_TO_IDLE;
        }

        // Flags if we can activate certain nav modes (check if we have required sensors and they provide valid data)
        const bool canActivateAltHold    = canActivateAltHoldMode();
        const bool canActivatePosHold    = canActivatePosHoldMode();
        const bool canActivateNavigation = canActivateNavigationModes();
        const bool isExecutingRTH        = navGetStateFlags(posControl.navState) & NAV_AUTO_RTH;
        checkSafeHomeState(isExecutingRTH || posControl.flags.forcedRTHActivated);

        // Keep canActivateWaypoint flag at FALSE if there is no mission loaded
        // Also block WP mission if we are executing RTH
        if (!isWaypointMissionValid() || isExecutingRTH) {
            canActivateWaypoint = false;
        }

        // LAUNCH mode has priority over any other NAV mode
        if (STATE(FIXED_WING_LEGACY)) {
            if (isNavLaunchEnabled()) {     // FIXME: Only available for fixed wing aircrafts now
                if (canActivateLaunchMode) {
                    canActivateLaunchMode = false;
                    return NAV_FSM_EVENT_SWITCH_TO_LAUNCH;
                }
                else if FLIGHT_MODE(NAV_LAUNCH_MODE) {
                    // Make sure we don't bail out to IDLE
                    return NAV_FSM_EVENT_NONE;
                }
            }
            else {
                // If we were in LAUNCH mode - force switch to IDLE only if the throttle is low
                if (FLIGHT_MODE(NAV_LAUNCH_MODE)) {
                    throttleStatus_e throttleStatus = calculateThrottleStatus(THROTTLE_STATUS_TYPE_RC);
                    if (throttleStatus != THROTTLE_LOW)
                        return NAV_FSM_EVENT_NONE;
                    else
                        return NAV_FSM_EVENT_SWITCH_TO_IDLE;
                }
            }
        }

        // RTH/Failsafe_RTH can override MANUAL
        if (posControl.flags.forcedRTHActivated) {
            // If we request forced RTH - attempt to activate it no matter what
            // This might switch to emergency landing controller if GPS is unavailable
            return NAV_FSM_EVENT_SWITCH_TO_RTH;
        }

        // Pilot-triggered RTH, also fall-back for WP if there is no mission loaded
        if (IS_RC_MODE_ACTIVE(BOXNAVRTH) || (IS_RC_MODE_ACTIVE(BOXNAVWP) && !canActivateWaypoint)) {
            // Check for isExecutingRTH to prevent switching our from RTH in case of a brief GPS loss
            // If don't keep this, loss of any of the canActivatePosHold && canActivateNavigation && canActivateAltHold
            // will kick us out of RTH state machine via NAV_FSM_EVENT_SWITCH_TO_IDLE and will prevent any of the fall-back
            // logic to kick in (waiting for GPS on airplanes, switch to emergency landing etc)
            if (isExecutingRTH || (canActivatePosHold && canActivateNavigation && canActivateAltHold && STATE(GPS_FIX_HOME))) {
                return NAV_FSM_EVENT_SWITCH_TO_RTH;
            }
        }

        // MANUAL mode has priority over WP/PH/AH
        if (IS_RC_MODE_ACTIVE(BOXMANUAL)) {
            canActivateWaypoint = false;    // Block WP mode if we are in PASSTHROUGH mode
            return NAV_FSM_EVENT_SWITCH_TO_IDLE;
        }

        // Pilot-activated waypoint mission. Fall-back to RTH in case of no mission loaded
        if (IS_RC_MODE_ACTIVE(BOXNAVWP)) {
            if (FLIGHT_MODE(NAV_WP_MODE) || (canActivateWaypoint && canActivatePosHold && canActivateNavigation && canActivateAltHold && STATE(GPS_FIX_HOME)))
                return NAV_FSM_EVENT_SWITCH_TO_WAYPOINT;
        }
        else {
            // Arm the state variable if the WP BOX mode is not enabled
            canActivateWaypoint = true;
        }

        if (IS_RC_MODE_ACTIVE(BOXNAVPOSHOLD)) {
            if (FLIGHT_MODE(NAV_POSHOLD_MODE) || (canActivatePosHold && canActivateAltHold))
                return NAV_FSM_EVENT_SWITCH_TO_POSHOLD_3D;
        }

        // CRUISE has priority over COURSE_HOLD and AH
        if (IS_RC_MODE_ACTIVE(BOXNAVCRUISE)) {
            if ((FLIGHT_MODE(NAV_COURSE_HOLD_MODE) && FLIGHT_MODE(NAV_ALTHOLD_MODE)) || (canActivatePosHold && canActivateAltHold))
                return NAV_FSM_EVENT_SWITCH_TO_CRUISE;
        }

        // PH has priority over COURSE_HOLD
        // CRUISE has priority on AH
        if (IS_RC_MODE_ACTIVE(BOXNAVCOURSEHOLD)) {

            if (IS_RC_MODE_ACTIVE(BOXNAVALTHOLD) && ((FLIGHT_MODE(NAV_COURSE_HOLD_MODE) && FLIGHT_MODE(NAV_ALTHOLD_MODE)) || (canActivatePosHold && canActivateAltHold)))
                return NAV_FSM_EVENT_SWITCH_TO_CRUISE;

            if (FLIGHT_MODE(NAV_COURSE_HOLD_MODE) || (canActivatePosHold))
                return NAV_FSM_EVENT_SWITCH_TO_COURSE_HOLD;

        }

        if (IS_RC_MODE_ACTIVE(BOXNAVALTHOLD)) {
            if ((FLIGHT_MODE(NAV_ALTHOLD_MODE)) || (canActivateAltHold))
                return NAV_FSM_EVENT_SWITCH_TO_ALTHOLD;
        }
    }
    else {
        canActivateWaypoint = false;

        // Launch mode can be activated if feature FW_LAUNCH is enabled or BOX is turned on prior to arming (avoid switching to LAUNCH in flight)
        canActivateLaunchMode = isNavLaunchEnabled();
    }

    return NAV_FSM_EVENT_SWITCH_TO_IDLE;
}

/*-----------------------------------------------------------
 * An indicator that throttle tilt compensation is forced
 *-----------------------------------------------------------*/
bool navigationRequiresThrottleTiltCompensation(void)
{
    return !STATE(FIXED_WING_LEGACY) && (navGetStateFlags(posControl.navState) & NAV_REQUIRE_THRTILT);
}

/*-----------------------------------------------------------
 * An indicator that ANGLE mode must be forced per NAV requirement
 *-----------------------------------------------------------*/
bool navigationRequiresAngleMode(void)
{
    const navigationFSMStateFlags_t currentState = navGetStateFlags(posControl.navState);
    return (currentState & NAV_REQUIRE_ANGLE) || ((currentState & NAV_REQUIRE_ANGLE_FW) && STATE(FIXED_WING_LEGACY));
}

/*-----------------------------------------------------------
 * An indicator that TURN ASSISTANCE is required for navigation
 *-----------------------------------------------------------*/
bool navigationRequiresTurnAssistance(void)
{
    const navigationFSMStateFlags_t currentState = navGetStateFlags(posControl.navState);
    if (STATE(FIXED_WING_LEGACY)) {
        // For airplanes turn assistant is always required when controlling position
        return (currentState & (NAV_CTL_POS | NAV_CTL_ALT));
    }
    else {
        return false;
    }
}

/**
 * An indicator that NAV is in charge of heading control (a signal to disable other heading controllers)
 */
int8_t navigationGetHeadingControlState(void)
{
    // For airplanes report as manual heading control
    if (STATE(FIXED_WING_LEGACY)) {
        return NAV_HEADING_CONTROL_MANUAL;
    }

    // For multirotors it depends on navigation system mode
    if (navGetStateFlags(posControl.navState) & NAV_REQUIRE_MAGHOLD) {
        if (posControl.flags.isAdjustingHeading) {
            return NAV_HEADING_CONTROL_MANUAL;
        }
        else {
            return NAV_HEADING_CONTROL_AUTO;
        }
    }
    else {
        return NAV_HEADING_CONTROL_NONE;
    }
}

bool navigationTerrainFollowingEnabled(void)
{
    return posControl.flags.isTerrainFollowEnabled;
}

navArmingBlocker_e navigationIsBlockingArming(bool *usedBypass)
{
    const bool navBoxModesEnabled = IS_RC_MODE_ACTIVE(BOXNAVRTH) || IS_RC_MODE_ACTIVE(BOXNAVWP) || IS_RC_MODE_ACTIVE(BOXNAVPOSHOLD) || (STATE(FIXED_WING_LEGACY) && IS_RC_MODE_ACTIVE(BOXNAVALTHOLD)) || (STATE(FIXED_WING_LEGACY) && (IS_RC_MODE_ACTIVE(BOXNAVCOURSEHOLD) || IS_RC_MODE_ACTIVE(BOXNAVCRUISE)));
    const bool navLaunchComboModesEnabled = isNavLaunchEnabled() && (IS_RC_MODE_ACTIVE(BOXNAVRTH) || IS_RC_MODE_ACTIVE(BOXNAVWP) || IS_RC_MODE_ACTIVE(BOXNAVALTHOLD) || IS_RC_MODE_ACTIVE(BOXNAVCOURSEHOLD) || IS_RC_MODE_ACTIVE(BOXNAVCRUISE));

    if (usedBypass) {
        *usedBypass = false;
    }

    if (navConfig()->general.flags.extra_arming_safety == NAV_EXTRA_ARMING_SAFETY_OFF) {
        return NAV_ARMING_BLOCKER_NONE;
    }

    // Apply extra arming safety only if pilot has any of GPS modes configured
    if ((isUsingNavigationModes() || failsafeMayRequireNavigationMode()) && !((posControl.flags.estPosStatus >= EST_USABLE) && STATE(GPS_FIX_HOME))) {
        if (navConfig()->general.flags.extra_arming_safety == NAV_EXTRA_ARMING_SAFETY_ALLOW_BYPASS &&
            (STATE(NAV_EXTRA_ARMING_SAFETY_BYPASSED) || rxGetChannelValue(YAW) > 1750)) {
            if (usedBypass) {
                *usedBypass = true;
            }
            return NAV_ARMING_BLOCKER_NONE;
        }
        return NAV_ARMING_BLOCKER_MISSING_GPS_FIX;
    }

    // Don't allow arming if any of NAV modes is active
    if (!ARMING_FLAG(ARMED) && navBoxModesEnabled && !navLaunchComboModesEnabled) {
        return NAV_ARMING_BLOCKER_NAV_IS_ALREADY_ACTIVE;
    }

    // Don't allow arming if first waypoint is farther than configured safe distance
    if ((posControl.waypointCount > 0) && (navConfig()->general.waypoint_safe_distance != 0)) {
        fpVector3_t startingWaypointPos;
        mapWaypointToLocalPosition(&startingWaypointPos, &posControl.waypointList[0], GEO_ALT_RELATIVE);

        const bool navWpMissionStartTooFar = calculateDistanceToDestination(&startingWaypointPos) > navConfig()->general.waypoint_safe_distance;

        if (navWpMissionStartTooFar) {
            return NAV_ARMING_BLOCKER_FIRST_WAYPOINT_TOO_FAR;
        }
    }

        /*
         * Don't allow arming if any of JUMP waypoint has invalid settings
         * First WP can't be JUMP
         * Can't jump to immediately adjacent WPs (pointless)
         * Can't jump beyond WP list
         * Only jump to geo-referenced WP types
         */
    if (posControl.waypointCount > 0) {
        for (uint8_t wp = 0; wp < posControl.waypointCount ; wp++){
            if (posControl.waypointList[wp].action == NAV_WP_ACTION_JUMP){
                if((wp == 0) || ((posControl.waypointList[wp].p1 > (wp-2)) && (posControl.waypointList[wp].p1 < (wp+2)) ) || (posControl.waypointList[wp].p1 >=  posControl.waypointCount) || (posControl.waypointList[wp].p2 < -1)) {
                    return NAV_ARMING_BLOCKER_JUMP_WAYPOINT_ERROR;
                }
                    /* check for target geo-ref sanity */
                uint16_t target = posControl.waypointList[wp].p1;
                if(!(posControl.waypointList[target].action == NAV_WP_ACTION_WAYPOINT || posControl.waypointList[target].action == NAV_WP_ACTION_HOLD_TIME || posControl.waypointList[target].action == NAV_WP_ACTION_LAND)) {
                    return NAV_ARMING_BLOCKER_JUMP_WAYPOINT_ERROR;
                }
            }
        }
    }

    return NAV_ARMING_BLOCKER_NONE;
}

bool navigationPositionEstimateIsHealthy(void)
{
    return (posControl.flags.estPosStatus >= EST_USABLE) && STATE(GPS_FIX_HOME);
}

/**
 * Indicate ready/not ready status
 */
static void updateReadyStatus(void)
{
    static bool posReadyBeepDone = false;

    /* Beep out READY_BEEP once when position lock is firstly acquired and HOME set */
    if (navigationPositionEstimateIsHealthy() && !posReadyBeepDone) {
        beeper(BEEPER_READY_BEEP);
        posReadyBeepDone = true;
    }
}

void updateFlightBehaviorModifiers(void)
{
    if (posControl.flags.isGCSAssistedNavigationEnabled && !IS_RC_MODE_ACTIVE(BOXGCSNAV)) {
        posControl.flags.isGCSAssistedNavigationReset = true;
    }

    posControl.flags.isGCSAssistedNavigationEnabled = IS_RC_MODE_ACTIVE(BOXGCSNAV);
}

/**
 * Process NAV mode transition and WP/RTH state machine
 *  Update rate: RX (data driven or 50Hz)
 */
void updateWaypointsAndNavigationMode(void)
{
    /* Initiate home position update */
    updateHomePosition();

    /* Update flight statistics */
    updateNavigationFlightStatistics();

    /* Update NAV ready status */
    updateReadyStatus();

    // Update flight behaviour modifiers
    updateFlightBehaviorModifiers();

    // Process switch to a different navigation mode (if needed)
    navProcessFSMEvents(selectNavEventFromBoxModeInput());

    // Process pilot's RC input to adjust behaviour
    processNavigationRCAdjustments();

    // Map navMode back to enabled flight modes
    switchNavigationFlightModes();

#if defined(NAV_BLACKBOX)
    navCurrentState = (int16_t)posControl.navPersistentId;
#endif
}

/*-----------------------------------------------------------
 * NAV main control functions
 *-----------------------------------------------------------*/
void navigationUsePIDs(void)
{
    /** Multicopter PIDs */
    // Brake time parameter
    posControl.posDecelerationTime = (float)navConfig()->mc.posDecelerationTime / 100.0f;

    // Position controller expo (taret vel expo for MC)
    posControl.posResponseExpo = constrainf((float)navConfig()->mc.posResponseExpo / 100.0f, 0.0f, 1.0f);

    // Initialize position hold P-controller
    for (int axis = 0; axis < 2; axis++) {
        navPidInit(
            &posControl.pids.pos[axis],
            (float)pidProfile()->bank_mc.pid[PID_POS_XY].P / 100.0f,
            0.0f,
            0.0f,
            0.0f,
            NAV_DTERM_CUT_HZ
        );

        navPidInit(&posControl.pids.vel[axis], (float)pidProfile()->bank_mc.pid[PID_VEL_XY].P / 20.0f,
                                               (float)pidProfile()->bank_mc.pid[PID_VEL_XY].I / 100.0f,
                                               (float)pidProfile()->bank_mc.pid[PID_VEL_XY].D / 100.0f,
                                               (float)pidProfile()->bank_mc.pid[PID_VEL_XY].FF / 100.0f,
                                               pidProfile()->navVelXyDTermLpfHz
        );
    }

    /*
     * Set coefficients used in MC VEL_XY
     */
    multicopterPosXyCoefficients.dTermAttenuation = pidProfile()->navVelXyDtermAttenuation / 100.0f;
    multicopterPosXyCoefficients.dTermAttenuationStart = pidProfile()->navVelXyDtermAttenuationStart / 100.0f;
    multicopterPosXyCoefficients.dTermAttenuationEnd = pidProfile()->navVelXyDtermAttenuationEnd / 100.0f;

#ifdef USE_MR_BRAKING_MODE
    multicopterPosXyCoefficients.breakingBoostFactor = (float) navConfig()->mc.braking_boost_factor / 100.0f;
#endif

    // Initialize altitude hold PID-controllers (pos_z, vel_z, acc_z
    navPidInit(
        &posControl.pids.pos[Z],
        (float)pidProfile()->bank_mc.pid[PID_POS_Z].P / 100.0f,
        0.0f,
        0.0f,
        0.0f,
        NAV_DTERM_CUT_HZ
    );

    navPidInit(&posControl.pids.vel[Z], (float)pidProfile()->bank_mc.pid[PID_VEL_Z].P / 66.7f,
                                        (float)pidProfile()->bank_mc.pid[PID_VEL_Z].I / 20.0f,
                                        (float)pidProfile()->bank_mc.pid[PID_VEL_Z].D / 100.0f,
                                        0.0f,
                                        NAV_DTERM_CUT_HZ
    );

    // Initialize surface tracking PID
    navPidInit(&posControl.pids.surface, 2.0f,
                                         0.0f,
                                         0.0f,
                                         0.0f,
                                         NAV_DTERM_CUT_HZ
    );

    /** Airplane PIDs */
    // Initialize fixed wing PID controllers
    navPidInit(&posControl.pids.fw_nav, (float)pidProfile()->bank_fw.pid[PID_POS_XY].P / 100.0f,
                                        (float)pidProfile()->bank_fw.pid[PID_POS_XY].I / 100.0f,
                                        (float)pidProfile()->bank_fw.pid[PID_POS_XY].D / 100.0f,
                                        0.0f,
                                        NAV_DTERM_CUT_HZ
    );

    navPidInit(&posControl.pids.fw_alt, (float)pidProfile()->bank_fw.pid[PID_POS_Z].P / 10.0f,
                                        (float)pidProfile()->bank_fw.pid[PID_POS_Z].I / 10.0f,
                                        (float)pidProfile()->bank_fw.pid[PID_POS_Z].D / 10.0f,
                                        0.0f,
                                        NAV_DTERM_CUT_HZ
    );

    navPidInit(&posControl.pids.fw_heading, (float)pidProfile()->bank_fw.pid[PID_POS_HEADING].P / 10.0f,
                                        (float)pidProfile()->bank_fw.pid[PID_POS_HEADING].I / 10.0f,
                                        (float)pidProfile()->bank_fw.pid[PID_POS_HEADING].D / 100.0f,
                                        0.0f,
                                        2.0f
    );
}

void navigationInit(void)
{
    /* Initial state */
    posControl.navState = NAV_STATE_IDLE;

    posControl.flags.horizontalPositionDataNew = 0;
    posControl.flags.verticalPositionDataNew = 0;
    posControl.flags.headingDataNew = 0;

    posControl.flags.estAltStatus = EST_NONE;
    posControl.flags.estPosStatus = EST_NONE;
    posControl.flags.estVelStatus = EST_NONE;
    posControl.flags.estHeadingStatus = EST_NONE;
    posControl.flags.estAglStatus = EST_NONE;

    posControl.flags.forcedRTHActivated = 0;
    posControl.waypointCount = 0;
    posControl.activeWaypointIndex = 0;
    posControl.waypointListValid = false;

    /* Set initial surface invalid */
    posControl.actualState.surfaceMin = -1.0f;

    /* Reset statistics */
    posControl.totalTripDistance = 0.0f;

    /* Use system config */
    navigationUsePIDs();

    if (
        mixerConfig()->platformType == PLATFORM_BOAT ||
        mixerConfig()->platformType == PLATFORM_ROVER ||
        navConfig()->fw.useFwNavYawControl
    ) {
        ENABLE_STATE(FW_HEADING_USE_YAW);
    } else {
        DISABLE_STATE(FW_HEADING_USE_YAW);
    }
}

/*-----------------------------------------------------------
 * Access to estimated position/velocity data
 *-----------------------------------------------------------*/
float getEstimatedActualVelocity(int axis)
{
    return navGetCurrentActualPositionAndVelocity()->vel.v[axis];
}

float getEstimatedActualPosition(int axis)
{
    return navGetCurrentActualPositionAndVelocity()->pos.v[axis];
}

/*-----------------------------------------------------------
 * Ability to execute RTH on external event
 *-----------------------------------------------------------*/
void activateForcedRTH(void)
{
    abortFixedWingLaunch();
    posControl.flags.forcedRTHActivated = true;
    checkSafeHomeState(true);
    navProcessFSMEvents(selectNavEventFromBoxModeInput());
}

void abortForcedRTH(void)
{
    // Disable failsafe RTH and make sure we back out of navigation mode to IDLE
    // If any navigation mode was active prior to RTH it will be re-enabled with next RX update
    posControl.flags.forcedRTHActivated = false;
    checkSafeHomeState(false);
    navProcessFSMEvents(NAV_FSM_EVENT_SWITCH_TO_IDLE);
}

rthState_e getStateOfForcedRTH(void)
{
    /* If forced RTH activated and in AUTO_RTH or EMERG state */
    if (posControl.flags.forcedRTHActivated && (navGetStateFlags(posControl.navState) & (NAV_AUTO_RTH | NAV_CTL_EMERG))) {
        if (posControl.navState == NAV_STATE_RTH_FINISHED || posControl.navState == NAV_STATE_EMERGENCY_LANDING_FINISHED) {
            return RTH_HAS_LANDED;
        }
        else {
            return RTH_IN_PROGRESS;
        }
    }
    else {
        return RTH_IDLE;
    }
}

bool isWaypointMissionRTHActive(void)
{
    return FLIGHT_MODE(NAV_RTH_MODE) && IS_RC_MODE_ACTIVE(BOXNAVWP) && !(IS_RC_MODE_ACTIVE(BOXNAVRTH) || posControl.flags.forcedRTHActivated);
}

bool navigationIsExecutingAnEmergencyLanding(void)
{
    return navGetCurrentStateFlags() & NAV_CTL_EMERG;
}

bool navigationInAutomaticThrottleMode(void)
{
    navigationFSMStateFlags_t stateFlags = navGetCurrentStateFlags();
    return (stateFlags & (NAV_CTL_ALT | NAV_CTL_EMERG | NAV_CTL_LAUNCH | NAV_CTL_LAND));
}

bool navigationIsControllingThrottle(void)
{
    // Note that this makes a detour into mixer code to evaluate actual motor status
    return navigationInAutomaticThrottleMode() && (getMotorStatus() != MOTOR_STOPPED_USER);
}

bool navigationIsFlyingAutonomousMode(void)
{
    navigationFSMStateFlags_t stateFlags = navGetCurrentStateFlags();
    return (stateFlags & (NAV_AUTO_RTH | NAV_AUTO_WP));
}

bool navigationRTHAllowsLanding(void)
{
    // WP mission RTH landing setting
    if (isWaypointMissionRTHActive() && isWaypointMissionValid()) {
        return posControl.waypointList[posControl.waypointCount - 1].p1 > 0;
    }

    // normal RTH landing setting
    navRTHAllowLanding_e allow = navConfig()->general.flags.rth_allow_landing;
    return allow == NAV_RTH_ALLOW_LANDING_ALWAYS ||
        (allow == NAV_RTH_ALLOW_LANDING_FS_ONLY && FLIGHT_MODE(FAILSAFE_MODE));
}

bool isNavLaunchEnabled(void)
{
    return IS_RC_MODE_ACTIVE(BOXNAVLAUNCH) || feature(FEATURE_FW_LAUNCH);
}

int32_t navigationGetHomeHeading(void)
{
    return posControl.rthState.homePosition.yaw;
}

// returns m/s
float calculateAverageSpeed() {
    float flightTime = getFlightTime();
    if (flightTime == 0.0f) return 0;
    return (float)getTotalTravelDistance() / (flightTime * 100);
}

const navigationPIDControllers_t* getNavigationPIDControllers(void) {
    return &posControl.pids;
}

bool isAdjustingPosition(void) {
    return posControl.flags.isAdjustingPosition;
}

bool isAdjustingHeading(void) {
    return posControl.flags.isAdjustingHeading;
}

int32_t getCruiseHeadingAdjustment(void) {
    return wrap_18000(posControl.cruise.yaw - posControl.cruise.previousYaw);
}

#else // NAV

#ifdef USE_GPS
/* Fallback if navigation is not compiled in - handle GPS home coordinates */
static float GPS_scaleLonDown;
static float GPS_totalTravelDistance = 0;

static void GPS_distance_cm_bearing(int32_t currentLat1, int32_t currentLon1, int32_t destinationLat2, int32_t destinationLon2, uint32_t *dist, int32_t *bearing)
{
    const float dLat = destinationLat2 - currentLat1; // difference of latitude in 1/10 000 000 degrees
    const float dLon = (float)(destinationLon2 - currentLon1) * GPS_scaleLonDown;

    *dist = sqrtf(sq(dLat) + sq(dLon)) * DISTANCE_BETWEEN_TWO_LONGITUDE_POINTS_AT_EQUATOR;

    *bearing = 9000.0f + RADIANS_TO_CENTIDEGREES(atan2_approx(-dLat, dLon));      // Convert the output radians to 100xdeg

    if (*bearing < 0)
        *bearing += 36000;
}

void onNewGPSData(void)
{
    static timeMs_t previousTimeMs = 0;
    const timeMs_t currentTimeMs = millis();
    const timeDelta_t timeDeltaMs = currentTimeMs - previousTimeMs;
    previousTimeMs = currentTimeMs;

    if (!(sensors(SENSOR_GPS) && STATE(GPS_FIX) && gpsSol.numSat >= 5))
        return;

    if (ARMING_FLAG(ARMED)) {
        /* Update home distance and direction */
        if (STATE(GPS_FIX_HOME)) {
            uint32_t dist;
            int32_t dir;
            GPS_distance_cm_bearing(gpsSol.llh.lat, gpsSol.llh.lon, GPS_home.lat, GPS_home.lon, &dist, &dir);
            GPS_distanceToHome = dist / 100;
            GPS_directionToHome = lrintf(dir / 100.0f);
        } else {
            GPS_distanceToHome = 0;
            GPS_directionToHome = 0;
        }

        /* Update trip distance */
        GPS_totalTravelDistance += gpsSol.groundSpeed * MS2S(timeDeltaMs);
    }
    else {
        // Set home position to current GPS coordinates
        ENABLE_STATE(GPS_FIX_HOME);
        GPS_home.lat = gpsSol.llh.lat;
        GPS_home.lon = gpsSol.llh.lon;
        GPS_home.alt = gpsSol.llh.alt;
        GPS_distanceToHome = 0;
        GPS_directionToHome = 0;
        GPS_scaleLonDown = cos_approx((fabsf((float)gpsSol.llh.lat) / 10000000.0f) * 0.0174532925f);
    }
}

int32_t getTotalTravelDistance(void)
{
    return lrintf(GPS_totalTravelDistance);
}

#endif

#endif  // NAV<|MERGE_RESOLUTION|>--- conflicted
+++ resolved
@@ -96,11 +96,7 @@
 PG_REGISTER_ARRAY(navWaypoint_t, NAV_MAX_WAYPOINTS, nonVolatileWaypointList, PG_WAYPOINT_MISSION_STORAGE, 0);
 #endif
 
-<<<<<<< HEAD
-PG_REGISTER_WITH_RESET_TEMPLATE(navConfig_t, navConfig, PG_NAV_CONFIG, 4);
-=======
-PG_REGISTER_WITH_RESET_TEMPLATE(navConfig_t, navConfig, PG_NAV_CONFIG, 11);
->>>>>>> 689aa4f0
+PG_REGISTER_WITH_RESET_TEMPLATE(navConfig_t, navConfig, PG_NAV_CONFIG, 12);
 
 PG_RESET_TEMPLATE(navConfig_t, navConfig,
     .general = {
@@ -121,26 +117,6 @@
         },
 
         // General navigation parameters
-<<<<<<< HEAD
-        .pos_failure_timeout = 5,     // 5 sec
-        .waypoint_radius = 100,       // 2m diameter
-        .waypoint_safe_distance = 10000,    // 100m - first waypoint should be closer than this
-        .max_auto_speed = 300,             // 3 m/s = 10.8 km/h
-        .max_auto_climb_rate = 500,        // 5 m/s
-        .max_manual_speed = 500,
-        .max_manual_climb_rate = 200,
-        .land_descent_rate = 200,     // 2 m/s
-        .land_slowdown_minalt = 500,  // 5 meters of altitude
-        .land_slowdown_maxalt = 2000, // 20 meters of altitude
-        .emerg_descent_rate = 500,    // 5 m/s
-        .min_rth_distance = 500,      // If closer than 5m - land immediately
-        .rth_altitude = 1000,         // 10m
-        .rth_home_altitude = 0,
-        .rth_abort_threshold = 50000, // 500m - should be safe for all aircraft
-        .max_terrain_follow_altitude = 100,     // max 1m altitude in terrain following mode
-        .max_altitude = 0,                      // Altitude limit disabled by default
-    },
-=======
         .pos_failure_timeout = SETTING_NAV_POSITION_TIMEOUT_DEFAULT,                  // 5 sec
         .waypoint_radius = SETTING_NAV_WP_RADIUS_DEFAULT,                             // 2m diameter
         .waypoint_safe_distance = SETTING_NAV_WP_SAFE_DISTANCE_DEFAULT,               // centimeters - first waypoint should be closer than this
@@ -159,8 +135,8 @@
         .rth_abort_threshold = SETTING_NAV_RTH_ABORT_THRESHOLD_DEFAULT,               // centimeters - 500m should be safe for all aircraft
         .max_terrain_follow_altitude = SETTING_NAV_MAX_TERRAIN_FOLLOW_ALT_DEFAULT,    // max altitude in centimeters in terrain following mode
         .safehome_max_distance = SETTING_SAFEHOME_MAX_DISTANCE_DEFAULT,               // Max distance that a safehome is from the arming point
-        },
->>>>>>> 689aa4f0
+        .max_altitude = SETTING_NAV_MAX_ALTITUDE_DEFAULT,
+    },
 
     // MC-specific
     .mc = {
@@ -2601,7 +2577,6 @@
         posControl.desiredState.pos.z = altitudeToUse;
     }
     else {
-<<<<<<< HEAD
 
         /* 
          * If max altitude is set, reset climb rate if altitude is reached and climb rate is > 0
@@ -2614,10 +2589,7 @@
             desiredClimbRate = 0;
         }
 
-        if (STATE(FIXED_WING)) {
-=======
         if (STATE(FIXED_WING_LEGACY)) {
->>>>>>> 689aa4f0
             // Fixed wing climb rate controller is open-loop. We simply move the known altitude target
             float timeDelta = US2S(currentTimeUs - lastUpdateTimeUs);
 
