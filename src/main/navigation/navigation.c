--- conflicted
+++ resolved
@@ -3225,113 +3225,6 @@
     return false;
  }
 
-<<<<<<< HEAD
-=======
-/* --------------------------------------------------------------------------------
- * == RTH Trackback ==
- * Saves track during flight which is used during RTH to back track
- * along arrival route rather than immediately heading directly toward home.
- * Max desired trackback distance set by user or limited by number of available points.
- * Reverts to normal RTH heading direct to home when end of track reached.
- * Trackpoints logged with precedence for course/altitude changes. Distance based changes
- * only logged if no course/altitude changes logged over an extended distance.
- * Tracking suspended during fixed wing loiter (PosHold and WP Mode timed hold).
- * --------------------------------------------------------------------------------- */
- static void updateRthTrackback(bool forceSaveTrackPoint)
-{
-    static bool suspendTracking = false;
-    bool fwLoiterIsActive = STATE(AIRPLANE) && (NAV_Status.state == MW_NAV_STATE_HOLD_TIMED || FLIGHT_MODE(NAV_POSHOLD_MODE));
-    if (!fwLoiterIsActive && suspendTracking) {
-        suspendTracking = false;
-    }
-
-    if (navConfig()->general.flags.rth_trackback_mode == RTH_TRACKBACK_OFF || FLIGHT_MODE(NAV_RTH_MODE) || FLIGHT_MODE(NAV_FW_AUTOLAND) || !ARMING_FLAG(ARMED) || suspendTracking) {
-        return;
-    }
-
-    // Record trackback points based on significant change in course/altitude until
-    // points limit reached. Overwrite older points from then on.
-    if (posControl.flags.estPosStatus >= EST_USABLE && posControl.flags.estAltStatus >= EST_USABLE) {
-        static int32_t previousTBTripDist;      // cm
-        static int16_t previousTBCourse;        // degrees
-        static int16_t previousTBAltitude;      // meters
-        static uint8_t distanceCounter = 0;
-        bool saveTrackpoint = forceSaveTrackPoint;
-        bool GPSCourseIsValid = isGPSHeadingValid();
-
-        // start recording when some distance from home, 50m seems reasonable.
-        if (posControl.activeRthTBPointIndex < 0) {
-            saveTrackpoint = posControl.homeDistance > METERS_TO_CENTIMETERS(50);
-
-            previousTBCourse = CENTIDEGREES_TO_DEGREES(posControl.actualState.cog);
-            previousTBTripDist = posControl.totalTripDistance;
-        } else {
-            // Minimum distance increment between course change track points when GPS course valid - set to 10m
-            const bool distanceIncrement = posControl.totalTripDistance - previousTBTripDist > METERS_TO_CENTIMETERS(10);
-
-            // Altitude change
-            if (ABS(previousTBAltitude - CENTIMETERS_TO_METERS(posControl.actualState.abs.pos.z)) > 10) {   // meters
-                saveTrackpoint = true;
-            } else if (distanceIncrement && GPSCourseIsValid) {
-                // Course change - set to 45 degrees
-                if (ABS(wrap_18000(DEGREES_TO_CENTIDEGREES(DECIDEGREES_TO_DEGREES(gpsSol.groundCourse) - previousTBCourse))) > DEGREES_TO_CENTIDEGREES(45)) {
-                    saveTrackpoint = true;
-                } else if (distanceCounter >= 9) {
-                    // Distance based trackpoint logged if at least 10 distance increments occur without altitude or course change
-                    // and deviation from projected course path > 20m
-                    float distToPrevPoint = calculateDistanceToDestination(&posControl.rthTBPointsList[posControl.activeRthTBPointIndex]);
-
-                    fpVector3_t virtualCoursePoint;
-                    virtualCoursePoint.x = posControl.rthTBPointsList[posControl.activeRthTBPointIndex].x + distToPrevPoint * cos_approx(DEGREES_TO_RADIANS(previousTBCourse));
-                    virtualCoursePoint.y = posControl.rthTBPointsList[posControl.activeRthTBPointIndex].y + distToPrevPoint * sin_approx(DEGREES_TO_RADIANS(previousTBCourse));
-
-                    saveTrackpoint = calculateDistanceToDestination(&virtualCoursePoint) > METERS_TO_CENTIMETERS(20);
-                }
-                distanceCounter++;
-                previousTBTripDist = posControl.totalTripDistance;
-            } else if (!GPSCourseIsValid) {
-                // if no reliable course revert to basic distance logging based on direct distance from last point - set to 20m
-                saveTrackpoint = calculateDistanceToDestination(&posControl.rthTBPointsList[posControl.activeRthTBPointIndex]) > METERS_TO_CENTIMETERS(20);
-                previousTBTripDist = posControl.totalTripDistance;
-            }
-
-            // Suspend tracking during loiter on fixed wing. Save trackpoint at start of loiter.
-            if (distanceCounter && fwLoiterIsActive) {
-                saveTrackpoint = suspendTracking = true;
-            }
-        }
-
-        // when trackpoint store full, overwrite from start of store using 'rthTBWrapAroundCounter' to track overwrite position
-        if (saveTrackpoint) {
-            if (posControl.activeRthTBPointIndex == (NAV_RTH_TRACKBACK_POINTS - 1)) {   // wraparound to start
-                posControl.rthTBWrapAroundCounter = posControl.activeRthTBPointIndex = 0;
-            } else {
-                posControl.activeRthTBPointIndex++;
-                if (posControl.rthTBWrapAroundCounter > -1) {   // track wraparound overwrite position after store first filled
-                    posControl.rthTBWrapAroundCounter = posControl.activeRthTBPointIndex;
-                }
-            }
-            posControl.rthTBPointsList[posControl.activeRthTBPointIndex] = posControl.actualState.abs.pos;
-
-            posControl.rthTBLastSavedIndex = posControl.activeRthTBPointIndex;
-            previousTBAltitude = CENTIMETERS_TO_METERS(posControl.actualState.abs.pos.z);
-            previousTBCourse = GPSCourseIsValid ? DECIDEGREES_TO_DEGREES(gpsSol.groundCourse) : previousTBCourse;
-            distanceCounter = 0;
-        }
-    }
-}
-
-static fpVector3_t * rthGetTrackbackPos(void)
-{
-    // ensure trackback altitude never lower than altitude of start point
-    if (posControl.rthTBPointsList[posControl.activeRthTBPointIndex].z < posControl.rthTBPointsList[posControl.rthTBLastSavedIndex].z) {
-        posControl.rthTBPointsList[posControl.activeRthTBPointIndex].z = posControl.rthTBPointsList[posControl.rthTBLastSavedIndex].z;
-    }
-
-    return &posControl.rthTBPointsList[posControl.activeRthTBPointIndex];
-}
-
->>>>>>> 3f3b1521
 /*-----------------------------------------------------------
  * Update flight statistics
  *-----------------------------------------------------------*/
@@ -4104,13 +3997,9 @@
     // is set from current position not previous WP. Works for WP Restart intermediate WP as well as first mission WP.
     // (NAV_WP_MODE flag isn't set until WP initialisation is finished, i.e. after calculateAndSetActiveWaypoint called)
 
-<<<<<<< HEAD
-    return FLIGHT_MODE(NAV_WP_MODE) || (posControl.flags.rthTrackbackActive && rth_trackback.activePointIndex != rth_trackback.lastSavedIndex);
-=======
     return FLIGHT_MODE(NAV_WP_MODE) 
     || posControl.navState == NAV_STATE_FW_LANDING_APPROACH
     || (posControl.flags.rthTrackbackActive && posControl.activeRthTBPointIndex != posControl.rthTBLastSavedIndex);
->>>>>>> 3f3b1521
 }
 
 /*-----------------------------------------------------------
