/*
 * This file is part of INAV Project.
 *
 * This Source Code Form is subject to the terms of the Mozilla Public
 * License, v. 2.0. If a copy of the MPL was not distributed with this file,
 * You can obtain one at http://mozilla.org/MPL/2.0/.
 *
 * Alternatively, the contents of this file may be used under the terms
 * of the GNU General Public License Version 3, as described below:
 *
 * This file is free software: you may copy, redistribute and/or modify
 * it under the terms of the GNU General Public License as published by the
 * Free Software Foundation, either version 3 of the License, or (at your
 * option) any later version.
 *
 * This file is distributed in the hope that it will be useful, but
 * WITHOUT ANY WARRANTY; without even the implied warranty of
 * MERCHANTABILITY or FITNESS FOR A PARTICULAR PURPOSE. See the GNU General
 * Public License for more details.
 *
 * You should have received a copy of the GNU General Public License
 * along with this program. If not, see http://www.gnu.org/licenses/.
 */

#include <stdbool.h>
#include <stdint.h>
#include <string.h>

#include "platform.h"

FILE_COMPILE_FOR_SPEED

#if defined(USE_OSD) && defined(USE_MSP_OSD)

#include "common/utils.h"
#include "common/printf.h"
#include "common/time.h"
#include "common/bitarray.h"

#include "cms/cms.h"

#include "drivers/display.h"
#include "drivers/display_font_metadata.h"
#include "drivers/osd_symbols.h"

#include "fc/rc_modes.h"

#include "io/osd.h"
#include "io/displayport_msp.h"

#include "msp/msp_protocol.h"
#include "msp/msp_serial.h"

#include "displayport_msp_osd.h"

#include "displayport_msp_bf_compat.h"

#define FONT_VERSION 3

<<<<<<< HEAD
=======
#define MSP_HEARTBEAT    0
#define MSP_RELEASE      1
#define MSP_CLEAR_SCREEN 2
#define MSP_WRITE_STRING 3
#define MSP_DRAW_SCREEN  4
#define MSP_SET_OPTIONS  5

>>>>>>> 2554bf68
typedef enum {          // defines are from hdzero code
    SD_3016,
    HD_5018,
    HD_3016,           // Special HDZERO mode that just sends the centre 30x16 of the 50x18 canvas to the VRX
    HD_6022            // added to support DJI wtfos 60x22 grid
} resolutionType_e;

#define DRAW_FREQ_DENOM 4 // 60Hz
#define TX_BUFFER_SIZE 1024
#define VTX_TIMEOUT 1000 // 1 second timer
#define FULL_FRAME_SEND_DENOM 5

static mspProcessCommandFnPtr mspProcessCommand;
static mspPort_t mspPort;
static displayPort_t mspOsdDisplayPort;
static bool vtxSeen, vtxActive, vtxReset;
static timeMs_t vtxHeartbeat;
static timeMs_t sendSubFrameMs = 0;

// PAL screen size
#define PAL_COLS 30
#define PAL_ROWS 16
// NTSC screen size
#define NTSC_COLS 30
#define NTSC_ROWS 13
// HDZERO screen size
#define HDZERO_COLS 50
#define HDZERO_ROWS 18
// Avatar screen size
#define AVATAR_COLS 53
#define AVATAR_ROWS 20
// DJIWTF screen size
#define DJI_COLS 60
#define DJI_ROWS 22

// set COLS and ROWS to largest size available
#define COLS DJI_COLS
#define ROWS DJI_ROWS

// set screen size
#define SCREENSIZE (ROWS*COLS)

static uint8_t currentOsdMode; // HDZero screen mode can change across layouts

static uint8_t screen[SCREENSIZE];
static BITARRAY_DECLARE(fontPage, SCREENSIZE);  // font page for each character on the screen
static BITARRAY_DECLARE(dirty, SCREENSIZE);     // change status for each character on the screen
static BITARRAY_DECLARE(blinkChar, SCREENSIZE); // Does the character blink?
static bool screenCleared;
static uint8_t screenRows, screenCols;
static videoSystem_e osdVideoSystem;

extern uint8_t cliMode;

static void checkVtxPresent(void)
{
    if (vtxActive && (millis()-vtxHeartbeat) > VTX_TIMEOUT) {
        vtxActive = false;
    }
}

static int output(displayPort_t *displayPort, uint8_t cmd, uint8_t *subcmd, int len)
{
    UNUSED(displayPort);

    checkVtxPresent();

    int sent = 0;
    if (!cliMode && vtxActive) {
        sent = mspSerialPushPort(cmd, subcmd, len, &mspPort, MSP_V1);
    }

    return sent;
}

static uint8_t determineHDZeroOsdMode(void)
{
    if (cmsInMenu) {
        return HD_5018;
    }

    // Check if all visible widgets are in the center 30x16 chars of the canvas.
    int activeLayout = osdGetActiveLayout(NULL);
    osd_items_e index = 0;
    do {
        index = osdIncElementIndex(index);
        uint16_t pos = osdLayoutsConfig()->item_pos[activeLayout][index];
        if (OSD_VISIBLE(pos)) {
            uint8_t elemPosX = OSD_X(pos);
            uint8_t elemPosY = OSD_Y(pos);
            if (!osdItemIsFixed(index) && (elemPosX < 10 || elemPosX > 39 || elemPosY == 0 || elemPosY == 17)) {
                return HD_5018;
            }
        }
    } while (index > 0);

    return HD_3016;
}

static int setDisplayMode(displayPort_t *displayPort)
{
    if (osdVideoSystem == VIDEO_SYSTEM_HDZERO) {
        currentOsdMode = determineHDZeroOsdMode(); // Can change between layouts
    }

    uint8_t subcmd[] = { MSP_DP_OPTIONS, 0, currentOsdMode }; // Font selection, mode (SD/HD)
    return output(displayPort, MSP_DISPLAYPORT, subcmd, sizeof(subcmd));
}

static void init(void)
{
    memset(screen, SYM_BLANK, sizeof(screen));
    BITARRAY_CLR_ALL(fontPage);
    BITARRAY_CLR_ALL(dirty);
    BITARRAY_CLR_ALL(blinkChar);
}

static int clearScreen(displayPort_t *displayPort)
{
    uint8_t subcmd[] = { MSP_DP_CLEAR_SCREEN };

    if (!cmsInMenu && IS_RC_MODE_ACTIVE(BOXOSD)) { // OSD is off
        output(displayPort, MSP_DISPLAYPORT, subcmd, sizeof(subcmd));
        subcmd[0] = MSP_DP_DRAW_SCREEN;
        vtxReset = true;
    }
    else {
        init();
        setDisplayMode(displayPort);
        screenCleared = true;
    }

    return output(displayPort, MSP_DISPLAYPORT, subcmd, sizeof(subcmd));
}

static bool readChar(displayPort_t *displayPort, uint8_t col, uint8_t row, uint16_t *c, textAttributes_t *attr)
{
    UNUSED(displayPort);

    uint16_t pos = (row * COLS) + col;
    if (pos >= SCREENSIZE) {
        return false;
    }

    *c = screen[pos];
    if (bitArrayGet(fontPage, pos)) {
        *c |= 0x100;
    }

    if (attr) {
        *attr = TEXT_ATTRIBUTES_NONE;
    }

    return true;
}

static int setChar(const uint16_t pos, const uint16_t c, textAttributes_t attr)
{
    if (pos < SCREENSIZE) {
        uint8_t ch = c & 0xFF;
        bool page = (c >> 8);
        if (screen[pos] != ch || bitArrayGet(fontPage, pos) != page) {
            screen[pos] = ch;
            (page) ? bitArraySet(fontPage, pos) : bitArrayClr(fontPage, pos);
            (TEXT_ATTRIBUTES_HAVE_BLINK(attr)) ? bitArraySet(blinkChar, pos) : bitArrayClr(blinkChar, pos);
            bitArraySet(dirty, pos);
        }
    }
    return 0;
}

static int writeChar(displayPort_t *displayPort, uint8_t col, uint8_t row, uint16_t c, textAttributes_t attr)
{
    UNUSED(displayPort);

    return setChar((row * COLS) + col, c, attr);
}

static int writeString(displayPort_t *displayPort, uint8_t col, uint8_t row, const char *string, textAttributes_t attr)
{
    UNUSED(displayPort);

    uint16_t pos = (row * COLS) + col;
    while (*string) {
        setChar(pos++, *string++, attr);
    }
    return 0;
}

/**
 * Write only changed characters to the VTX
 */
static int drawScreen(displayPort_t *displayPort) // 250Hz
{
    static uint8_t counter = 0;
    static uint8_t fullFrameCounter = 0;

    if ((!cmsInMenu && IS_RC_MODE_ACTIVE(BOXOSD)) || (counter++ % DRAW_FREQ_DENOM)) { // 62.5Hz
        return 0;
    }

    bool sendUpdateFrame = (osdConfig()->msp_displayport_fullframe_interval > 0 && (millis() > sendSubFrameMs));

    uint8_t subcmd[COLS + 4];
    uint8_t updateCount = 0;
    subcmd[0] = MSP_DP_WRITE_STRING;

    int next = BITARRAY_FIND_FIRST_SET(dirty, 0);
    while (next >= 0) {
        // Look for sequential dirty characters on the same line for the same font page
        int pos = next;
        uint8_t row = pos / COLS;
        uint8_t col = pos % COLS;
        uint8_t attributes = 0;
        int endOfLine = row * COLS + screenCols;
        bool page = bitArrayGet(fontPage, pos);
        bool blink = bitArrayGet(blinkChar, pos);

        uint8_t len = 4;
        do {
<<<<<<< HEAD
            if (!sendUpdateFrame) { // Only clear if not sending the PFram next time. This will capture characters which have just turned blank
                bitArrayClr(dirty, pos);
            }
            subcmd[len++] = screen[pos++];
=======
            bitArrayClr(dirty, pos);
            subcmd[len++] = (osdVideoSystem == VIDEO_SYSTEM_BFCOMPAT) ? getBfCharacter(screen[pos++], page): screen[pos++];
>>>>>>> 2554bf68

            if (bitArrayGet(dirty, pos)) {
                next = pos;
            }
        } while (next == pos && next < endOfLine && bitArrayGet(fontPage, next) == page && bitArrayGet(blinkChar, next) == blink);

        attributes |= (page | 0) << DISPLAYPORT_MSP_ATTR_FONT;
        if (blink) {
            attributes |= DISPLAYPORT_MSP_ATTR_BLINK;
        }

        subcmd[1] = row;
        subcmd[2] = col;
<<<<<<< HEAD
        subcmd[3] = attributes;
=======
        subcmd[3] = (osdVideoSystem == VIDEO_SYSTEM_BFCOMPAT) ? 0 : page;
>>>>>>> 2554bf68
        output(displayPort, MSP_DISPLAYPORT, subcmd, len);
        updateCount++;
        next = BITARRAY_FIND_FIRST_SET(dirty, pos);
    }

    if (updateCount > 0 || screenCleared) {
        if (screenCleared) {
            screenCleared = false;
        }

        subcmd[0] = MSP_DP_DRAW_SCREEN;
        output(displayPort, MSP_DISPLAYPORT, subcmd, 1);
    }

    if (sendUpdateFrame) {
        if (fullFrameCounter++ % FULL_FRAME_SEND_DENOM) {
            // dirty all characters, even blanks
            BITARRAY_SET_ALL(dirty);
        } else {
            // Only dirty the character if not blank
            for (unsigned int pos = 0; pos < sizeof(screen); pos++) {
                if (screen[pos] != SYM_BLANK) {
                    bitArraySet(dirty, pos);
                }
            }
        }
            
        sendSubFrameMs = millis() + (S2MS(osdConfig()->msp_displayport_fullframe_interval) / FULL_FRAME_SEND_DENOM);
    }

    if (vtxReset) {
        clearScreen(displayPort);
        vtxReset = false;
    }

return 0;
}

static void resync(displayPort_t *displayPort)
{
    displayPort->rows = screenRows;
    displayPort->cols = screenCols;
}

static int screenSize(const displayPort_t *displayPort)
{
    return (displayPort->rows * displayPort->cols);
}

static uint32_t txBytesFree(const displayPort_t *displayPort)
{
    UNUSED(displayPort);
    return mspSerialTxBytesFree();
}

static bool getFontMetadata(displayFontMetadata_t *metadata, const displayPort_t *displayPort)
{
    UNUSED(displayPort);
    metadata->charCount = 512;
    metadata->version = FONT_VERSION;
    return true;
}

static textAttributes_t supportedTextAttributes(const displayPort_t *displayPort)
{
    UNUSED(displayPort);
    return TEXT_ATTRIBUTES_NONE;
}

static bool isTransferInProgress(const displayPort_t *displayPort)
{
    UNUSED(displayPort);
    return false;
}

static bool isReady(displayPort_t *displayPort)
{
    UNUSED(displayPort);
    return vtxActive;
}

static int heartbeat(displayPort_t *displayPort)
{
<<<<<<< HEAD
    uint8_t subcmd[] = { MSP_DP_HEARTBEAT };

    // heartbeat is used to:
    // a) ensure display is not released by MW OSD software
    // b) prevent OSD Slave boards from displaying a 'disconnected' status.
    output(displayPort, MSP_DISPLAYPORT, subcmd, sizeof(subcmd));

    return 0;
=======
    uint8_t subcmd[] = { MSP_HEARTBEAT };
    return output(displayPort, MSP_DISPLAYPORT, subcmd, sizeof(subcmd));
>>>>>>> 2554bf68
}

static int grab(displayPort_t *displayPort)
{
    return heartbeat(displayPort);
}

static int release(displayPort_t *displayPort)
{
    uint8_t subcmd[] = { MSP_RELEASE };
    return output(displayPort, MSP_DISPLAYPORT, subcmd, sizeof(subcmd));
}

static const displayPortVTable_t mspOsdVTable = {
    .grab = grab,
    .release = release,
    .clearScreen = clearScreen,
    .drawScreen = drawScreen,
    .screenSize = screenSize,
    .writeString = writeString,
    .writeChar = writeChar,
    .readChar = readChar,
    .isTransferInProgress = isTransferInProgress,
    .heartbeat = heartbeat,
    .resync = resync,
    .txBytesFree = txBytesFree,
    .supportedTextAttributes = supportedTextAttributes,
    .getFontMetadata = getFontMetadata,
    .isReady = isReady,
};

bool mspOsdSerialInit(void)
{
    static volatile uint8_t txBuffer[TX_BUFFER_SIZE];
    memset(&mspPort, 0, sizeof(mspPort_t));

    serialPortConfig_t *portConfig = findSerialPortConfig(FUNCTION_MSP_OSD);
    if (portConfig) {
        serialPort_t *port = openSerialPort(portConfig->identifier, FUNCTION_MSP_OSD, NULL, NULL,
                baudRates[portConfig->peripheral_baudrateIndex], MODE_RXTX, SERIAL_NOT_INVERTED);

        if (port) {
            // Use a bigger TX buffer size to accommodate the configuration menus
            port->txBuffer = txBuffer;
            port->txBufferSize = TX_BUFFER_SIZE;
            port->txBufferTail = 0;
            port->txBufferHead = 0;

            resetMspPort(&mspPort, port);

            return true;
        }
    }

    return false;
}

displayPort_t* mspOsdDisplayPortInit(const videoSystem_e videoSystem)
{
    if (mspOsdSerialInit()) {
        switch(videoSystem) {
        case VIDEO_SYSTEM_AUTO:
        case VIDEO_SYSTEM_BFCOMPAT:
        case VIDEO_SYSTEM_PAL:
            currentOsdMode = SD_3016;
            screenRows = PAL_ROWS;
            screenCols = PAL_COLS;
            break;
        case VIDEO_SYSTEM_NTSC:
            currentOsdMode = SD_3016;
            screenRows = NTSC_ROWS;
            screenCols = NTSC_COLS;
            break;
        case VIDEO_SYSTEM_HDZERO:
            currentOsdMode = HD_5018;
            screenRows = HDZERO_ROWS;
            screenCols = HDZERO_COLS;
            break;
        case VIDEO_SYSTEM_DJIWTF:
            currentOsdMode = HD_6022;
            screenRows = DJI_ROWS;
            screenCols = DJI_COLS;
            break;
        case VIDEO_SYSTEM_AVATAR:
            currentOsdMode = HD_5018;
            screenRows = AVATAR_ROWS;
            screenCols = AVATAR_COLS;
            break;
        default:
            break;
        }

        osdVideoSystem = videoSystem;
        init();
        displayInit(&mspOsdDisplayPort, &mspOsdVTable);

        return &mspOsdDisplayPort;
    }
    return NULL;
}

/*
 * Intercept MSP processor.
 * VTX sends an MSP command every 125ms or so.
 * VTX will have be marked as not ready if no commands received within VTX_TIMEOUT ms.
 */
static mspResult_e processMspCommand(mspPacket_t *cmd, mspPacket_t *reply, mspPostProcessFnPtr *mspPostProcessFn)
{
    if ((vtxSeen && !vtxActive) || (cmd->cmd == MSP_EEPROM_WRITE)) {
        vtxReset = true;
    }

    vtxSeen = vtxActive = true;
    vtxHeartbeat = millis();

    // Process MSP command
    return mspProcessCommand(cmd, reply, mspPostProcessFn);
}

void mspOsdSerialProcess(mspProcessCommandFnPtr mspProcessCommandFn)
{
    if (mspPort.port) {
        mspProcessCommand = mspProcessCommandFn;
        mspSerialProcessOnePort(&mspPort, MSP_SKIP_NON_MSP_DATA, processMspCommand);
    }
}

#endif // USE_MSP_OSD<|MERGE_RESOLUTION|>--- conflicted
+++ resolved
@@ -57,16 +57,6 @@
 
 #define FONT_VERSION 3
 
-<<<<<<< HEAD
-=======
-#define MSP_HEARTBEAT    0
-#define MSP_RELEASE      1
-#define MSP_CLEAR_SCREEN 2
-#define MSP_WRITE_STRING 3
-#define MSP_DRAW_SCREEN  4
-#define MSP_SET_OPTIONS  5
-
->>>>>>> 2554bf68
 typedef enum {          // defines are from hdzero code
     SD_3016,
     HD_5018,
@@ -287,33 +277,27 @@
 
         uint8_t len = 4;
         do {
-<<<<<<< HEAD
             if (!sendUpdateFrame) { // Only clear if not sending the PFram next time. This will capture characters which have just turned blank
                 bitArrayClr(dirty, pos);
             }
-            subcmd[len++] = screen[pos++];
-=======
-            bitArrayClr(dirty, pos);
             subcmd[len++] = (osdVideoSystem == VIDEO_SYSTEM_BFCOMPAT) ? getBfCharacter(screen[pos++], page): screen[pos++];
->>>>>>> 2554bf68
 
             if (bitArrayGet(dirty, pos)) {
                 next = pos;
             }
         } while (next == pos && next < endOfLine && bitArrayGet(fontPage, next) == page && bitArrayGet(blinkChar, next) == blink);
 
-        attributes |= (page | 0) << DISPLAYPORT_MSP_ATTR_FONT;
+        if (osdVideoSystem != VIDEO_SYSTEM_BFCOMPAT) {
+            attributes |= (page | 0) << DISPLAYPORT_MSP_ATTR_FONT;
+        }
+
         if (blink) {
             attributes |= DISPLAYPORT_MSP_ATTR_BLINK;
         }
 
         subcmd[1] = row;
         subcmd[2] = col;
-<<<<<<< HEAD
         subcmd[3] = attributes;
-=======
-        subcmd[3] = (osdVideoSystem == VIDEO_SYSTEM_BFCOMPAT) ? 0 : page;
->>>>>>> 2554bf68
         output(displayPort, MSP_DISPLAYPORT, subcmd, len);
         updateCount++;
         next = BITARRAY_FIND_FIRST_SET(dirty, pos);
@@ -397,19 +381,12 @@
 
 static int heartbeat(displayPort_t *displayPort)
 {
-<<<<<<< HEAD
     uint8_t subcmd[] = { MSP_DP_HEARTBEAT };
 
     // heartbeat is used to:
     // a) ensure display is not released by MW OSD software
     // b) prevent OSD Slave boards from displaying a 'disconnected' status.
-    output(displayPort, MSP_DISPLAYPORT, subcmd, sizeof(subcmd));
-
-    return 0;
-=======
-    uint8_t subcmd[] = { MSP_HEARTBEAT };
     return output(displayPort, MSP_DISPLAYPORT, subcmd, sizeof(subcmd));
->>>>>>> 2554bf68
 }
 
 static int grab(displayPort_t *displayPort)
@@ -419,7 +396,7 @@
 
 static int release(displayPort_t *displayPort)
 {
-    uint8_t subcmd[] = { MSP_RELEASE };
+    uint8_t subcmd[] = { MSP_DP_RELEASE };
     return output(displayPort, MSP_DISPLAYPORT, subcmd, sizeof(subcmd));
 }
 
