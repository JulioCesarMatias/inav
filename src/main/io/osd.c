/*
 * This file is part of Cleanflight.
 *
 * Cleanflight is free software: you can redistribute it and/or modify
 * it under the terms of the GNU General Public License as published by
 * the Free Software Foundation, either version 3 of the License, or
 * (at your option) any later version.
 *
 * Cleanflight is distributed in the hope that it will be useful,
 * but WITHOUT ANY WARRANTY; without even the implied warranty of
 * MERCHANTABILITY or FITNESS FOR A PARTICULAR PURPOSE.  See the
 * GNU General Public License for more details.
 *
 * You should have received a copy of the GNU General Public License
 * along with Cleanflight.  If not, see <http://www.gnu.org/licenses/>.
 */

/*
 Created by Marcin Baliniak
 some functions based on MinimOSD

 OSD-CMS separation by jflyper
 */

#include <stdbool.h>
#include <stdint.h>
#include <stdlib.h>
#include <string.h>
#include <ctype.h>
#include <math.h>
#include <inttypes.h>

#include "platform.h"

#ifdef USE_OSD

#include "build/debug.h"
#include "build/version.h"

#include "cms/cms.h"
#include "cms/cms_types.h"
#include "cms/cms_menu_osd.h"

#include "common/axis.h"
#include "common/constants.h"
#include "common/filter.h"
#include "common/log.h"
#include "common/olc.h"
#include "common/printf.h"
#include "common/string_light.h"
#include "common/time.h"
#include "common/typeconversion.h"
#include "common/utils.h"

#include "config/feature.h"
#include "config/parameter_group.h"
#include "config/parameter_group_ids.h"

#include "drivers/display.h"
#include "drivers/display_canvas.h"
#include "drivers/display_font_metadata.h"
#include "drivers/osd_symbols.h"
#include "drivers/time.h"
#include "drivers/vtx_common.h"

#include "io/adsb.h"
#include "io/flashfs.h"
#include "io/gps.h"
#include "io/osd.h"
#include "io/osd_common.h"
#include "io/osd_hud.h"
#include "io/osd_utils.h"
#include "io/displayport_msp_bf_compat.h"
#include "io/vtx.h"
#include "io/vtx_string.h"

#include "io/osd/custom_elements.h"

#include "fc/config.h"
#include "fc/controlrate_profile.h"
#include "fc/fc_core.h"
#include "fc/fc_tasks.h"
#include "fc/multifunction.h"
#include "fc/rc_adjustments.h"
#include "fc/rc_controls.h"
#include "fc/rc_modes.h"
#include "fc/runtime_config.h"
#include "fc/settings.h"

#include "flight/imu.h"
#include "flight/mixer.h"
#include "flight/pid.h"
#include "flight/power_limits.h"
#include "flight/rth_estimator.h"
#include "flight/servos.h"
#include "flight/wind_estimator.h"

#include "navigation/navigation.h"
#include "navigation/navigation_private.h"

#include "rx/rx.h"
#include "rx/msp_override.h"

#include "sensors/acceleration.h"
#include "sensors/battery.h"
#include "sensors/boardalignment.h"
#include "sensors/compass.h"
#include "sensors/diagnostics.h"
#include "sensors/sensors.h"
#include "sensors/pitotmeter.h"
#include "sensors/temperature.h"
#include "sensors/esc_sensor.h"
#include "sensors/rangefinder.h"

#include "programming/logic_condition.h"
#include "programming/global_variables.h"

#ifdef USE_BLACKBOX
#include "blackbox/blackbox_io.h"
#endif

#ifdef USE_HARDWARE_REVISION_DETECTION
#include "hardware_revision.h"
#endif

#define VIDEO_BUFFER_CHARS_PAL    480
#define VIDEO_BUFFER_CHARS_HDZERO 900
#define VIDEO_BUFFER_CHARS_DJIWTF 1320

#define GFORCE_FILTER_TC 0.2

#define OSD_STATS_SINGLE_PAGE_MIN_ROWS 18
#define IS_HI(X)  (rxGetChannelValue(X) > 1750)
#define IS_LO(X)  (rxGetChannelValue(X) < 1250)
#define IS_MID(X) (rxGetChannelValue(X) > 1250 && rxGetChannelValue(X) < 1750)

#define OSD_RESUME_UPDATES_STICK_COMMAND (checkStickPosition(THR_HI) || checkStickPosition(PIT_HI))
#define STATS_PAGE2 (checkStickPosition(ROL_HI))
#define STATS_PAGE1 (checkStickPosition(ROL_LO))

#define SPLASH_SCREEN_DISPLAY_TIME 4000 // ms
#define STATS_SCREEN_DISPLAY_TIME 60000 // ms

#define EFFICIENCY_UPDATE_INTERVAL (5 * 1000)

// Adjust OSD_MESSAGE's default position when
// changing OSD_MESSAGE_LENGTH
#define OSD_MESSAGE_LENGTH 28
#define OSD_ALTERNATING_CHOICES(ms, num_choices) ((millis() / ms) % num_choices)
#define _CONST_STR_SIZE(s) ((sizeof(s)/sizeof(s[0]))-1) // -1 to avoid counting final '\0'
// Wrap all string constants intenteded for display as messages with
// this macro to ensure compile time length validation.
#define OSD_MESSAGE_STR(x) ({ \
    STATIC_ASSERT(_CONST_STR_SIZE(x) <= OSD_MESSAGE_LENGTH, message_string_ ## __COUNTER__ ## _too_long); \
    x; \
})

#define OSD_CHR_IS_NUM(c) (c >= '0' && c <= '9')

#define OSD_CENTER_LEN(x) ((osdDisplayPort->cols - x) / 2)
#define OSD_CENTER_S(s) OSD_CENTER_LEN(strlen(s))

#define OSD_MIN_FONT_VERSION 3

static timeMs_t linearDescentMessageMs  = 0;
static timeMs_t notify_settings_saved   = 0;
static bool     savingSettings          = false;

static unsigned currentLayout = 0;
static int layoutOverride = -1;
static bool hasExtendedFont = false; // Wether the font supports characters > 256
static timeMs_t layoutOverrideUntil = 0;
static pt1Filter_t GForceFilter, GForceFilterAxis[XYZ_AXIS_COUNT];
static float GForce, GForceAxis[XYZ_AXIS_COUNT];

typedef struct statistic_s {
    uint16_t max_speed;
    uint16_t max_3D_speed;
    uint16_t max_air_speed;
    uint16_t min_voltage; // /100
    int16_t max_current;
    int32_t max_power;
    int16_t min_rssi;
    int16_t min_lq; // for CRSF
    int16_t min_rssi_dbm; // for CRSF
    int32_t max_altitude;
    uint32_t max_distance;
    uint8_t min_sats;
    uint8_t max_sats;
    int16_t max_esc_temp;
    int16_t min_esc_temp;
    int32_t flightStartMAh;
    int32_t flightStartMWh;
} statistic_t;

static statistic_t stats;

static timeUs_t resumeRefreshAt = 0;
static bool refreshWaitForResumeCmdRelease;

static bool fullRedraw = false;

static uint8_t armState;

static textAttributes_t osdGetMultiFunctionMessage(char *buff);
static uint8_t osdWarningsFlags = 0;

typedef struct osdMapData_s {
    uint32_t scale;
    char referenceSymbol;
} osdMapData_t;

static osdMapData_t osdMapData;

static displayPort_t *osdDisplayPort;
static bool osdDisplayIsReady = false;
#if defined(USE_CANVAS)
static displayCanvas_t osdCanvas;
static bool osdDisplayHasCanvas;
#else
#define osdDisplayHasCanvas false
#endif

#define AH_MAX_PITCH_DEFAULT 20 // Specify default maximum AHI pitch value displayed (degrees)

PG_REGISTER_WITH_RESET_TEMPLATE(osdConfig_t, osdConfig, PG_OSD_CONFIG, 10);
PG_REGISTER_WITH_RESET_FN(osdLayoutsConfig_t, osdLayoutsConfig, PG_OSD_LAYOUTS_CONFIG, 1);

void osdStartedSaveProcess(void) {
    savingSettings = true;
}

void osdShowEEPROMSavedNotification(void) {
    savingSettings = false;
    notify_settings_saved = millis() + 5000;
}

bool osdDisplayIsPAL(void)
{
    return displayScreenSize(osdDisplayPort) == VIDEO_BUFFER_CHARS_PAL;
}

bool osdDisplayIsHD(void)
{
    if (displayScreenSize(osdDisplayPort) >= VIDEO_BUFFER_CHARS_HDZERO)
    {
        return true;
    }
    return false;
}

bool osdIsNotMetric(void) {
    return !(osdConfig()->units == OSD_UNIT_METRIC || osdConfig()->units == OSD_UNIT_METRIC_MPH);
}

/*
 * Aligns text to the left side. Adds spaces at the end to keep string length unchanged.
 */
/* -- Currently unused --
static void osdLeftAlignString(char *buff)
{
    uint8_t sp = 0, ch = 0;
    uint8_t len = strlen(buff);
    while (buff[sp] == ' ') sp++;
    for (ch = 0; ch < (len - sp); ch++) buff[ch] = buff[ch + sp];
    for (sp = ch; sp < len; sp++) buff[sp] = ' ';
}*/

/*
 * This is a simplified distance conversion code that does not use any scaling
 * but is fully compatible with the DJI G2 MSP Displayport OSD implementation.
 * (Based on osdSimpleAltitudeSymbol() implementation)
 */
/* void osdSimpleDistanceSymbol(char *buff, int32_t dist) {

    int32_t convertedDistance;
    char suffix;

    switch ((osd_unit_e)osdConfig()->units) {
        case OSD_UNIT_UK:
            FALLTHROUGH;
        case OSD_UNIT_GA:
            FALLTHROUGH;
        case OSD_UNIT_IMPERIAL:
            convertedDistance = CENTIMETERS_TO_FEET(dist);
            suffix = SYM_ALT_FT;
            break;
        case OSD_UNIT_METRIC_MPH:
            FALLTHROUGH;
        case OSD_UNIT_METRIC:
            convertedDistance = CENTIMETERS_TO_METERS(dist);
            suffix = SYM_ALT_M; // Intentionally use the altitude symbol, as the distance symbol is not defined in BFCOMPAT mode
            break;
    }

    tfp_sprintf(buff, "%5d", (int) convertedDistance); // 5 digits, allowing up to 99999 meters/feet, which should be plenty for 99.9% of use cases
    buff[5] = suffix;
    buff[6] = '\0';
} */

/**
 * Converts distance into a string based on the current unit system
 * prefixed by a a symbol to indicate the unit used.
 * @param dist Distance in centimeters
 */
static void osdFormatDistanceSymbol(char *buff, int32_t dist, uint8_t decimals)
{
    uint8_t digits = 3U;    // Total number of digits (including decimal point)
    uint8_t sym_index = 3U; // Position (index) at buffer of units symbol
    uint8_t symbol_m = SYM_DIST_M;
    uint8_t symbol_km = SYM_DIST_KM;
    uint8_t symbol_ft = SYM_DIST_FT;
    uint8_t symbol_mi = SYM_DIST_MI;
    uint8_t symbol_nm = SYM_DIST_NM;

#ifndef DISABLE_MSP_BF_COMPAT   // IF BFCOMPAT is not supported, there's no need to check for it and change the values
    if (isBfCompatibleVideoSystem(osdConfig())) {
        // Add one digit so up no switch to scaled decimal occurs above 99
        digits = 4U;
        sym_index = 4U;
        // Use altitude symbols on purpose, as it seems distance symbols are not defined in BFCOMPAT mode
        symbol_m = SYM_ALT_M;
        symbol_km = SYM_ALT_KM;
        symbol_ft = SYM_ALT_FT;
        symbol_mi = SYM_MI;
        symbol_nm = SYM_MI;
    }
#endif

    switch ((osd_unit_e)osdConfig()->units) {
    case OSD_UNIT_UK:
        FALLTHROUGH;
    case OSD_UNIT_IMPERIAL:
        if (osdFormatCentiNumber(buff, CENTIMETERS_TO_CENTIFEET(dist), FEET_PER_MILE, decimals, 3, digits, false)) {
            buff[sym_index] = symbol_mi;
        } else {
            buff[sym_index] = symbol_ft;
        }
        buff[sym_index + 1] = '\0';
        break;
    case OSD_UNIT_METRIC_MPH:
        FALLTHROUGH;
    case OSD_UNIT_METRIC:
        if (osdFormatCentiNumber(buff, dist, METERS_PER_KILOMETER, decimals, 3, digits, false)) {
            buff[sym_index] = symbol_km;
        } else {
            buff[sym_index] = symbol_m;
        }
        buff[sym_index + 1] = '\0';
        break;
    case OSD_UNIT_GA:
        if (osdFormatCentiNumber(buff, CENTIMETERS_TO_CENTIFEET(dist), (uint32_t)FEET_PER_NAUTICALMILE, decimals, 3, digits, false)) {
            buff[sym_index] = symbol_nm;
        } else {
            buff[sym_index] = symbol_ft;
        }
        buff[sym_index + 1] = '\0';
        break;
    }
}

/**
 * Converts distance into a string based on the current unit system.
 * @param dist Distance in centimeters
 */
static void osdFormatDistanceStr(char *buff, int32_t dist)
{
    int32_t centifeet;
    switch ((osd_unit_e)osdConfig()->units) {
    case OSD_UNIT_UK:
        FALLTHROUGH;
    case OSD_UNIT_IMPERIAL:
        centifeet = CENTIMETERS_TO_CENTIFEET(dist);
        if (abs(centifeet) < FEET_PER_MILE * 100 / 2) {
            // Show feet when dist < 0.5mi
            tfp_sprintf(buff, "%d%c", (int)(centifeet / 100), SYM_FT);
        } else {
            // Show miles when dist >= 0.5mi
            tfp_sprintf(buff, "%d.%02d%c", (int)(centifeet / (100*FEET_PER_MILE)),
                (abs(centifeet) % (100 * FEET_PER_MILE)) / FEET_PER_MILE, SYM_MI);
        }
        break;
    case OSD_UNIT_METRIC_MPH:
        FALLTHROUGH;
    case OSD_UNIT_METRIC:
        if (abs(dist) < METERS_PER_KILOMETER * 100) {
            // Show meters when dist < 1km
            tfp_sprintf(buff, "%d%c", (int)(dist / 100), SYM_M);
        } else {
            // Show kilometers when dist >= 1km
            tfp_sprintf(buff, "%d.%02d%c", (int)(dist / (100*METERS_PER_KILOMETER)),
                (abs(dist) % (100 * METERS_PER_KILOMETER)) / METERS_PER_KILOMETER, SYM_KM);
        }
        break;
    case OSD_UNIT_GA:
         centifeet = CENTIMETERS_TO_CENTIFEET(dist);
        if (abs(centifeet) < 100000) {
            // Show feet when dist < 1000ft
            tfp_sprintf(buff, "%d%c", (int)(centifeet / 100), SYM_FT);
        } else {
            // Show nautical miles when dist >= 1000ft
            tfp_sprintf(buff, "%d.%02d%c", (int)(centifeet / (100 * FEET_PER_NAUTICALMILE)),
                (int)((abs(centifeet) % (int)(100 * FEET_PER_NAUTICALMILE)) / FEET_PER_NAUTICALMILE), SYM_NM);
        }
        break;
    }
}

/**
 * Converts velocity based on the current unit system (kmh or mph).
 * @param alt Raw velocity (i.e. as taken from gpsSol.groundSpeed in centimeters/second)
 */
static int32_t osdConvertVelocityToUnit(int32_t vel)
{
    switch ((osd_unit_e)osdConfig()->units) {
    case OSD_UNIT_UK:
        FALLTHROUGH;
    case OSD_UNIT_METRIC_MPH:
        FALLTHROUGH;
    case OSD_UNIT_IMPERIAL:
        return CMSEC_TO_CENTIMPH(vel) / 100; // Convert to mph
    case OSD_UNIT_METRIC:
        return CMSEC_TO_CENTIKPH(vel) / 100;   // Convert to kmh
    case OSD_UNIT_GA:
        return CMSEC_TO_CENTIKNOTS(vel) / 100; // Convert to Knots
    }
    // Unreachable
    return -1;
}

/**
 * Converts velocity into a string based on the current unit system.
 * @param vel Raw velocity (i.e. as taken from gpsSol.groundSpeed in centimeters/seconds)
 * @param _3D is a 3D velocity
 * @param _max is a maximum velocity
 */
void osdFormatVelocityStr(char* buff, int32_t vel, bool _3D, bool _max)
{
    switch ((osd_unit_e)osdConfig()->units) {
    case OSD_UNIT_UK:
        FALLTHROUGH;
    case OSD_UNIT_METRIC_MPH:
        FALLTHROUGH;
    case OSD_UNIT_IMPERIAL:
        if (_max) {
            tfp_sprintf(buff, "%c%3d%c", SYM_MAX, (int)osdConvertVelocityToUnit(vel), (_3D ? SYM_3D_MPH : SYM_MPH));
        } else {
            tfp_sprintf(buff, "%3d%c", (int)osdConvertVelocityToUnit(vel), (_3D ? SYM_3D_MPH : SYM_MPH));
        }
        break;
    case OSD_UNIT_METRIC:
        if (_max) {
            tfp_sprintf(buff, "%c%3d%c", SYM_MAX, (int)osdConvertVelocityToUnit(vel), (_3D ? SYM_3D_KMH : SYM_KMH));
        } else {
            tfp_sprintf(buff, "%3d%c", (int)osdConvertVelocityToUnit(vel), (_3D ? SYM_3D_KMH : SYM_KMH));
        }
        break;
    case OSD_UNIT_GA:
        if (_max) {
            tfp_sprintf(buff, "%c%3d%c", SYM_MAX, (int)osdConvertVelocityToUnit(vel), (_3D ? SYM_3D_KT : SYM_KT));
        } else {
            tfp_sprintf(buff, "%3d%c", (int)osdConvertVelocityToUnit(vel), (_3D ? SYM_3D_KT : SYM_KT));
        }
        break;
    }
}

/**
 * Returns the average velocity. This always uses stats, so can be called as an OSD element later if wanted, to show a real time average
 */
static void osdGenerateAverageVelocityStr(char* buff) {
    uint32_t cmPerSec = getTotalTravelDistance() / getFlightTime();
    osdFormatVelocityStr(buff, cmPerSec, false, false);
}

/**
 * Converts wind speed into a string based on the current unit system, using
 * always 3 digits and an additional character for the unit at the right. buff
 * is null terminated.
 * @param ws Raw wind speed in cm/s
 */
#ifdef USE_WIND_ESTIMATOR
static void osdFormatWindSpeedStr(char *buff, int32_t ws, bool isValid)
{
    int32_t centivalue;
    char suffix;
    switch (osdConfig()->units) {
        case OSD_UNIT_UK:
            FALLTHROUGH;
        case OSD_UNIT_METRIC_MPH:
            FALLTHROUGH;
        case OSD_UNIT_IMPERIAL:
            centivalue = CMSEC_TO_CENTIMPH(ws);
            suffix = SYM_MPH;
            break;
        case OSD_UNIT_GA:
            centivalue = CMSEC_TO_CENTIKNOTS(ws);
            suffix = SYM_KT;
            break;
        default:
        case OSD_UNIT_METRIC:
            if (osdConfig()->estimations_wind_mps)
            {
                centivalue = ws;
                suffix = SYM_MS;
            }
            else
            {
                centivalue = CMSEC_TO_CENTIKPH(ws);
                suffix = SYM_KMH;
            }
            break;
    }

    osdFormatCentiNumber(buff, centivalue, 0, 2, 0, 3, false);

    if (!isValid && ((millis() / 1000) % 4 < 2))
        suffix = '*';

    buff[3] = suffix;
    buff[4] = '\0';
}
#endif

/*
 * This is a simplified altitude conversion code that does not use any scaling
 * but is fully compatible with the DJI G2 MSP Displayport OSD implementation.
 */
/* void osdSimpleAltitudeSymbol(char *buff, int32_t alt) {

    int32_t convertedAltutude = 0;
    char suffix = '\0';

    switch ((osd_unit_e)osdConfig()->units) {
        case OSD_UNIT_UK:
            FALLTHROUGH;
        case OSD_UNIT_GA:
            FALLTHROUGH;
        case OSD_UNIT_IMPERIAL:
            convertedAltutude = CENTIMETERS_TO_FEET(alt);
            suffix = SYM_ALT_FT;
            break;
        case OSD_UNIT_METRIC_MPH:
            FALLTHROUGH;
        case OSD_UNIT_METRIC:
            convertedAltutude = CENTIMETERS_TO_METERS(alt);
            suffix = SYM_ALT_M;
            break;
    }

    tfp_sprintf(buff, "%4d", (int) convertedAltutude);
    buff[4] = suffix;
    buff[5] = '\0';
} */

/**
* Converts altitude into a string based on the current unit system
* prefixed by a a symbol to indicate the unit used.
* @param alt Raw altitude/distance (i.e. as taken from baro.BaroAlt in centimeters)
*/
void osdFormatAltitudeSymbol(char *buff, int32_t alt)
{
    uint8_t totalDigits = 4U;
    uint8_t digits = 4U;
    uint8_t symbolIndex = 4U;
    uint8_t symbolKFt = SYM_ALT_KFT;

    if (alt >= 0) {
        digits = 3U;
        buff[0] = ' ';
    }

#ifndef DISABLE_MSP_BF_COMPAT   // IF BFCOMPAT is not supported, there's no need to check for it and change the values  
    if (isBfCompatibleVideoSystem(osdConfig())) {
        totalDigits++;
        digits++;
        symbolIndex++;
        symbolKFt = SYM_ALT_FT;
    }
#endif

    switch ((osd_unit_e)osdConfig()->units) {
        case OSD_UNIT_UK:
            FALLTHROUGH;
        case OSD_UNIT_GA:
            FALLTHROUGH;
        case OSD_UNIT_IMPERIAL:
            if (osdFormatCentiNumber(buff + totalDigits - digits, CENTIMETERS_TO_CENTIFEET(alt), 1000, 0, 2, digits, false)) {
                // Scaled to kft
                buff[symbolIndex++] = symbolKFt;
            } else {
                // Formatted in feet
                buff[symbolIndex++] = SYM_ALT_FT;
            }
            buff[symbolIndex] = '\0';
            break;
        case OSD_UNIT_METRIC_MPH:
            FALLTHROUGH;
        case OSD_UNIT_METRIC:
            // alt is alredy in cm
            if (osdFormatCentiNumber(buff + totalDigits - digits, alt, 1000, 0, 2, digits, false)) {
                // Scaled to km
                buff[symbolIndex++] = SYM_ALT_KM;
            } else {
                // Formatted in m
                buff[symbolIndex++] = SYM_ALT_M;
            }
            buff[symbolIndex] = '\0';
            break;
    }
}

/**
* Converts altitude into a string based on the current unit system.
* @param alt Raw altitude/distance (i.e. as taken from baro.BaroAlt in centimeters)
*/
static void osdFormatAltitudeStr(char *buff, int32_t alt)
{
    int32_t value;
    switch ((osd_unit_e)osdConfig()->units) {
        case OSD_UNIT_UK:
            FALLTHROUGH;
        case OSD_UNIT_GA:
            FALLTHROUGH;
        case OSD_UNIT_IMPERIAL:
            value = CENTIMETERS_TO_FEET(alt);
            tfp_sprintf(buff, "%d%c", (int)value, SYM_FT);
            break;
        case OSD_UNIT_METRIC_MPH:
            FALLTHROUGH;
        case OSD_UNIT_METRIC:
            value = CENTIMETERS_TO_METERS(alt);
            tfp_sprintf(buff, "%d%c", (int)value, SYM_M);
            break;
    }
}

static void osdFormatTime(char *buff, uint32_t seconds, char sym_m, char sym_h)
{
    uint32_t value = seconds;
    char sym = sym_m;
    // Maximum value we can show in minutes is 99 minutes and 59 seconds
    if (seconds > (99 * 60) + 59) {
        sym = sym_h;
        value = seconds / 60;
    }
    buff[0] = sym;
    tfp_sprintf(buff + 1, "%02d:%02d", (int)(value / 60), (int)(value % 60));
}

static inline void osdFormatOnTime(char *buff)
{
    osdFormatTime(buff, micros() / 1000000, SYM_ON_M, SYM_ON_H);
}

static inline void osdFormatFlyTime(char *buff, textAttributes_t *attr)
{
    uint32_t seconds = getFlightTime();
    osdFormatTime(buff, seconds, SYM_FLY_M, SYM_FLY_H);
    if (attr && osdConfig()->time_alarm > 0) {
       if (seconds / 60 >= osdConfig()->time_alarm && ARMING_FLAG(ARMED)) {
            TEXT_ATTRIBUTES_ADD_BLINK(*attr);
        }
    }
}

/**
 * Trim whitespace from string. 
 * Used in Stats screen on lines with multiple values.
*/
char *osdFormatTrimWhiteSpace(char *buff)
{
    char *end;

    // Trim leading spaces
    while(isspace((unsigned char)*buff)) buff++;

    // All spaces?
    if(*buff == 0)  
    return buff;

    // Trim trailing spaces
    end = buff + strlen(buff) - 1;
    while(end > buff && isspace((unsigned char)*end)) end--;

    // Write new null terminator character
    end[1] = '\0';

    return buff;
}

/**
 * Converts RSSI into a % value used by the OSD.
 */
static uint16_t osdConvertRSSI(void)
{
    // change range to [0, 99]
    return constrain(getRSSI() * 100 / RSSI_MAX_VALUE, 0, 99);
}

static uint16_t osdGetCrsfLQ(void)
{
    int16_t statsLQ = rxLinkStatistics.uplinkLQ;
    int16_t scaledLQ = scaleRange(constrain(statsLQ, 0, 100), 0, 100, 170, 300);
    int16_t displayedLQ = 0;
    switch (osdConfig()->crsf_lq_format) {
        case OSD_CRSF_LQ_TYPE1:
            displayedLQ = statsLQ;
            break;
        case OSD_CRSF_LQ_TYPE2:
            displayedLQ = statsLQ;
            break;
        case OSD_CRSF_LQ_TYPE3:
            displayedLQ = rxLinkStatistics.rfMode >= 2 ? scaledLQ : statsLQ;
            break;
    }
    return displayedLQ;
}

static int16_t osdGetCrsfdBm(void)
{
    return rxLinkStatistics.uplinkRSSI;
}
/**
* Displays a temperature postfixed with a symbol depending on the current unit system
* @param label to display
* @param valid true if measurement is valid
* @param temperature in deciDegrees Celcius
*/
static void osdDisplayTemperature(uint8_t elemPosX, uint8_t elemPosY, uint16_t symbol, const char *label, bool valid, int16_t temperature, int16_t alarm_min, int16_t alarm_max)
{
    char buff[TEMPERATURE_LABEL_LEN + 2 < 6 ? 6 : TEMPERATURE_LABEL_LEN + 2];
    textAttributes_t elemAttr = valid ? TEXT_ATTRIBUTES_NONE : _TEXT_ATTRIBUTES_BLINK_BIT;
    uint8_t valueXOffset = 0;

    if (symbol) {
        buff[0] = symbol;
        buff[1] = '\0';
        displayWriteWithAttr(osdDisplayPort, elemPosX, elemPosY, buff, elemAttr);
        valueXOffset = 1;
    }
#ifdef USE_TEMPERATURE_SENSOR
    else if (label[0] != '\0') {
        uint8_t label_len = strnlen(label, TEMPERATURE_LABEL_LEN);
        memcpy(buff, label, label_len);
        memset(buff + label_len, ' ', TEMPERATURE_LABEL_LEN + 1 - label_len);
        buff[5] = '\0';
        displayWriteWithAttr(osdDisplayPort, elemPosX, elemPosY, buff, elemAttr);
        valueXOffset = osdConfig()->temp_label_align == OSD_ALIGN_LEFT ? 5 : label_len + 1;
    }
#else
    UNUSED(label);
#endif

    if (valid) {

        if ((temperature <= alarm_min) || (temperature >= alarm_max)) TEXT_ATTRIBUTES_ADD_BLINK(elemAttr);
        if (osdConfig()->units == OSD_UNIT_IMPERIAL) temperature = temperature * 9 / 5.0f + 320;
        tfp_sprintf(buff, "%3d", temperature / 10);

    } else
        strcpy(buff, "---");

    buff[3] = osdConfig()->units == OSD_UNIT_IMPERIAL ? SYM_TEMP_F : SYM_TEMP_C;
    buff[4] = '\0';

    displayWriteWithAttr(osdDisplayPort, elemPosX + valueXOffset, elemPosY, buff, elemAttr);
}

#ifdef USE_TEMPERATURE_SENSOR
static void osdDisplayTemperatureSensor(uint8_t elemPosX, uint8_t elemPosY, uint8_t sensorIndex)
{
    int16_t temperature;
    const bool valid = getSensorTemperature(sensorIndex, &temperature);
    const tempSensorConfig_t *sensorConfig = tempSensorConfig(sensorIndex);
    uint16_t symbol = sensorConfig->osdSymbol ? SYM_TEMP_SENSOR_FIRST + sensorConfig->osdSymbol - 1 : 0;
    osdDisplayTemperature(elemPosX, elemPosY, symbol, sensorConfig->label, valid, temperature, sensorConfig->alarm_min, sensorConfig->alarm_max);
}
#endif

static void osdFormatCoordinate(char *buff, char sym, int32_t val)
{
    // up to 4 for number + 1 for the symbol + null terminator + fill the rest with decimals
    const int coordinateLength = osdConfig()->coordinate_digits + 1;

    buff[0] = sym;
    int32_t integerPart = val / GPS_DEGREES_DIVIDER;
    // Latitude maximum integer width is 3 (-90) while
    // longitude maximum integer width is 4 (-180).
    int integerDigits = tfp_sprintf(buff + 1, (integerPart == 0 && val < 0) ? "-%d" : "%d", (int)integerPart);
    // We can show up to 7 digits in decimalPart.
    int32_t decimalPart = abs(val % (int)GPS_DEGREES_DIVIDER);
    STATIC_ASSERT(GPS_DEGREES_DIVIDER == 1e7, adjust_max_decimal_digits);
    int decimalDigits;
    bool bfcompat = false;  // Assume BFCOMPAT mode is no enabled

#ifndef DISABLE_MSP_BF_COMPAT // IF BFCOMPAT is not supported, there's no need to check for it
        if(isBfCompatibleVideoSystem(osdConfig())) {
            bfcompat = true;
        }
#endif

    if (!bfcompat) {
        decimalDigits = tfp_sprintf(buff + 1 + integerDigits, "%07d", (int)decimalPart);
        // Embbed the decimal separator
        buff[1 + integerDigits - 1] += SYM_ZERO_HALF_TRAILING_DOT - '0';
        buff[1 + integerDigits] += SYM_ZERO_HALF_LEADING_DOT - '0';
    } else {
        // BFCOMPAT mode enabled
        decimalDigits = tfp_sprintf(buff + 1 + integerDigits, ".%06d", (int)decimalPart);
    }
    // Fill up to coordinateLength with zeros
    int total = 1 + integerDigits + decimalDigits;
    while(total < coordinateLength) {
        buff[total] = '0';
        total++;
    }
    buff[coordinateLength] = '\0';
}

static void osdFormatCraftName(char *buff)
{
    if (strlen(systemConfig()->craftName) == 0)
            strcpy(buff, "CRAFT_NAME");
    else {
        for (int i = 0; i < MAX_NAME_LENGTH; i++) {
            buff[i] = sl_toupper((unsigned char)systemConfig()->craftName[i]);
            if (systemConfig()->craftName[i] == 0)
                break;
        }
    }
}

void osdFormatPilotName(char *buff)
{
    if (strlen(systemConfig()->pilotName) == 0)
            strcpy(buff, "PILOT_NAME");
    else {
        for (int i = 0; i < MAX_NAME_LENGTH; i++) {
            buff[i] = sl_toupper((unsigned char)systemConfig()->pilotName[i]);
            if (systemConfig()->pilotName[i] == 0)
                break;
        }
    }
}

static const char * osdArmingDisabledReasonMessage(void)
{
    const char *message = NULL;
    static char messageBuf[OSD_MESSAGE_LENGTH+1];

    switch (isArmingDisabledReason()) {
        case ARMING_DISABLED_FAILSAFE_SYSTEM:
            // See handling of FAILSAFE_RX_LOSS_MONITORING in failsafe.c
            if (failsafePhase() == FAILSAFE_RX_LOSS_MONITORING) {
                if (failsafeIsReceivingRxData()) {
                    // reminder to disarm to exit FAILSAFE_RX_LOSS_MONITORING once timeout period ends
                    if (IS_RC_MODE_ACTIVE(BOXARM)) {
                        return OSD_MESSAGE_STR(OSD_MSG_TURN_ARM_SW_OFF);
                    }
                } else {
                    // Not receiving RX data
                    return OSD_MESSAGE_STR(OSD_MSG_RC_RX_LINK_LOST);
                }
            }
            return OSD_MESSAGE_STR(OSD_MSG_DISABLED_BY_FS);
        case ARMING_DISABLED_NOT_LEVEL:
            return OSD_MESSAGE_STR(OSD_MSG_AIRCRAFT_UNLEVEL);
        case ARMING_DISABLED_SENSORS_CALIBRATING:
            return OSD_MESSAGE_STR(OSD_MSG_SENSORS_CAL);
        case ARMING_DISABLED_SYSTEM_OVERLOADED:
            return OSD_MESSAGE_STR(OSD_MSG_SYS_OVERLOADED);
        case ARMING_DISABLED_NAVIGATION_UNSAFE:
            // Check the exact reason
            switch (navigationIsBlockingArming(NULL)) {
                char buf[6];
                case NAV_ARMING_BLOCKER_NONE:
                    break;
                case NAV_ARMING_BLOCKER_MISSING_GPS_FIX:
                    return OSD_MESSAGE_STR(OSD_MSG_WAITING_GPS_FIX);
                case NAV_ARMING_BLOCKER_NAV_IS_ALREADY_ACTIVE:
                    return OSD_MESSAGE_STR(OSD_MSG_DISABLE_NAV_FIRST);
                case NAV_ARMING_BLOCKER_FIRST_WAYPOINT_TOO_FAR:
                    osdFormatDistanceSymbol(buf, distanceToFirstWP(), 0);
                    tfp_sprintf(messageBuf, "FIRST WP TOO FAR (%s)", buf);
                    return message = messageBuf;
                case NAV_ARMING_BLOCKER_JUMP_WAYPOINT_ERROR:
                    return OSD_MESSAGE_STR(OSD_MSG_JUMP_WP_MISCONFIG);
            }
            break;
        case ARMING_DISABLED_COMPASS_NOT_CALIBRATED:
            return OSD_MESSAGE_STR(OSD_MSG_MAG_NOT_CAL);
        case ARMING_DISABLED_ACCELEROMETER_NOT_CALIBRATED:
            return OSD_MESSAGE_STR(OSD_MSG_ACC_NOT_CAL);
        case ARMING_DISABLED_ARM_SWITCH:
            return OSD_MESSAGE_STR(OSD_MSG_DISARM_1ST);
        case ARMING_DISABLED_HARDWARE_FAILURE:
            {
                if (!HW_SENSOR_IS_HEALTHY(getHwGyroStatus())) {
                    return OSD_MESSAGE_STR(OSD_MSG_GYRO_FAILURE);
                }
                if (!HW_SENSOR_IS_HEALTHY(getHwAccelerometerStatus())) {
                    return OSD_MESSAGE_STR(OSD_MSG_ACC_FAIL);
                }
                if (!HW_SENSOR_IS_HEALTHY(getHwCompassStatus())) {
                    return OSD_MESSAGE_STR(OSD_MSG_MAG_FAIL);
                }
                if (!HW_SENSOR_IS_HEALTHY(getHwBarometerStatus())) {
                    return OSD_MESSAGE_STR(OSD_MSG_BARO_FAIL);
                }
                if (!HW_SENSOR_IS_HEALTHY(getHwGPSStatus())) {
                    return OSD_MESSAGE_STR(OSD_MSG_GPS_FAIL);
                }
                if (!HW_SENSOR_IS_HEALTHY(getHwRangefinderStatus())) {
                    return OSD_MESSAGE_STR(OSD_MSG_RANGEFINDER_FAIL);
                }
                if (!HW_SENSOR_IS_HEALTHY(getHwPitotmeterStatus())) {
                    return OSD_MESSAGE_STR(OSD_MSG_PITOT_FAIL);
                }
            }
            return OSD_MESSAGE_STR(OSD_MSG_HW_FAIL);
        case ARMING_DISABLED_BOXFAILSAFE:
            return OSD_MESSAGE_STR(OSD_MSG_FS_EN);
        case ARMING_DISABLED_RC_LINK:
            return OSD_MESSAGE_STR(OSD_MSG_NO_RC_LINK);
        case ARMING_DISABLED_THROTTLE:
            return OSD_MESSAGE_STR(OSD_MSG_THROTTLE_NOT_LOW);
        case ARMING_DISABLED_ROLLPITCH_NOT_CENTERED:
            return OSD_MESSAGE_STR(OSD_MSG_ROLLPITCH_OFFCENTER);
        case ARMING_DISABLED_SERVO_AUTOTRIM:
            return OSD_MESSAGE_STR(OSD_MSG_AUTOTRIM_ACTIVE);
        case ARMING_DISABLED_OOM:
            return OSD_MESSAGE_STR(OSD_MSG_NOT_ENOUGH_MEMORY);
        case ARMING_DISABLED_INVALID_SETTING:
            return OSD_MESSAGE_STR(OSD_MSG_INVALID_SETTING);
        case ARMING_DISABLED_CLI:
            return OSD_MESSAGE_STR(OSD_MSG_CLI_ACTIVE);
        case ARMING_DISABLED_PWM_OUTPUT_ERROR:
            return OSD_MESSAGE_STR(OSD_MSG_PWM_INIT_ERROR);
        case ARMING_DISABLED_NO_PREARM:
            return OSD_MESSAGE_STR(OSD_MSG_NO_PREARM);
        case ARMING_DISABLED_DSHOT_BEEPER:
            return OSD_MESSAGE_STR(OSD_MSG_DSHOT_BEEPER);
            // Cases without message
        case ARMING_DISABLED_LANDING_DETECTED:
            FALLTHROUGH;
        case ARMING_DISABLED_CMS_MENU:
            FALLTHROUGH;
        case ARMING_DISABLED_OSD_MENU:
            FALLTHROUGH;
        case ARMING_DISABLED_ALL_FLAGS:
            FALLTHROUGH;
        case ARMED:
            FALLTHROUGH;
        case SIMULATOR_MODE_HITL:
            FALLTHROUGH;
        case SIMULATOR_MODE_SITL:
            FALLTHROUGH;
        case WAS_EVER_ARMED:
            break;
    }
    return NULL;
}

static const char * osdFailsafePhaseMessage(void)
{
    // See failsafe.h for each phase explanation
    switch (failsafePhase()) {
        case FAILSAFE_RETURN_TO_HOME:
            // XXX: Keep this in sync with OSD_FLYMODE.
            return OSD_MESSAGE_STR(OSD_MSG_RTH_FS);
        case FAILSAFE_LANDING:
            // This should be considered an emergengy landing
            return OSD_MESSAGE_STR(OSD_MSG_EMERG_LANDING_FS);
        case FAILSAFE_RX_LOSS_MONITORING:
            // Only reachable from FAILSAFE_LANDED, which performs
            // a disarm. Since aircraft has been disarmed, we no
            // longer show failsafe details.
            FALLTHROUGH;
        case FAILSAFE_LANDED:
            // Very brief, disarms and transitions into
            // FAILSAFE_RX_LOSS_MONITORING. Note that it prevents
            // further rearming via ARMING_DISABLED_FAILSAFE_SYSTEM,
            // so we'll show the user how to re-arm in when
            // that flag is the reason to prevent arming.
            FALLTHROUGH;
        case FAILSAFE_RX_LOSS_IDLE:
            // This only happens when user has chosen NONE as FS
            // procedure. The recovery messages should be enough.
            FALLTHROUGH;
        case FAILSAFE_IDLE:
            // Failsafe not active
            FALLTHROUGH;
        case FAILSAFE_RX_LOSS_DETECTED:
            // Very brief, changes to FAILSAFE_RX_LOSS_RECOVERED
            // or the FS procedure immediately.
            FALLTHROUGH;
        case FAILSAFE_RX_LOSS_RECOVERED:
            // Exiting failsafe
            break;
    }
    return NULL;
}

static const char * osdFailsafeInfoMessage(void)
{
    if (failsafeIsReceivingRxData() && !FLIGHT_MODE(NAV_FW_AUTOLAND)) {
        // User must move sticks to exit FS mode
        return OSD_MESSAGE_STR(OSD_MSG_MOVE_EXIT_FS);
    }
    return OSD_MESSAGE_STR(OSD_MSG_RC_RX_LINK_LOST);
}

#if defined(USE_SAFE_HOME)
static const char * divertingToSafehomeMessage(void)
{
#ifdef USE_FW_AUTOLAND
	if (!posControl.fwLandState.landWp && (NAV_Status.state != MW_NAV_STATE_HOVER_ABOVE_HOME && posControl.safehomeState.isApplied)) {
#else
    if (NAV_Status.state != MW_NAV_STATE_HOVER_ABOVE_HOME && posControl.safehomeState.isApplied) {
#endif
	    return OSD_MESSAGE_STR(OSD_MSG_DIVERT_SAFEHOME);
	}
#endif
	return NULL;
}


static const char * navigationStateMessage(void)
{
    if (!posControl.rthState.rthLinearDescentActive && linearDescentMessageMs != 0)
        linearDescentMessageMs = 0;

    switch (NAV_Status.state) {
        case MW_NAV_STATE_NONE:
            break;
        case MW_NAV_STATE_RTH_START:
            return OSD_MESSAGE_STR(OSD_MSG_STARTING_RTH);
        case MW_NAV_STATE_RTH_CLIMB:
            return OSD_MESSAGE_STR(OSD_MSG_RTH_CLIMB);
        case MW_NAV_STATE_RTH_ENROUTE:
            if (posControl.flags.rthTrackbackActive) {
                return OSD_MESSAGE_STR(OSD_MSG_RTH_TRACKBACK);
            } else {
                if (posControl.rthState.rthLinearDescentActive && (linearDescentMessageMs == 0 || linearDescentMessageMs > millis())) {
                    if (linearDescentMessageMs == 0)
                        linearDescentMessageMs = millis() + 5000; // Show message for 5 seconds.

                    return OSD_MESSAGE_STR(OSD_MSG_RTH_LINEAR_DESCENT);
                } else
                    return OSD_MESSAGE_STR(OSD_MSG_HEADING_HOME);
            }
        case MW_NAV_STATE_HOLD_INFINIT:
            // Used by HOLD flight modes. No information to add.
            break;
        case MW_NAV_STATE_HOLD_TIMED:
            // "HOLDING WP FOR xx S" Countdown added in osdGetSystemMessage
            break;
        case MW_NAV_STATE_WP_ENROUTE:
            // "TO WP" + WP countdown added in osdGetSystemMessage
            break;
        case MW_NAV_STATE_PROCESS_NEXT:
            return OSD_MESSAGE_STR(OSD_MSG_PREPARE_NEXT_WP);
        case MW_NAV_STATE_DO_JUMP:
            // Not used
            break;
        case MW_NAV_STATE_LAND_START:
            // Not used
            break;
        case MW_NAV_STATE_EMERGENCY_LANDING:
            return OSD_MESSAGE_STR(OSD_MSG_EMERG_LANDING);
        case MW_NAV_STATE_LAND_IN_PROGRESS:
            return OSD_MESSAGE_STR(OSD_MSG_LANDING);
        case MW_NAV_STATE_HOVER_ABOVE_HOME:
            if (STATE(FIXED_WING_LEGACY)) {
#if defined(USE_SAFE_HOME)
                if (posControl.safehomeState.isApplied) {
                    return OSD_MESSAGE_STR(OSD_MSG_LOITERING_SAFEHOME);
                }
#endif
                return OSD_MESSAGE_STR(OSD_MSG_LOITERING_HOME);
            }
            return OSD_MESSAGE_STR(OSD_MSG_HOVERING);
        case MW_NAV_STATE_LANDED:
            return OSD_MESSAGE_STR(OSD_MSG_LANDED);
        case MW_NAV_STATE_LAND_SETTLE:
        {
            // If there is a FS landing delay occurring. That is handled by the calling function.
            if (posControl.landingDelay > 0)
                break;

            return OSD_MESSAGE_STR(OSD_MSG_PREPARING_LAND);
        }
        case MW_NAV_STATE_LAND_START_DESCENT:
            // Not used
            break;
    }

    return NULL;
}

static void osdFormatMessage(char *buff, size_t size, const char *message, bool isCenteredText)
{
    // String is always filled with Blanks
    memset(buff, SYM_BLANK, size);
    if (message) {
        size_t messageLength = strlen(message);
        int rem = isCenteredText ? MAX(0, (int)size - (int)messageLength) : 0;
        strncpy(buff + rem / 2, message, MIN((int)size - rem / 2, (int)messageLength));
    }
    // Ensure buff is zero terminated
    buff[size] = '\0';
}

/**
 * Draws the battery symbol filled in accordingly to the
 * battery voltage to buff[0].
 **/
static void osdFormatBatteryChargeSymbol(char *buff)
{
    uint8_t p = calculateBatteryPercentage();
    p = (100 - p) / 16.6;
    buff[0] = SYM_BATT_FULL + p;
}

static void osdUpdateBatteryCapacityOrVoltageTextAttributes(textAttributes_t *attr)
{
    const batteryState_e batteryState = getBatteryState();

    if (batteryState == BATTERY_WARNING || batteryState == BATTERY_CRITICAL) {
        TEXT_ATTRIBUTES_ADD_BLINK(*attr);
    }
}

void osdCrosshairPosition(uint8_t *x, uint8_t *y)
{
    *x = osdDisplayPort->cols / 2;
    *y = osdDisplayPort->rows / 2;
    *y -= osdConfig()->horizon_offset; // positive horizon_offset moves the HUD up, negative moves down
}

/**
 * Check if this OSD layout is using scaled or unscaled throttle.
 * If both are used, it will default to scaled.
 */
bool osdUsingScaledThrottle(void) 
{
    bool usingScaledThrottle = OSD_VISIBLE(osdLayoutsConfig()->item_pos[currentLayout][OSD_SCALED_THROTTLE_POS]);
    bool usingRCThrottle = OSD_VISIBLE(osdLayoutsConfig()->item_pos[currentLayout][OSD_THROTTLE_POS]);

    if (!usingScaledThrottle && !usingRCThrottle)
        usingScaledThrottle = true;

    return usingScaledThrottle;
}

/**
 * Formats throttle position prefixed by its symbol.
 * Shows unscaled or scaled (output to motor) throttle percentage
 **/
static void osdFormatThrottlePosition(char *buff, bool useScaled, textAttributes_t *elemAttr)
{
    buff[0] = SYM_BLANK;
    buff[1] = SYM_THR;
    if (navigationIsControllingThrottle()) {
        buff[0] = SYM_AUTO_THR0;
        buff[1] = SYM_AUTO_THR1;
        if (isFixedWingAutoThrottleManuallyIncreased()) {
            TEXT_ATTRIBUTES_ADD_BLINK(*elemAttr);
        }
        useScaled = true;
    }
#ifdef USE_POWER_LIMITS
    if (powerLimiterIsLimiting()) {
        TEXT_ATTRIBUTES_ADD_BLINK(*elemAttr);
    }
#endif
    int8_t throttlePercent = getThrottlePercent(useScaled);
    if ((useScaled && throttlePercent <= 0) || !ARMING_FLAG(ARMED)) {
        const char* message = ARMING_FLAG(ARMED) ? (throttlePercent == 0 && !ifMotorstopFeatureEnabled()) ? "IDLE" : "STOP" : "DARM";
        buff[0] = SYM_THR;
        strcpy(buff + 1, message);
        return;
    }
    tfp_sprintf(buff + 2, "%3d", throttlePercent);
}

/**
 * Formats gvars prefixed by its number (0-indexed). If autoThr
 **/
static void osdFormatGVar(char *buff, uint8_t index)
{
    buff[0] = 'G';
    buff[1] = '0'+index;
    buff[2] = ':';
    #ifdef USE_PROGRAMMING_FRAMEWORK
    osdFormatCentiNumber(buff + 3, (int32_t)gvGet(index)*(int32_t)100, 1, 0, 0, 5, false);
    #endif
}

#if defined(USE_ESC_SENSOR)
static void osdFormatRpm(char *buff, uint32_t rpm)
{
    buff[0] = SYM_RPM;
    if (rpm) {
        if ( digitCount(rpm) > osdConfig()->esc_rpm_precision) {
            uint8_t rpmMaxDecimals = (osdConfig()->esc_rpm_precision - 3);
            osdFormatCentiNumber(buff + 1, rpm / 10, 0, rpmMaxDecimals, rpmMaxDecimals, osdConfig()->esc_rpm_precision-1, false);
            buff[osdConfig()->esc_rpm_precision] = 'K';
            buff[osdConfig()->esc_rpm_precision+1] = '\0';
        }
        else {
            switch(osdConfig()->esc_rpm_precision) {
                case 6:
                    tfp_sprintf(buff + 1, "%6lu", rpm);
                    break;
                case 5:
                    tfp_sprintf(buff + 1, "%5lu", rpm);
                    break;
                case 4:
                    tfp_sprintf(buff + 1, "%4lu", rpm);
                    break;
                case 3:
                default:
                    tfp_sprintf(buff + 1, "%3lu", rpm);
                    break;
            }


        }
    }
    else {
        uint8_t buffPos = 1;
        while (buffPos <=( osdConfig()->esc_rpm_precision)) {
            strcpy(buff + buffPos++, "-");
        }
    }
}
#endif

int32_t osdGetAltitude(void)
{
    return getEstimatedActualPosition(Z);
}

static inline int32_t osdGetAltitudeMsl(void)
{
    return getEstimatedActualPosition(Z) + posControl.gpsOrigin.alt;
}

uint16_t osdGetRemainingGlideTime(void) {
    float value = getEstimatedActualVelocity(Z);
    static pt1Filter_t glideTimeFilterState;
    const  timeMs_t curTimeMs = millis();
    static timeMs_t glideTimeUpdatedMs;

    value = pt1FilterApply4(&glideTimeFilterState, isnormal(value) ? value : 0, 0.5, MS2S(curTimeMs - glideTimeUpdatedMs));
    glideTimeUpdatedMs = curTimeMs;

    if (value < 0) {
        value = osdGetAltitude() / abs((int)value);
    } else {
        value = 0;
    }

    return (uint16_t)roundf(value);
}

static bool osdIsHeadingValid(void)
{
    return isImuHeadingValid();
}

int16_t osdGetHeading(void)
{
    return attitude.values.yaw;
}

int16_t osdGetPanServoOffset(void)
{
    int8_t servoIndex = osdConfig()->pan_servo_index;
    int16_t servoPosition = servo[servoIndex];
    int16_t servoMiddle = servoParams(servoIndex)->middle;
    return (int16_t)CENTIDEGREES_TO_DEGREES((servoPosition - servoMiddle) * osdConfig()->pan_servo_pwm2centideg);
}

// Returns a heading angle in degrees normalized to [0, 360).
int osdGetHeadingAngle(int angle)
{
    while (angle < 0) {
        angle += 360;
    }
    while (angle >= 360) {
        angle -= 360;
    }
    return angle;
}

#if defined(USE_GPS)

/* Draws a map with the given symbol in the center and given point of interest
 * defined by its distance in meters and direction in degrees.
 * referenceHeading indicates the up direction in the map, in degrees, while
 * referenceSym (if non-zero) is drawn at the upper right corner below a small
 * arrow to indicate the map reference to the user. The drawn argument is an
 * in-out used to store the last position where the craft was drawn to avoid
 * erasing all screen on each redraw.
 */
static void osdDrawMap(int referenceHeading, uint16_t referenceSym, uint16_t centerSym,
                       uint32_t poiDistance, int16_t poiDirection, uint16_t poiSymbol,
                       uint16_t *drawn, uint32_t *usedScale)
{
    // TODO: These need to be tested with several setups. We might
    // need to make them configurable.
    const int hMargin = 5;
    const int vMargin = 3;

    // TODO: Get this from the display driver?
    const int charWidth = 12;
    const int charHeight = 18;

    uint8_t minX = hMargin;
    uint8_t maxX = osdDisplayPort->cols - 1 - hMargin;
    uint8_t minY = vMargin;
    uint8_t maxY = osdDisplayPort->rows - 1 - vMargin;
    uint8_t midX = osdDisplayPort->cols / 2;
    uint8_t midY = osdDisplayPort->rows / 2;

    // Fixed marks
    displayWriteChar(osdDisplayPort, midX, midY, centerSym);

    // First, erase the previous drawing.
    if (OSD_VISIBLE(*drawn)) {
        displayWriteChar(osdDisplayPort, OSD_X(*drawn), OSD_Y(*drawn), SYM_BLANK);
        *drawn = 0;
    }

    uint32_t initialScale;
    const unsigned scaleMultiplier = 2;
    // We try to reduce the scale when the POI will be around half the distance
    // between the center and the closers map edge, to avoid too much jumping
    const int scaleReductionMultiplier = MIN(midX - hMargin, midY - vMargin) / 2;

    switch (osdConfig()->units) {
        case OSD_UNIT_UK:
            FALLTHROUGH;
        case OSD_UNIT_IMPERIAL:
            initialScale = 16; // 16m ~= 0.01miles
            break;
        case OSD_UNIT_GA:
            initialScale = 18; // 18m ~= 0.01 nautical miles
            break;
        default:
        case OSD_UNIT_METRIC_MPH:
            FALLTHROUGH;
        case OSD_UNIT_METRIC:
            initialScale = 10; // 10m as initial scale
            break;
    }

    // Try to keep the same scale when getting closer until we draw over the center point
    uint32_t scale = initialScale;
    if (*usedScale) {
        scale = *usedScale;
        if (scale > initialScale && poiDistance < *usedScale * scaleReductionMultiplier) {
            scale /= scaleMultiplier;
        }
    }

    if (STATE(GPS_FIX) 
#ifdef USE_GPS_FIX_ESTIMATION
            || STATE(GPS_ESTIMATED_FIX)
#endif
        ) {

        int directionToPoi = osdGetHeadingAngle(poiDirection - referenceHeading);
        float poiAngle = DEGREES_TO_RADIANS(directionToPoi);
        float poiSin = sin_approx(poiAngle);
        float poiCos = cos_approx(poiAngle);

        // Now start looking for a valid scale that lets us draw everything
        int ii;
        for (ii = 0; ii < 50; ii++) {
            // Calculate location of the aircraft in map
            int points = poiDistance / ((float)scale / charHeight);

            float pointsX = points * poiSin;
            int poiX = midX - roundf(pointsX / charWidth);
            if (poiX < minX || poiX > maxX) {
                scale *= scaleMultiplier;
                continue;
            }

            float pointsY = points * poiCos;
            int poiY = midY + roundf(pointsY / charHeight);
            if (poiY < minY || poiY > maxY) {
                scale *= scaleMultiplier;
                continue;
            }

            if (poiX == midX && poiY == midY) {
                // We're over the map center symbol, so we would be drawing
                // over it even if we increased the scale. Alternate between
                // drawing the center symbol or drawing the POI.
                if (centerSym != SYM_BLANK && OSD_ALTERNATING_CHOICES(1000, 2) == 0) {
                    break;
                }
            } else {

                uint16_t c;
                if (displayReadCharWithAttr(osdDisplayPort, poiX, poiY, &c, NULL) && c != SYM_BLANK) {
                    // Something else written here, increase scale. If the display doesn't support reading
                    // back characters, we assume there's nothing.
                    //
                    // If we're close to the center, decrease scale. Otherwise increase it.
                    uint8_t centerDeltaX = (maxX - minX) / (scaleMultiplier * 2);
                    uint8_t centerDeltaY = (maxY - minY) / (scaleMultiplier * 2);
                    if (poiX >= midX - centerDeltaX && poiX <= midX + centerDeltaX &&
                        poiY >= midY - centerDeltaY && poiY <= midY + centerDeltaY &&
                        scale > scaleMultiplier) {

                        scale /= scaleMultiplier;
                    } else {
                        scale *= scaleMultiplier;
                    }
                    continue;
                }
            }

            // Draw the point on the map
            if (poiSymbol == SYM_ARROW_UP) {
                // Drawing aircraft, rotate
                int mapHeading = osdGetHeadingAngle(DECIDEGREES_TO_DEGREES(osdGetHeading()) - referenceHeading);
                poiSymbol += mapHeading * 2 / 45;
            }
            displayWriteChar(osdDisplayPort, poiX, poiY, poiSymbol);

            // Update saved location
            *drawn = OSD_POS(poiX, poiY) | OSD_VISIBLE_FLAG;
            break;
        }
    }

    *usedScale = scale;

    // Update global map data for scale and reference
    osdMapData.scale = scale;
    osdMapData.referenceSymbol = referenceSym;
}

/* Draws a map with the home in the center and the craft moving around.
 * See osdDrawMap() for reference.
 */
static void osdDrawHomeMap(int referenceHeading, uint8_t referenceSym, uint16_t *drawn, uint32_t *usedScale)
{
    osdDrawMap(referenceHeading, referenceSym, SYM_HOME, GPS_distanceToHome, GPS_directionToHome, SYM_ARROW_UP, drawn, usedScale);
}

/* Draws a map with the aircraft in the center and the home moving around.
 * See osdDrawMap() for reference.
 */
static void osdDrawRadar(uint16_t *drawn, uint32_t *usedScale)
{
    int16_t reference = DECIDEGREES_TO_DEGREES(osdGetHeading());
    int16_t poiDirection = osdGetHeadingAngle(GPS_directionToHome + 180);
    osdDrawMap(reference, 0, SYM_ARROW_UP, GPS_distanceToHome, poiDirection, SYM_HOME, drawn, usedScale);
}

static uint16_t crc_accumulate(uint8_t data, uint16_t crcAccum)
{
    uint8_t tmp;
    tmp = data ^ (uint8_t)(crcAccum & 0xff);
    tmp ^= (tmp << 4);
    crcAccum = (crcAccum >> 8) ^ (tmp << 8) ^ (tmp << 3) ^ (tmp >> 4);
    return crcAccum;
}


static void osdDisplayTelemetry(void)
{
    uint32_t          trk_data;
    uint16_t          trk_crc = 0;
    char              trk_buffer[31];
    static int16_t    trk_elevation = 127;
    static uint16_t   trk_bearing   = 0;

    if (ARMING_FLAG(ARMED)) {
      if (STATE(GPS_FIX)
#ifdef USE_GPS_FIX_ESTIMATION
                || STATE(GPS_ESTIMATED_FIX)
#endif
            ){
        if (GPS_distanceToHome > 5) {
          trk_bearing = GPS_directionToHome;
          trk_bearing += 360 + 180;
          trk_bearing %= 360;
          int32_t alt = CENTIMETERS_TO_METERS(osdGetAltitude());
          float at = atan2(alt, GPS_distanceToHome);
          trk_elevation = at * 57.2957795f; // 57.2957795 = 1 rad
          trk_elevation += 37; // because elevation in telemetry should be from -37 to 90
          if (trk_elevation < 0) {
            trk_elevation = 0;
          }
        }
      }
    }
    else{
      trk_elevation = 127;
      trk_bearing   = 0;
    }

    trk_data = 0;                                                // bit  0    - packet type 0 = bearing/elevation, 1 = 2 byte data packet
    trk_data = trk_data | (uint32_t)(0x7F & trk_elevation) << 1; // bits 1-7  - elevation angle to target. NOTE number is abused. constrained value of -37 to 90 sent as 0 to 127.
    trk_data = trk_data | (uint32_t)trk_bearing << 8;            // bits 8-17 - bearing angle to target. 0 = true north. 0 to 360
    trk_crc = crc_accumulate(0xFF & trk_data, trk_crc);          // CRC First Byte  bits 0-7
    trk_crc = crc_accumulate(0xFF & trk_bearing, trk_crc);       // CRC Second Byte bits 8-15
    trk_crc = crc_accumulate(trk_bearing >> 8, trk_crc);         // CRC Third Byte  bits  16-17
    trk_data = trk_data | (uint32_t)trk_crc << 17;               // bits 18-29 CRC & 0x3FFFF

    for (uint8_t t_ctr = 0; t_ctr < 30; t_ctr++) {               // Prepare screen buffer and write data line.
      if (trk_data & (uint32_t)1 << t_ctr){
        trk_buffer[29 - t_ctr] = SYM_TELEMETRY_0;
      }
      else{
        trk_buffer[29 - t_ctr] = SYM_TELEMETRY_1;
      }
    }
    trk_buffer[30] = 0;
    displayWrite(osdDisplayPort, 0, 0, trk_buffer);
    if (osdConfig()->telemetry>1){
      displayWrite(osdDisplayPort, 0, 3, trk_buffer);               // Test display because normal telemetry line is not visible
    }
}
#endif

static void osdFormatPidControllerOutput(char *buff, const char *label, const pidController_t *pidController, uint8_t scale, bool showDecimal) {
    strcpy(buff, label);
    for (uint8_t i = strlen(label); i < 5; ++i) buff[i] = ' ';
    uint8_t decimals = showDecimal ? 1 : 0;
    osdFormatCentiNumber(buff + 5, pidController->proportional * scale, 0, decimals, 0, 4, false);
    buff[9] = ' ';
    osdFormatCentiNumber(buff + 10, pidController->integrator * scale, 0, decimals, 0, 4, false);
    buff[14] = ' ';
    osdFormatCentiNumber(buff + 15, pidController->derivative * scale, 0, decimals, 0, 4, false);
    buff[19] = ' ';
    osdFormatCentiNumber(buff + 20, pidController->output_constrained * scale, 0, decimals, 0, 4, false);
    buff[24] = '\0';
}

static void osdDisplayBatteryVoltage(uint8_t elemPosX, uint8_t elemPosY, uint16_t voltage, uint8_t digits, uint8_t decimals)
{
    char buff[7];
    textAttributes_t elemAttr = TEXT_ATTRIBUTES_NONE;

    osdFormatBatteryChargeSymbol(buff);
    buff[1] = '\0';
    osdUpdateBatteryCapacityOrVoltageTextAttributes(&elemAttr);
    displayWriteWithAttr(osdDisplayPort, elemPosX, elemPosY, buff, elemAttr);

    elemAttr = TEXT_ATTRIBUTES_NONE;
    digits = MIN(digits, 5);
    osdFormatCentiNumber(buff, voltage, 0, decimals, 0, digits, false);
    buff[digits] = SYM_VOLT;
    buff[digits+1] = '\0';
    const batteryState_e batteryVoltageState = checkBatteryVoltageState();
    if (batteryVoltageState == BATTERY_CRITICAL || batteryVoltageState == BATTERY_WARNING) {
        TEXT_ATTRIBUTES_ADD_BLINK(elemAttr);
    }
    displayWriteWithAttr(osdDisplayPort, elemPosX + 1, elemPosY, buff, elemAttr);
}

static void osdDisplayFlightPIDValues(uint8_t elemPosX, uint8_t elemPosY, const char *str, pidIndex_e pidIndex, adjustmentFunction_e adjFuncP, adjustmentFunction_e adjFuncI, adjustmentFunction_e adjFuncD, adjustmentFunction_e adjFuncFF)
{
    textAttributes_t elemAttr;
    char buff[4];

    const pid8_t *pid = &pidBank()->pid[pidIndex];
    pidType_e pidType = pidIndexGetType(pidIndex);

    displayWrite(osdDisplayPort, elemPosX, elemPosY, str);

    if (pidType == PID_TYPE_NONE) {
        // PID is not used in this configuration. Draw dashes.
        // XXX: Keep this in sync with the %3d format and spacing used below
        displayWrite(osdDisplayPort, elemPosX + 6, elemPosY, "-   -   -   -");
        return;
    }

    elemAttr = TEXT_ATTRIBUTES_NONE;
    tfp_sprintf(buff, "%3d", pid->P);
    if ((isAdjustmentFunctionSelected(adjFuncP)) || (((adjFuncP == ADJUSTMENT_ROLL_P) || (adjFuncP == ADJUSTMENT_PITCH_P)) && (isAdjustmentFunctionSelected(ADJUSTMENT_PITCH_ROLL_P))))
        TEXT_ATTRIBUTES_ADD_BLINK(elemAttr);
    displayWriteWithAttr(osdDisplayPort, elemPosX + 4, elemPosY, buff, elemAttr);

    elemAttr = TEXT_ATTRIBUTES_NONE;
    tfp_sprintf(buff, "%3d", pid->I);
    if ((isAdjustmentFunctionSelected(adjFuncI)) || (((adjFuncI == ADJUSTMENT_ROLL_I) || (adjFuncI == ADJUSTMENT_PITCH_I)) && (isAdjustmentFunctionSelected(ADJUSTMENT_PITCH_ROLL_I))))
        TEXT_ATTRIBUTES_ADD_BLINK(elemAttr);
    displayWriteWithAttr(osdDisplayPort, elemPosX + 8, elemPosY, buff, elemAttr);

    elemAttr = TEXT_ATTRIBUTES_NONE;
    tfp_sprintf(buff, "%3d", pid->D);
    if ((isAdjustmentFunctionSelected(adjFuncD)) || (((adjFuncD == ADJUSTMENT_ROLL_D) || (adjFuncD == ADJUSTMENT_PITCH_D)) && (isAdjustmentFunctionSelected(ADJUSTMENT_PITCH_ROLL_D))))
        TEXT_ATTRIBUTES_ADD_BLINK(elemAttr);
    displayWriteWithAttr(osdDisplayPort, elemPosX + 12, elemPosY, buff, elemAttr);

    elemAttr = TEXT_ATTRIBUTES_NONE;
    tfp_sprintf(buff, "%3d", pid->FF);
    if ((isAdjustmentFunctionSelected(adjFuncFF)) || (((adjFuncFF == ADJUSTMENT_ROLL_FF) || (adjFuncFF == ADJUSTMENT_PITCH_FF)) && (isAdjustmentFunctionSelected(ADJUSTMENT_PITCH_ROLL_FF))))
        TEXT_ATTRIBUTES_ADD_BLINK(elemAttr);
    displayWriteWithAttr(osdDisplayPort, elemPosX + 16, elemPosY, buff, elemAttr);
}

static void osdDisplayNavPIDValues(uint8_t elemPosX, uint8_t elemPosY, const char *str, pidIndex_e pidIndex, adjustmentFunction_e adjFuncP, adjustmentFunction_e adjFuncI, adjustmentFunction_e adjFuncD)
{
    textAttributes_t elemAttr;
    char buff[4];

    const pid8_t *pid = &pidBank()->pid[pidIndex];
    pidType_e pidType = pidIndexGetType(pidIndex);

    displayWrite(osdDisplayPort, elemPosX, elemPosY, str);

    if (pidType == PID_TYPE_NONE) {
        // PID is not used in this configuration. Draw dashes.
        // XXX: Keep this in sync with the %3d format and spacing used below
        displayWrite(osdDisplayPort, elemPosX + 6, elemPosY, "-   -   -");
        return;
    }

    elemAttr = TEXT_ATTRIBUTES_NONE;
    tfp_sprintf(buff, "%3d", pid->P);
    if ((isAdjustmentFunctionSelected(adjFuncP)) || (((adjFuncP == ADJUSTMENT_ROLL_P) || (adjFuncP == ADJUSTMENT_PITCH_P)) && (isAdjustmentFunctionSelected(ADJUSTMENT_PITCH_ROLL_P))))
        TEXT_ATTRIBUTES_ADD_BLINK(elemAttr);
    displayWriteWithAttr(osdDisplayPort, elemPosX + 4, elemPosY, buff, elemAttr);

    elemAttr = TEXT_ATTRIBUTES_NONE;
    tfp_sprintf(buff, "%3d", pid->I);
    if ((isAdjustmentFunctionSelected(adjFuncI)) || (((adjFuncI == ADJUSTMENT_ROLL_I) || (adjFuncI == ADJUSTMENT_PITCH_I)) && (isAdjustmentFunctionSelected(ADJUSTMENT_PITCH_ROLL_I))))
        TEXT_ATTRIBUTES_ADD_BLINK(elemAttr);
    displayWriteWithAttr(osdDisplayPort, elemPosX + 8, elemPosY, buff, elemAttr);

    elemAttr = TEXT_ATTRIBUTES_NONE;
    tfp_sprintf(buff, "%3d", pidType == PID_TYPE_PIFF ? pid->FF : pid->D);
    if ((isAdjustmentFunctionSelected(adjFuncD)) || (((adjFuncD == ADJUSTMENT_ROLL_D) || (adjFuncD == ADJUSTMENT_PITCH_D)) && (isAdjustmentFunctionSelected(ADJUSTMENT_PITCH_ROLL_D))))
        TEXT_ATTRIBUTES_ADD_BLINK(elemAttr);
    displayWriteWithAttr(osdDisplayPort, elemPosX + 12, elemPosY, buff, elemAttr);
}

static void osdDisplayAdjustableDecimalValue(uint8_t elemPosX, uint8_t elemPosY, const char *str, const uint8_t valueOffset, const float value, const uint8_t valueLength, const uint8_t maxDecimals, adjustmentFunction_e adjFunc) {
    char buff[8];
    textAttributes_t elemAttr;
    displayWrite(osdDisplayPort, elemPosX, elemPosY, str);

    elemAttr = TEXT_ATTRIBUTES_NONE;
    osdFormatCentiNumber(buff, value * 100, 0, maxDecimals, 0, MIN(valueLength, 8), false);
    if (isAdjustmentFunctionSelected(adjFunc))
        TEXT_ATTRIBUTES_ADD_BLINK(elemAttr);
    displayWriteWithAttr(osdDisplayPort, elemPosX + strlen(str) + 1 + valueOffset, elemPosY, buff, elemAttr);
}

int8_t getGeoWaypointNumber(int8_t waypointIndex)
{
    static int8_t lastWaypointIndex = 1;
    static int8_t geoWaypointIndex;

    if (waypointIndex != lastWaypointIndex) {
        lastWaypointIndex = geoWaypointIndex = waypointIndex;
        for (uint8_t i = posControl.startWpIndex; i <= waypointIndex; i++) {
            if (posControl.waypointList[i].action == NAV_WP_ACTION_SET_POI ||
                posControl.waypointList[i].action == NAV_WP_ACTION_SET_HEAD ||
                posControl.waypointList[i].action == NAV_WP_ACTION_JUMP) {
                    geoWaypointIndex -= 1;
            }
        }
    }

    return geoWaypointIndex - posControl.startWpIndex + 1;
}

void osdDisplaySwitchIndicator(const char *swName, int rcValue, char *buff) {
    int8_t ptr = 0;

    if (osdConfig()->osd_switch_indicators_align_left) {
        for (ptr = 0; ptr < constrain(strlen(swName), 0, OSD_SWITCH_INDICATOR_NAME_LENGTH); ptr++) {
            buff[ptr] = swName[ptr];
        }

        if ( rcValue < 1333) {
            buff[ptr++] = SYM_SWITCH_INDICATOR_LOW;
        } else if ( rcValue > 1666) {
            buff[ptr++] = SYM_SWITCH_INDICATOR_HIGH;
        } else {
            buff[ptr++] = SYM_SWITCH_INDICATOR_MID;
        }
    } else {
        if ( rcValue < 1333) {
            buff[ptr++] = SYM_SWITCH_INDICATOR_LOW;
        } else if ( rcValue > 1666) {
            buff[ptr++] = SYM_SWITCH_INDICATOR_HIGH;
        } else {
            buff[ptr++] = SYM_SWITCH_INDICATOR_MID;
        }

        for (ptr = 1; ptr < constrain(strlen(swName), 0, OSD_SWITCH_INDICATOR_NAME_LENGTH) + 1; ptr++) {
            buff[ptr] = swName[ptr-1];
        }

        ptr++;
    }

    buff[ptr] = '\0';
}

static bool osdDrawSingleElement(uint8_t item)
{
    uint16_t pos = osdLayoutsConfig()->item_pos[currentLayout][item];
    if (!OSD_VISIBLE(pos)) {
        return false;
    }
    uint8_t elemPosX = OSD_X(pos);
    uint8_t elemPosY = OSD_Y(pos);
    textAttributes_t elemAttr = TEXT_ATTRIBUTES_NONE;
    char buff[32] = {0};

    switch (item) {
    case OSD_CUSTOM_ELEMENT_1:
    {
        customElementDrawElement(buff, 0);
        break;
    }
    case OSD_CUSTOM_ELEMENT_2:
    {
        customElementDrawElement(buff, 1);
        break;
    }
    case OSD_CUSTOM_ELEMENT_3:
    {
        customElementDrawElement(buff, 2);
        break;
    }
    case OSD_RSSI_VALUE:
        {
            uint16_t osdRssi = osdConvertRSSI();
            buff[0] = SYM_RSSI;
            tfp_sprintf(buff + 1, "%2d", osdRssi);
            if (osdRssi < osdConfig()->rssi_alarm) {
                TEXT_ATTRIBUTES_ADD_BLINK(elemAttr);
            }
            break;
        }

    case OSD_MAIN_BATT_VOLTAGE: {
        uint8_t base_digits = 2U;
#ifndef DISABLE_MSP_BF_COMPAT // IF BFCOMPAT is not supported, there's no need to check for it
        if(isBfCompatibleVideoSystem(osdConfig())) {
            base_digits = 3U;   // Add extra digit to account for decimal point taking an extra character space
        }
#endif
        osdDisplayBatteryVoltage(elemPosX, elemPosY, getBatteryRawVoltage(), base_digits + osdConfig()->main_voltage_decimals, osdConfig()->main_voltage_decimals);
        return true;
    }

    case OSD_SAG_COMPENSATED_MAIN_BATT_VOLTAGE: {
        uint8_t base_digits = 2U;
#ifndef DISABLE_MSP_BF_COMPAT // IF BFCOMPAT is not supported, there's no need to check for it
        if(isBfCompatibleVideoSystem(osdConfig())) {
            base_digits = 3U;   // Add extra digit to account for decimal point taking an extra character space
        }
#endif
        osdDisplayBatteryVoltage(elemPosX, elemPosY, getBatterySagCompensatedVoltage(), base_digits + osdConfig()->main_voltage_decimals, osdConfig()->main_voltage_decimals);
        return true;
    }

    case OSD_CURRENT_DRAW: {
        osdFormatCentiNumber(buff, getAmperage(), 0, 2, 0, 3, false);
        buff[3] = SYM_AMP;
        buff[4] = '\0';

        uint8_t current_alarm = osdConfig()->current_alarm;
        if ((current_alarm > 0) && ((getAmperage() / 100.0f) > current_alarm)) {
            TEXT_ATTRIBUTES_ADD_BLINK(elemAttr);
        }
        break;
    }

    case OSD_MAH_DRAWN: {
        uint8_t mah_digits = osdConfig()->mAh_precision; // Initialize to config value

#ifndef DISABLE_MSP_BF_COMPAT // IF BFCOMPAT is not supported, there's no need to check for it
        if (isBfCompatibleVideoSystem(osdConfig())) {
            //BFcompat is unable to work with scaled values and it only has mAh symbol to work with
            tfp_sprintf(buff, "%5d", (int)getMAhDrawn());   // Use 5 digits to allow packs below 100Ah
            buff[5] = SYM_MAH;
            buff[6] = '\0';
        } else
#endif
        {
            if (osdFormatCentiNumber(buff, getMAhDrawn() * 100, 1000, 0, (mah_digits - 2), mah_digits, false)) {
                // Shown in Ah
                buff[mah_digits] = SYM_AH;
            } else {
                // Shown in mAh
                buff[mah_digits] = SYM_MAH;
            }
            buff[mah_digits + 1] = '\0';
        }

        osdUpdateBatteryCapacityOrVoltageTextAttributes(&elemAttr);
        break;
    }

    case OSD_WH_DRAWN:
        osdFormatCentiNumber(buff, getMWhDrawn() / 10, 0, 2, 0, 3, false);
        osdUpdateBatteryCapacityOrVoltageTextAttributes(&elemAttr);
        buff[3] = SYM_WH;
        buff[4] = '\0';
        break;

    case OSD_BATTERY_REMAINING_CAPACITY:
    {
        bool unitsDrawn = false;

        if (currentBatteryProfile->capacity.value == 0)
            tfp_sprintf(buff, "  NA");
        else if (!batteryWasFullWhenPluggedIn())
            tfp_sprintf(buff, "  NF");
        else if (currentBatteryProfile->capacity.unit == BAT_CAPACITY_UNIT_MAH) {
            uint8_t mah_digits = osdConfig()->mAh_precision; // Initialize to config value

#ifndef DISABLE_MSP_BF_COMPAT // IF BFCOMPAT is not supported, there's no need to check for it
            if (isBfCompatibleVideoSystem(osdConfig())) {
                //BFcompat is unable to work with scaled values and it only has mAh symbol to work with
                tfp_sprintf(buff, "%5d", (int)getBatteryRemainingCapacity());   // Use 5 digits to allow packs below 100Ah
                buff[5] = SYM_MAH;
                buff[6] = '\0';
                unitsDrawn = true;
            } else
#endif
            {
                if (osdFormatCentiNumber(buff, getBatteryRemainingCapacity() * 100, 1000, 0, (mah_digits - 2), mah_digits, false)) {
                    // Shown in Ah
                    buff[mah_digits] = SYM_AH;
                } else {
                    // Shown in mAh
                    buff[mah_digits] = SYM_MAH;
                }
                buff[mah_digits + 1] = '\0';
                unitsDrawn = true;
            }
        } else // currentBatteryProfile->capacity.unit == BAT_CAPACITY_UNIT_MWH
            osdFormatCentiNumber(buff + 1, getBatteryRemainingCapacity() / 10, 0, 2, 0, 3, false);

        if (!unitsDrawn) {
        buff[4] = currentBatteryProfile->capacity.unit == BAT_CAPACITY_UNIT_MAH ? SYM_MAH : SYM_WH;
        buff[5] = '\0';
        }

        if (batteryUsesCapacityThresholds()) {
            osdUpdateBatteryCapacityOrVoltageTextAttributes(&elemAttr);
        }

        break;
    }
    case OSD_BATTERY_REMAINING_PERCENT:
        osdFormatBatteryChargeSymbol(buff);
        tfp_sprintf(buff + 1, "%3d%%", calculateBatteryPercentage());
        osdUpdateBatteryCapacityOrVoltageTextAttributes(&elemAttr);
        break;

    case OSD_POWER_SUPPLY_IMPEDANCE:
        if (isPowerSupplyImpedanceValid())
            tfp_sprintf(buff, "%3d", getPowerSupplyImpedance());
        else
            strcpy(buff, "---");
        buff[3] = SYM_MILLIOHM;
        buff[4] = '\0';
        break;

#ifdef USE_GPS
    case OSD_GPS_SATS:
        buff[0] = SYM_SAT_L;
        buff[1] = SYM_SAT_R;
        tfp_sprintf(buff + 2, "%2d", gpsSol.numSat);
#ifdef USE_GPS_FIX_ESTIMATION
        if (STATE(GPS_ESTIMATED_FIX)) {
            strcpy(buff + 2, "ES");
            TEXT_ATTRIBUTES_ADD_BLINK(elemAttr);
        } else 
#endif
        if (!STATE(GPS_FIX)) {
            hardwareSensorStatus_e sensorStatus = getHwGPSStatus();
            if (sensorStatus == HW_SENSOR_UNAVAILABLE || sensorStatus == HW_SENSOR_UNHEALTHY) {
                buff[2] = SYM_ALERT;
                buff[3] = '\0';
            }
            TEXT_ATTRIBUTES_ADD_BLINK(elemAttr);
        }
        break;

    case OSD_GPS_SPEED:
        osdFormatVelocityStr(buff, gpsSol.groundSpeed, false, false);
        break;

    case OSD_GPS_MAX_SPEED:
        osdFormatVelocityStr(buff, stats.max_speed, false, true);
        break;

    case OSD_3D_SPEED:
        osdFormatVelocityStr(buff, osdGet3DSpeed(), true, false);
        break;

    case OSD_3D_MAX_SPEED:
        osdFormatVelocityStr(buff, stats.max_3D_speed, true, true);
        break;

    case OSD_GLIDESLOPE:
        {
            float horizontalSpeed = gpsSol.groundSpeed;
            float sinkRate = -getEstimatedActualVelocity(Z);
            static pt1Filter_t gsFilterState;
            const timeMs_t currentTimeMs = millis();
            static timeMs_t gsUpdatedTimeMs;
            float glideSlope = horizontalSpeed / sinkRate;
            glideSlope = pt1FilterApply4(&gsFilterState, isnormal(glideSlope) ? glideSlope : 200, 0.5, MS2S(currentTimeMs - gsUpdatedTimeMs));
            gsUpdatedTimeMs = currentTimeMs;

            buff[0] = SYM_GLIDESLOPE;
            if (glideSlope > 0.0f && glideSlope < 100.0f) {
                osdFormatCentiNumber(buff + 1, glideSlope * 100.0f, 0, 2, 0, 3, false);
            } else {
                buff[1] = buff[2] = buff[3] = '-';
            }
            buff[4] = '\0';
            break;
        }

    case OSD_GPS_LAT:
        osdFormatCoordinate(buff, SYM_LAT, gpsSol.llh.lat);
        break;

    case OSD_GPS_LON:
        osdFormatCoordinate(buff, SYM_LON, gpsSol.llh.lon);
        break;

    case OSD_HOME_DIR:
        {
            if ((STATE(GPS_FIX) 
#ifdef USE_GPS_FIX_ESTIMATION
                    || STATE(GPS_ESTIMATED_FIX)
#endif                
                    ) && STATE(GPS_FIX_HOME) && isImuHeadingValid()) {
                if (GPS_distanceToHome < (navConfig()->general.min_rth_distance / 100) ) {
                    displayWriteChar(osdDisplayPort, elemPosX, elemPosY, SYM_HOME_NEAR);
                }
                else
                {
                    int16_t panHomeDirOffset = 0;
                    if (!(osdConfig()->pan_servo_pwm2centideg == 0)){
                        panHomeDirOffset = osdGetPanServoOffset();
                    }
                    int16_t flightDirection = STATE(AIRPLANE) ? CENTIDEGREES_TO_DEGREES(posControl.actualState.cog) : DECIDEGREES_TO_DEGREES(osdGetHeading());
                    int homeDirection = GPS_directionToHome - flightDirection + panHomeDirOffset;
                    osdDrawDirArrow(osdDisplayPort, osdGetDisplayPortCanvas(), OSD_DRAW_POINT_GRID(elemPosX, elemPosY), homeDirection);
                }
            } else {
                // No home or no fix or unknown heading, blink.
                // If we're unarmed, show the arrow pointing up so users can see the arrow
                // while configuring the OSD. If we're armed, show a '-' indicating that
                // we don't know the direction to home.
                TEXT_ATTRIBUTES_ADD_BLINK(elemAttr);
                displayWriteCharWithAttr(osdDisplayPort, elemPosX, elemPosY, ARMING_FLAG(ARMED) ? '-' : SYM_ARROW_UP, elemAttr);
            }
            return true;
        }

    case OSD_HOME_HEADING_ERROR:
        {
            buff[0] = SYM_HOME;
            buff[1] = SYM_HEADING;

            if (isImuHeadingValid() && navigationPositionEstimateIsHealthy()) {
                int16_t h = lrintf(CENTIDEGREES_TO_DEGREES((float)wrap_18000(DEGREES_TO_CENTIDEGREES((int32_t)GPS_directionToHome) - (STATE(AIRPLANE) ? posControl.actualState.cog : DECIDEGREES_TO_CENTIDEGREES((int32_t)osdGetHeading())))));
                tfp_sprintf(buff + 2, "%4d", h);
            } else {
                strcpy(buff + 2, "----");
            }

            buff[6] = SYM_DEGREES;
            buff[7] = '\0';
            break;
        }

    case OSD_HOME_DIST:
        {
            buff[0] = SYM_HOME;
            uint32_t distance_to_home_cm = GPS_distanceToHome * 100;
            osdFormatDistanceSymbol(&buff[1], distance_to_home_cm, 0);

            uint16_t dist_alarm = osdConfig()->dist_alarm;
            if (dist_alarm > 0 && GPS_distanceToHome > dist_alarm) {
                TEXT_ATTRIBUTES_ADD_BLINK(elemAttr);
            }
        }
        break;

    case OSD_TRIP_DIST:
        buff[0] = SYM_TOTAL;
        osdFormatDistanceSymbol(buff + 1, getTotalTravelDistance(), 0);
        break;

    case OSD_BLACKBOX:
        {
#ifdef USE_BLACKBOX
            if (IS_RC_MODE_ACTIVE(BOXBLACKBOX)) {
                if (!isBlackboxDeviceWorking()) {
                    tfp_sprintf(buff, "%c%c", SYM_BLACKBOX, SYM_ALERT);
                } else if (isBlackboxDeviceFull()) {
                    tfp_sprintf(buff, "%cFULL", SYM_BLACKBOX);
                } else {
                    int32_t logNumber = blackboxGetLogNumber();
                    if (logNumber >= 0) {
                        tfp_sprintf(buff, "%c%05" PRId32, SYM_BLACKBOX, logNumber);
                    } else {
                        tfp_sprintf(buff, "%c", SYM_BLACKBOX);
                    }
                }
            }
#endif // USE_BLACKBOX
        }
        break;

    case OSD_ODOMETER:
        {
            displayWriteChar(osdDisplayPort, elemPosX, elemPosY, SYM_ODOMETER);
            float_t odometerDist = CENTIMETERS_TO_METERS(getTotalTravelDistance());
#ifdef USE_STATS
            odometerDist+= statsConfig()->stats_total_dist;
#endif

            switch (osdConfig()->units) {
                case OSD_UNIT_UK:
                    FALLTHROUGH;
                case OSD_UNIT_IMPERIAL:
                    osdFormatCentiNumber(buff, METERS_TO_MILES(odometerDist) * 100, 1, 1, 1, 6, true);
                    buff[6] = SYM_MI;
                    break;
                default:
                case OSD_UNIT_GA:
                    osdFormatCentiNumber(buff, METERS_TO_NAUTICALMILES(odometerDist) * 100, 1, 1, 1, 6, true);
                    buff[6] = SYM_NM;
                    break;
                case OSD_UNIT_METRIC_MPH:
                    FALLTHROUGH;
                case OSD_UNIT_METRIC:
                    osdFormatCentiNumber(buff, METERS_TO_KILOMETERS(odometerDist) * 100, 1, 1, 1, 6, true);
                    buff[6] = SYM_KM;
                    break;
            }
            buff[7] = '\0';
            elemPosX++;
        }
        break;

    case OSD_GROUND_COURSE:
        {
            buff[0] = SYM_GROUND_COURSE;
            if (osdIsHeadingValid()) {
                tfp_sprintf(&buff[1], "%3d", (int16_t)CENTIDEGREES_TO_DEGREES(posControl.actualState.cog));
            } else {
                buff[1] = buff[2] = buff[3] = '-';
            }
            buff[4] = SYM_DEGREES;
            buff[5] = '\0';
            break;
        }

    case OSD_COURSE_HOLD_ERROR:
        {
            if (ARMING_FLAG(ARMED) && !FLIGHT_MODE(NAV_COURSE_HOLD_MODE)) {
                displayWrite(osdDisplayPort, elemPosX, elemPosY, "     ");
                return true;
            }

            buff[0] = SYM_HEADING;

            if ((!ARMING_FLAG(ARMED)) || (FLIGHT_MODE(NAV_COURSE_HOLD_MODE) && isAdjustingPosition())) {
                buff[1] = buff[2] = buff[3] = '-';
            } else if (FLIGHT_MODE(NAV_COURSE_HOLD_MODE)) {
                int16_t herr = lrintf(CENTIDEGREES_TO_DEGREES((float)navigationGetHeadingError()));
                if (ABS(herr) > 99)
                    strcpy(buff + 1, ">99");
                else
                    tfp_sprintf(buff + 1, "%3d", herr);
            }

            buff[4] = SYM_DEGREES;
            buff[5] = '\0';
            break;
        }

    case OSD_COURSE_HOLD_ADJUSTMENT:
        {
            int16_t heading_adjust = lrintf(CENTIDEGREES_TO_DEGREES((float)getCruiseHeadingAdjustment()));

            if (ARMING_FLAG(ARMED) && ((!FLIGHT_MODE(NAV_COURSE_HOLD_MODE)) || !(isAdjustingPosition() || isAdjustingHeading() || (heading_adjust != 0)))) {
                displayWrite(osdDisplayPort, elemPosX, elemPosY, "      ");
                return true;
            }

            buff[0] = SYM_HEADING;

            if (!ARMING_FLAG(ARMED)) {
                buff[1] = buff[2] = buff[3] = buff[4] = '-';
            } else if (FLIGHT_MODE(NAV_COURSE_HOLD_MODE)) {
                tfp_sprintf(buff + 1, "%4d", heading_adjust);
            }

            buff[5] = SYM_DEGREES;
            buff[6] = '\0';
            break;
        }

    case OSD_CROSS_TRACK_ERROR:
        {
            if (isWaypointNavTrackingActive()) {
                buff[0] = SYM_CROSS_TRACK_ERROR;
                osdFormatDistanceSymbol(buff + 1, navigationGetCrossTrackError(), 0);
            } else {
                displayWrite(osdDisplayPort, elemPosX, elemPosY, "     ");
                return true;
            }
            break;
        }

    case OSD_GPS_HDOP:
        {
            buff[0] = SYM_HDP_L;
            buff[1] = SYM_HDP_R;
            int32_t centiHDOP = 100 * gpsSol.hdop / HDOP_SCALE;
            uint8_t digits = 2U;
#ifndef DISABLE_MSP_BF_COMPAT   // IF BFCOMPAT is not supported, there's no need to check for it and change the values
            if (isBfCompatibleVideoSystem(osdConfig())) {
                digits = 3U;
            }
#endif
            osdFormatCentiNumber(&buff[2], centiHDOP, 0, 1, 0, digits, false);
            break;
        }
#ifdef USE_ADSB
        case OSD_ADSB_WARNING:
        {
            static uint8_t adsblen = 1;
            uint8_t arrowPositionX = 0;

            for (int i = 0; i <= adsblen; i++) {
                buff[i] = SYM_BLANK;
            }

            buff[adsblen]='\0';
            displayWrite(osdDisplayPort, elemPosX, elemPosY, buff); // clear any previous chars because variable element size
            adsblen=1;
            adsbVehicle_t *vehicle = findVehicleClosest();

            if(vehicle != NULL){
                recalculateVehicle(vehicle);
            }

            if (
                    vehicle != NULL &&
                    (vehicle->calculatedVehicleValues.dist > 0) &&
                    vehicle->calculatedVehicleValues.dist < METERS_TO_CENTIMETERS(osdConfig()->adsb_distance_warning) &&
                    (osdConfig()->adsb_ignore_plane_above_me_limit == 0 || METERS_TO_CENTIMETERS(osdConfig()->adsb_ignore_plane_above_me_limit) > vehicle->calculatedVehicleValues.verticalDistance)
            ){
                buff[0] = SYM_ADSB;
                osdFormatDistanceStr(&buff[1], (int32_t)vehicle->calculatedVehicleValues.dist);
                adsblen = strlen(buff);

                buff[adsblen-1] = SYM_BLANK;

                arrowPositionX = adsblen-1;
                osdFormatDistanceStr(&buff[adsblen], vehicle->calculatedVehicleValues.verticalDistance);
                adsblen = strlen(buff)-1;

                if (vehicle->calculatedVehicleValues.dist < METERS_TO_CENTIMETERS(osdConfig()->adsb_distance_alert)) {
                    TEXT_ATTRIBUTES_ADD_BLINK(elemAttr);
                }
            }

            buff[adsblen]='\0';
            displayWriteWithAttr(osdDisplayPort, elemPosX, elemPosY, buff, elemAttr);

            if (arrowPositionX > 0){
                int16_t panHomeDirOffset = 0;
                if (osdConfig()->pan_servo_pwm2centideg != 0){
                    panHomeDirOffset = osdGetPanServoOffset();
                }
                int16_t flightDirection = STATE(AIRPLANE) ? CENTIDEGREES_TO_DEGREES(posControl.actualState.cog) : DECIDEGREES_TO_DEGREES(osdGetHeading());
                osdDrawDirArrow(osdDisplayPort, osdGetDisplayPortCanvas(), OSD_DRAW_POINT_GRID(elemPosX + arrowPositionX, elemPosY), CENTIDEGREES_TO_DEGREES(vehicle->calculatedVehicleValues.dir) - flightDirection + panHomeDirOffset);
            }

            return true;
        }
        case OSD_ADSB_INFO:
        {
            buff[0] = SYM_ADSB;
            if(getAdsbStatus()->vehiclesMessagesTotal > 0){
                tfp_sprintf(buff + 1, "%2d", getActiveVehiclesCount());
            }else{
                buff[1] = '-';
            }

            break;
        }

#endif
    case OSD_MAP_NORTH:
        {
            static uint16_t drawn = 0;
            static uint32_t scale = 0;
            osdDrawHomeMap(0, 'N', &drawn, &scale);
            return true;
        }
    case OSD_MAP_TAKEOFF:
        {
            static uint16_t drawn = 0;
            static uint32_t scale = 0;
            osdDrawHomeMap(CENTIDEGREES_TO_DEGREES(navigationGetHomeHeading()), 'T', &drawn, &scale);
            return true;
        }
    case OSD_RADAR:
        {
            static uint16_t drawn = 0;
            static uint32_t scale = 0;
            osdDrawRadar(&drawn, &scale);
            return true;
        }
#endif // GPS

    case OSD_ALTITUDE:
        {
            int32_t alt = osdGetAltitude();
            osdFormatAltitudeSymbol(buff, alt);

            uint16_t alt_alarm = osdConfig()->alt_alarm;
            uint16_t neg_alt_alarm = osdConfig()->neg_alt_alarm;
            if ((alt_alarm > 0 && CENTIMETERS_TO_METERS(alt) > alt_alarm) ||
                (neg_alt_alarm > 0 && alt < 0 && -CENTIMETERS_TO_METERS(alt) > neg_alt_alarm)) {

                TEXT_ATTRIBUTES_ADD_BLINK(elemAttr);
            }
            displayWriteWithAttr(osdDisplayPort, elemPosX, elemPosY, buff, elemAttr);

            if (STATE(MULTIROTOR) && posControl.flags.isAdjustingAltitude) {
                /* Indicate MR altitude adjustment active with constant symbol at first blank position.
                 * Alternate symbol on/off with 600ms cycle if first position not blank (to maintain visibility of -ve sign) */
                int8_t blankPos;
                for (blankPos = 2; blankPos >= 0; blankPos--) {
                    if (buff[blankPos] == SYM_BLANK) {
            break;
        }
                }
                if (blankPos >= 0 || OSD_ALTERNATING_CHOICES(600, 2) == 0) {
                    blankPos = blankPos < 0 ? 0 : blankPos;
                    displayWriteChar(osdDisplayPort, elemPosX + blankPos, elemPosY, SYM_TERRAIN_FOLLOWING);
                }
            }
            return true;
        }

    case OSD_ALTITUDE_MSL:
        {
            int32_t alt = osdGetAltitudeMsl();
            osdFormatAltitudeSymbol(buff, alt);
            break;
        }

#ifdef USE_RANGEFINDER
    case OSD_RANGEFINDER:
        {
            int32_t range = rangefinderGetLatestRawAltitude();
            if (range < 0) {
                buff[0] = '-';
                buff[1] = '-';
                buff[2] = '-';
            } else {
                osdFormatDistanceSymbol(buff, range, 1);
            }
        }
        break;
#endif

    case OSD_ONTIME:
        {
            osdFormatOnTime(buff);
            break;
        }

    case OSD_FLYTIME:
        {
            osdFormatFlyTime(buff, &elemAttr);
            break;
        }

    case OSD_ONTIME_FLYTIME:
        {
            if (ARMING_FLAG(ARMED)) {
                osdFormatFlyTime(buff, &elemAttr);
            } else {
                osdFormatOnTime(buff);
            }
            break;
        }

    case OSD_REMAINING_FLIGHT_TIME_BEFORE_RTH:
        {
            /*static int32_t updatedTimeSeconds = 0;*/
            static int32_t timeSeconds = -1;
#if defined(USE_ADC) && defined(USE_GPS)
            static timeUs_t updatedTimestamp = 0;
            timeUs_t currentTimeUs = micros();
            if (cmpTimeUs(currentTimeUs, updatedTimestamp) >= MS2US(1000)) {
#ifdef USE_WIND_ESTIMATOR
                timeSeconds = calculateRemainingFlightTimeBeforeRTH(osdConfig()->estimations_wind_compensation);
#else
                timeSeconds = calculateRemainingFlightTimeBeforeRTH(false);
#endif
                updatedTimestamp = currentTimeUs;
            }
#endif
            if ((!ARMING_FLAG(ARMED)) || (timeSeconds == -1)) {
                buff[0] = SYM_FLIGHT_MINS_REMAINING;
                strcpy(buff + 1, "--:--");
#if defined(USE_ADC) && defined(USE_GPS)
                updatedTimestamp = 0;
#endif
            } else if (timeSeconds == -2) {
                // Wind is too strong to come back with cruise throttle
                buff[0] = SYM_FLIGHT_MINS_REMAINING;
                buff[1] = buff[2] = buff[4] = buff[5] = SYM_WIND_HORIZONTAL;
                buff[3] = ':';
                buff[6] = '\0';
                TEXT_ATTRIBUTES_ADD_BLINK(elemAttr);
            } else {
                osdFormatTime(buff, timeSeconds, SYM_FLIGHT_MINS_REMAINING, SYM_FLIGHT_HOURS_REMAINING);
                if (timeSeconds == 0)
                    TEXT_ATTRIBUTES_ADD_BLINK(elemAttr);
            }
        }
        break;

    case OSD_REMAINING_DISTANCE_BEFORE_RTH:;
        static int32_t distanceMeters = -1;
#if defined(USE_ADC) && defined(USE_GPS)
        static timeUs_t updatedTimestamp = 0;
        timeUs_t currentTimeUs = micros();
        if (cmpTimeUs(currentTimeUs, updatedTimestamp) >= MS2US(1000)) {
#ifdef USE_WIND_ESTIMATOR
            distanceMeters = calculateRemainingDistanceBeforeRTH(osdConfig()->estimations_wind_compensation);
#else
            distanceMeters = calculateRemainingDistanceBeforeRTH(false);
#endif
            updatedTimestamp = currentTimeUs;
        }
#endif
        displayWriteChar(osdDisplayPort, elemPosX, elemPosY, SYM_FLIGHT_DIST_REMAINING);

        if ((!ARMING_FLAG(ARMED)) || (distanceMeters == -1)) {
            buff[3] = SYM_BLANK;
            buff[4] = '\0';
            strcpy(buff, "---");
        } else if (distanceMeters == -2) {
            // Wind is too strong to come back with cruise throttle
            buff[0] = buff[1] = buff[2] = SYM_WIND_HORIZONTAL;
            switch ((osd_unit_e)osdConfig()->units){
                case OSD_UNIT_UK:
                    FALLTHROUGH;
                case OSD_UNIT_IMPERIAL:
                    buff[3] = SYM_DIST_MI;
                    break;
                case OSD_UNIT_METRIC_MPH:
                    FALLTHROUGH;
                case OSD_UNIT_METRIC:
                    buff[3] = SYM_DIST_KM;
                    break;
                case OSD_UNIT_GA:
                    buff[3] = SYM_DIST_NM;
                    break;
            }
            buff[4] = '\0';
            TEXT_ATTRIBUTES_ADD_BLINK(elemAttr);
        } else {
            osdFormatDistanceSymbol(buff, distanceMeters * 100, 0);
            if (distanceMeters == 0)
                TEXT_ATTRIBUTES_ADD_BLINK(elemAttr);
        }
        elemPosX++;
        break;

    case OSD_FLYMODE:
        {
            char *p = "ACRO";
#ifdef USE_FW_AUTOLAND
            if (FLIGHT_MODE(NAV_FW_AUTOLAND))
                p = "LAND";
            else
#endif
            if (FLIGHT_MODE(FAILSAFE_MODE))
                p = "!FS!";
            else if (FLIGHT_MODE(MANUAL_MODE))
                p = "MANU";
            else if (FLIGHT_MODE(TURTLE_MODE))
                p = "TURT";
            else if (FLIGHT_MODE(NAV_RTH_MODE))
                p = isWaypointMissionRTHActive() ? "WRTH" : "RTH ";
            else if (FLIGHT_MODE(NAV_POSHOLD_MODE) && STATE(AIRPLANE))
                p = "LOTR";
            else if (FLIGHT_MODE(NAV_POSHOLD_MODE))
                p = "HOLD";
            else if (FLIGHT_MODE(NAV_COURSE_HOLD_MODE) && FLIGHT_MODE(NAV_ALTHOLD_MODE))
                p = "CRUZ";
            else if (FLIGHT_MODE(NAV_COURSE_HOLD_MODE))
                p = "CRSH";
            else if (FLIGHT_MODE(NAV_WP_MODE))
                p = " WP ";
            else if (FLIGHT_MODE(NAV_ALTHOLD_MODE) && navigationRequiresAngleMode()) {
                // If navigationRequiresAngleMode() returns false when ALTHOLD is active,
                // it means it can be combined with ANGLE, HORIZON, ANGLEHOLD, ACRO, etc...
                // and its display is handled by OSD_MESSAGES rather than OSD_FLYMODE.
                p = " AH ";
            }
            else if (FLIGHT_MODE(ANGLE_MODE))
                p = "ANGL";
            else if (FLIGHT_MODE(HORIZON_MODE))
                p = "HOR ";
            else if (FLIGHT_MODE(ANGLEHOLD_MODE))
                p = "ANGH";

            displayWrite(osdDisplayPort, elemPosX, elemPosY, p);
            return true;
        }

    case OSD_CRAFT_NAME:
        osdFormatCraftName(buff);
        break;

    case OSD_PILOT_NAME:
        osdFormatPilotName(buff);
        break;

    case OSD_PILOT_LOGO:
        displayWriteChar(osdDisplayPort, elemPosX, elemPosY, SYM_PILOT_LOGO_SML_L);
        displayWriteChar(osdDisplayPort, elemPosX+1, elemPosY, SYM_PILOT_LOGO_SML_C);
        displayWriteChar(osdDisplayPort, elemPosX+2, elemPosY, SYM_PILOT_LOGO_SML_R);
        break;

    case OSD_THROTTLE_POS:
    {
        osdFormatThrottlePosition(buff, false, &elemAttr);
        break;
    }

    case OSD_VTX_CHANNEL:
        {
            vtxDeviceOsdInfo_t osdInfo;
            vtxCommonGetOsdInfo(vtxCommonDevice(), &osdInfo);

            tfp_sprintf(buff, "CH:%c%s:", osdInfo.bandLetter, osdInfo.channelName);
            displayWrite(osdDisplayPort, elemPosX, elemPosY, buff);

            tfp_sprintf(buff, "%c", osdInfo.powerIndexLetter);
            if (isAdjustmentFunctionSelected(ADJUSTMENT_VTX_POWER_LEVEL)) TEXT_ATTRIBUTES_ADD_BLINK(elemAttr);
            displayWriteWithAttr(osdDisplayPort, elemPosX + 6, elemPosY, buff, elemAttr);
            return true;
        }
        break;

    case OSD_VTX_POWER:
        {
            vtxDeviceOsdInfo_t osdInfo;
            vtxCommonGetOsdInfo(vtxCommonDevice(), &osdInfo);

            tfp_sprintf(buff, "%c", SYM_VTX_POWER);
            displayWrite(osdDisplayPort, elemPosX, elemPosY, buff);

            tfp_sprintf(buff, "%c", osdInfo.powerIndexLetter);
            if (isAdjustmentFunctionSelected(ADJUSTMENT_VTX_POWER_LEVEL)) TEXT_ATTRIBUTES_ADD_BLINK(elemAttr);
            displayWriteWithAttr(osdDisplayPort, elemPosX+1, elemPosY, buff, elemAttr);
            return true;
        }

#if defined(USE_SERIALRX_CRSF)
    case OSD_CRSF_RSSI_DBM:
        {
            int16_t rssi = rxLinkStatistics.uplinkRSSI;
            buff[0] = (rxLinkStatistics.activeAntenna == 0) ? SYM_RSSI : SYM_2RSS; // Separate symbols for each antenna
            if (rssi <= -100) {
                tfp_sprintf(buff + 1, "%4d%c", rssi, SYM_DBM);
            } else {
                tfp_sprintf(buff + 1, "%3d%c%c", rssi, SYM_DBM, ' ');
            }
            if (!failsafeIsReceivingRxData()){
                TEXT_ATTRIBUTES_ADD_BLINK(elemAttr);
            } else if (osdConfig()->rssi_dbm_alarm && rssi < osdConfig()->rssi_dbm_alarm) {
                TEXT_ATTRIBUTES_ADD_BLINK(elemAttr);
            }
            break;
        }
    case OSD_CRSF_LQ:
        {
            buff[0] = SYM_LQ;
            int16_t statsLQ = rxLinkStatistics.uplinkLQ;
            int16_t scaledLQ = scaleRange(constrain(statsLQ, 0, 100), 0, 100, 170, 300);
            switch (osdConfig()->crsf_lq_format) {
                case OSD_CRSF_LQ_TYPE1:
                    if (!failsafeIsReceivingRxData()) {
                        tfp_sprintf(buff+1, "%3d", 0);
                    } else {
                        tfp_sprintf(buff+1, "%3d", rxLinkStatistics.uplinkLQ);
                    }
                    break;
                case OSD_CRSF_LQ_TYPE2:
                    if (!failsafeIsReceivingRxData()) {
                        tfp_sprintf(buff+1, "%s:%3d", " ", 0);
                    } else {
                        tfp_sprintf(buff+1, "%d:%3d", rxLinkStatistics.rfMode, rxLinkStatistics.uplinkLQ);
                    }
                    break;
                case OSD_CRSF_LQ_TYPE3:
                    if (!failsafeIsReceivingRxData()) {
                        tfp_sprintf(buff+1, "%3d", 0);
                    } else {
                        tfp_sprintf(buff+1, "%3d", rxLinkStatistics.rfMode >= 2 ? scaledLQ : rxLinkStatistics.uplinkLQ);
                    }
                    break;
            }
            if (!failsafeIsReceivingRxData()) {
                TEXT_ATTRIBUTES_ADD_BLINK(elemAttr);
            } else if (rxLinkStatistics.uplinkLQ < osdConfig()->link_quality_alarm) {
                TEXT_ATTRIBUTES_ADD_BLINK(elemAttr);
            }
            break;
        }

    case OSD_CRSF_SNR_DB:
        {
            static pt1Filter_t snrFilterState;
            static timeMs_t snrUpdated = 0;
            int8_t snrFiltered = pt1FilterApply4(&snrFilterState, rxLinkStatistics.uplinkSNR, 0.5f, MS2S(millis() - snrUpdated));
            snrUpdated = millis();

            const char* showsnr = "-20";
            const char* hidesnr = "   ";
            if (snrFiltered > osdConfig()->snr_alarm) {
                if (cmsInMenu) {
                    buff[0] = SYM_SNR;
                    tfp_sprintf(buff + 1, "%s%c", showsnr, SYM_DB);
                } else {
                    buff[0] = SYM_BLANK;
                    tfp_sprintf(buff + 1, "%s%c", hidesnr, SYM_BLANK);
                }
            } else if (snrFiltered <= osdConfig()->snr_alarm) {
                buff[0] = SYM_SNR;
                if (snrFiltered <= -10) {
                    tfp_sprintf(buff + 1, "%3d%c", snrFiltered, SYM_DB);
                } else {
                    tfp_sprintf(buff + 1, "%2d%c%c", snrFiltered, SYM_DB, ' ');
                }
            }
            break;
        }

    case OSD_CRSF_TX_POWER:
        {
            if (!failsafeIsReceivingRxData())
                tfp_sprintf(buff, "%s%c", "    ", SYM_BLANK);
            else
                tfp_sprintf(buff, "%4d%c", rxLinkStatistics.uplinkTXPower, SYM_MW);
            break;
        }
#endif

    case OSD_CROSSHAIRS: // Hud is a sub-element of the crosshair

        osdCrosshairPosition(&elemPosX, &elemPosY);
        osdHudDrawCrosshair(osdGetDisplayPortCanvas(), elemPosX, elemPosY);

        if (osdConfig()->hud_homing && (STATE(GPS_FIX) 
#ifdef USE_GPS_FIX_ESTIMATION        
            || STATE(GPS_ESTIMATED_FIX)
#endif            
            ) && STATE(GPS_FIX_HOME) && isImuHeadingValid()) {
            osdHudDrawHoming(elemPosX, elemPosY);
        }

        if ((STATE(GPS_FIX) 
#ifdef USE_GPS_FIX_ESTIMATION        
            || STATE(GPS_ESTIMATED_FIX)
#endif            
            ) && isImuHeadingValid()) {

            if (osdConfig()->hud_homepoint || osdConfig()->hud_radar_disp > 0 || osdConfig()->hud_wp_disp > 0) {
                    osdHudClear();
            }

            // -------- POI : Home point

            if (osdConfig()->hud_homepoint) { // Display the home point (H)
                osdHudDrawPoi(GPS_distanceToHome, GPS_directionToHome, -osdGetAltitude() / 100, 0, SYM_HOME, 0 , 0);
            }

            // -------- POI : Nearby aircrafts from ESP32 radar

            if (osdConfig()->hud_radar_disp > 0) { // Display the POI from the radar
                for (uint8_t i = 0; i < osdConfig()->hud_radar_disp; i++) {
                    if (radar_pois[i].gps.lat != 0 && radar_pois[i].gps.lon != 0 && radar_pois[i].state < 2) { // state 2 means POI has been lost and must be skipped
                        fpVector3_t poi;
                        geoConvertGeodeticToLocal(&poi, &posControl.gpsOrigin, &radar_pois[i].gps, GEO_ALT_RELATIVE);
                        radar_pois[i].distance = calculateDistanceToDestination(&poi) / 100; // In meters

                        if (radar_pois[i].distance >= osdConfig()->hud_radar_range_min && radar_pois[i].distance <= osdConfig()->hud_radar_range_max) {
                            radar_pois[i].direction = calculateBearingToDestination(&poi) / 100; // In °
                            radar_pois[i].altitude = (radar_pois[i].gps.alt - osdGetAltitudeMsl()) / 100;
                            osdHudDrawPoi(radar_pois[i].distance, osdGetHeadingAngle(radar_pois[i].direction), radar_pois[i].altitude, 1, 65 + i, radar_pois[i].heading, radar_pois[i].lq);
                        }
                    }
                }
            }

            // -------- POI : Next waypoints from navigation

            if (osdConfig()->hud_wp_disp > 0 && posControl.waypointListValid && posControl.waypointCount > 0) { // Display the next waypoints
                gpsLocation_t wp2;
                int j;

                for (int i = osdConfig()->hud_wp_disp - 1; i >= 0 ; i--) { // Display in reverse order so the next WP is always written on top
                    j = posControl.activeWaypointIndex + i;
                    if (j > posControl.startWpIndex + posControl.waypointCount - 1) { // limit to max WP index for mission
                        break;
                    }
                    if (posControl.waypointList[j].lat != 0 && posControl.waypointList[j].lon != 0) {
                        wp2.lat = posControl.waypointList[j].lat;
                        wp2.lon = posControl.waypointList[j].lon;
                        wp2.alt = posControl.waypointList[j].alt;
                        fpVector3_t poi;
                        geoConvertGeodeticToLocal(&poi, &posControl.gpsOrigin, &wp2, waypointMissionAltConvMode(posControl.waypointList[j].p3));
                        int32_t altConvModeAltitude = waypointMissionAltConvMode(posControl.waypointList[j].p3) == GEO_ALT_ABSOLUTE ? osdGetAltitudeMsl() : osdGetAltitude();
                        j = getGeoWaypointNumber(j);
                        while (j > 9) j -= 10; // Only the last digit displayed if WP>=10, no room for more (48 = ascii 0)
                        osdHudDrawPoi(calculateDistanceToDestination(&poi) / 100, osdGetHeadingAngle(calculateBearingToDestination(&poi) / 100), (posControl.waypointList[j].alt - altConvModeAltitude)/ 100, 2, SYM_WAYPOINT, 48 + j, i);
                    }
                }
            }
        }

        return true;
        break;

    case OSD_ATTITUDE_ROLL:
        buff[0] = SYM_ROLL_LEVEL;
        if (ABS(attitude.values.roll) >= 1)
            buff[0] += (attitude.values.roll < 0 ? -1 : 1);
        osdFormatCentiNumber(buff + 1, DECIDEGREES_TO_CENTIDEGREES(ABS(attitude.values.roll)), 0, 1, 0, 3, false);
        break;

    case OSD_ATTITUDE_PITCH:
        if (ABS(attitude.values.pitch) < 1)
            buff[0] = 'P';
        else if (attitude.values.pitch > 0)
            buff[0] = SYM_PITCH_DOWN;
        else if (attitude.values.pitch < 0)
            buff[0] = SYM_PITCH_UP;
        osdFormatCentiNumber(buff + 1, DECIDEGREES_TO_CENTIDEGREES(ABS(attitude.values.pitch)), 0, 1, 0, 3, false);
        break;

    case OSD_ARTIFICIAL_HORIZON:
        {
            float rollAngle = DECIDEGREES_TO_RADIANS(attitude.values.roll);
            float pitchAngle = DECIDEGREES_TO_RADIANS(attitude.values.pitch);

            pitchAngle -= osdConfig()->ahi_camera_uptilt_comp ? DEGREES_TO_RADIANS(osdConfig()->camera_uptilt) : 0;
            pitchAngle += DEGREES_TO_RADIANS(getFixedWingLevelTrim());
            if (osdConfig()->ahi_reverse_roll) {
                rollAngle = -rollAngle;
            }
            osdDrawArtificialHorizon(osdDisplayPort, osdGetDisplayPortCanvas(),
                 OSD_DRAW_POINT_GRID(elemPosX, elemPosY), rollAngle, pitchAngle);
            osdDrawSingleElement(OSD_HORIZON_SIDEBARS);
            osdDrawSingleElement(OSD_CROSSHAIRS);

            return true;
        }

    case OSD_HORIZON_SIDEBARS:
        {
            osdDrawSidebars(osdDisplayPort, osdGetDisplayPortCanvas());
            return true;
        }

#if defined(USE_BARO) || defined(USE_GPS)
    case OSD_VARIO:
        {
            float zvel = getEstimatedActualVelocity(Z);
            osdDrawVario(osdDisplayPort, osdGetDisplayPortCanvas(), OSD_DRAW_POINT_GRID(elemPosX, elemPosY), zvel);
            return true;
        }

    case OSD_VARIO_NUM:
        {
            int16_t value = getEstimatedActualVelocity(Z);
            char sym;
            switch ((osd_unit_e)osdConfig()->units) {
                case OSD_UNIT_UK:
                    FALLTHROUGH;
                case OSD_UNIT_IMPERIAL:
                    // Convert to centifeet/s
                    value = CENTIMETERS_TO_CENTIFEET(value);
                    sym = SYM_FTS;
                    break;
                case OSD_UNIT_GA:
                    // Convert to centi-100feet/min
                    value = CENTIMETERS_TO_FEET(value * 60);
                    sym = SYM_100FTM;
                    break;
                default:
                case OSD_UNIT_METRIC_MPH:
                    FALLTHROUGH;
                case OSD_UNIT_METRIC:
                    // Already in cm/s
                    sym = SYM_MS;
                    break;
            }

            osdFormatCentiNumber(buff, value, 0, 1, 0, 3, false);
            buff[3] = sym;
            buff[4] = '\0';
            break;
        }
    case OSD_CLIMB_EFFICIENCY:
        {
            // amperage is in centi amps (10mA), vertical speed is in cms/s. We want
            // Ah/dist only to show when vertical speed > 1m/s.
            static pt1Filter_t veFilterState;
            static timeUs_t vEfficiencyUpdated = 0;
            int32_t value = 0;
            timeUs_t currentTimeUs = micros();
            timeDelta_t vEfficiencyTimeDelta = cmpTimeUs(currentTimeUs, vEfficiencyUpdated);
            if (getEstimatedActualVelocity(Z) > 0) {
                if (vEfficiencyTimeDelta >= EFFICIENCY_UPDATE_INTERVAL) {
                                                            // Centiamps (kept for osdFormatCentiNumber) / m/s - Will appear as A / m/s in OSD
                    value = pt1FilterApply4(&veFilterState, (float)getAmperage() / (getEstimatedActualVelocity(Z) / 100.0f), 1, US2S(vEfficiencyTimeDelta));

                    vEfficiencyUpdated = currentTimeUs;
                } else {
                    value = veFilterState.state;
                }
            }
            bool efficiencyValid = (value > 0) && (getEstimatedActualVelocity(Z) > 100);
            switch (osdConfig()->units) {
                case OSD_UNIT_UK:
                    FALLTHROUGH;
                case OSD_UNIT_GA:
                    FALLTHROUGH;
                case OSD_UNIT_IMPERIAL:
                    // mAh/foot
                    if (efficiencyValid) {
                        osdFormatCentiNumber(buff, (value * METERS_PER_FOOT), 1, 2, 2, 3, false);
                        tfp_sprintf(buff + strlen(buff), "%c%c", SYM_AH_V_FT_0, SYM_AH_V_FT_1);
                    } else {
                        buff[0] = buff[1] = buff[2] = '-';
                        buff[3] = SYM_AH_V_FT_0;
                        buff[4] = SYM_AH_V_FT_1;
                        buff[5] = '\0';
                    }
                    break;
                case OSD_UNIT_METRIC_MPH:
                    FALLTHROUGH;
                case OSD_UNIT_METRIC:
                    // mAh/metre
                    if (efficiencyValid) {
                        osdFormatCentiNumber(buff, value, 1, 2, 2, 3, false);
                        tfp_sprintf(buff + strlen(buff), "%c%c", SYM_AH_V_M_0, SYM_AH_V_M_1);
                    } else {
                        buff[0] = buff[1] = buff[2] = '-';
                        buff[3] = SYM_AH_V_M_0;
                        buff[4] = SYM_AH_V_M_1;
                        buff[5] = '\0';
                    }
                    break;
            }
            break;
        }
    case OSD_GLIDE_TIME_REMAINING:
        {
            uint16_t glideTime = osdGetRemainingGlideTime();
            buff[0] = SYM_GLIDE_MINS;
            if (glideTime > 0) {
                // Maximum value we can show in minutes is 99 minutes and 59 seconds. It is extremely unlikely that glide
                // time will be longer than 99 minutes. If it is, it will show 99:^^
                if (glideTime > (99 * 60) + 59) {
                    tfp_sprintf(buff + 1, "%02d:", (int)(glideTime / 60));
                    buff[4] = SYM_DIRECTION;
                    buff[5] = SYM_DIRECTION;
                } else {
                    tfp_sprintf(buff + 1, "%02d:%02d", (int)(glideTime / 60), (int)(glideTime % 60));
                }
            } else {
               tfp_sprintf(buff + 1, "%s", "--:--");
            }
            buff[6] = '\0';
            break;
        }
    case OSD_GLIDE_RANGE:
        {
            uint16_t glideSeconds = osdGetRemainingGlideTime();
            buff[0] = SYM_GLIDE_DIST;
            if (glideSeconds > 0) {
                uint32_t glideRangeCM = glideSeconds * gpsSol.groundSpeed;
                osdFormatDistanceSymbol(buff + 1, glideRangeCM, 0);
            } else {
                tfp_sprintf(buff + 1, "%s%c", "---", SYM_BLANK);
                buff[5] = '\0';
            }
            break;
        }
#endif

    case OSD_SWITCH_INDICATOR_0:
        osdDisplaySwitchIndicator(osdConfig()->osd_switch_indicator0_name, rxGetChannelValue(osdConfig()->osd_switch_indicator0_channel - 1), buff);
        break;

    case OSD_SWITCH_INDICATOR_1:
        osdDisplaySwitchIndicator(osdConfig()->osd_switch_indicator1_name, rxGetChannelValue(osdConfig()->osd_switch_indicator1_channel - 1), buff);
        break;

    case OSD_SWITCH_INDICATOR_2:
        osdDisplaySwitchIndicator(osdConfig()->osd_switch_indicator2_name, rxGetChannelValue(osdConfig()->osd_switch_indicator2_channel - 1), buff);
        break;

    case OSD_SWITCH_INDICATOR_3:
        osdDisplaySwitchIndicator(osdConfig()->osd_switch_indicator3_name, rxGetChannelValue(osdConfig()->osd_switch_indicator3_channel - 1), buff);
        break;

    case OSD_PAN_SERVO_CENTRED:
        {
            int16_t panOffset = osdGetPanServoOffset();
            const timeMs_t panServoTimeNow = millis();
            static timeMs_t panServoTimeOffCentre = 0;

            if (panOffset < 0) {
                if (osdConfig()->pan_servo_offcentre_warning != 0 && panOffset >= -osdConfig()->pan_servo_offcentre_warning) {
                    if (panServoTimeOffCentre == 0) {
                        panServoTimeOffCentre = panServoTimeNow;
                    } else if (panServoTimeNow >= (panServoTimeOffCentre + 10000 )) {
                        TEXT_ATTRIBUTES_ADD_BLINK(elemAttr);
                    }
                } else {
                    panServoTimeOffCentre = 0;
                }

                if (osdConfig()->pan_servo_indicator_show_degrees) {
                    tfp_sprintf(buff, "%3d%c", -panOffset, SYM_DEGREES);
                    displayWriteWithAttr(osdDisplayPort, elemPosX+1, elemPosY, buff, elemAttr);
                }
                displayWriteCharWithAttr(osdDisplayPort, elemPosX, elemPosY, SYM_SERVO_PAN_IS_OFFSET_R, elemAttr);
            } else if (panOffset > 0) {
                if (osdConfig()->pan_servo_offcentre_warning != 0 && panOffset <= osdConfig()->pan_servo_offcentre_warning) {
                    if (panServoTimeOffCentre == 0) {
                        panServoTimeOffCentre = panServoTimeNow;
                    } else if (panServoTimeNow >= (panServoTimeOffCentre + 10000 )) {
                        TEXT_ATTRIBUTES_ADD_BLINK(elemAttr);
                    }
                } else {
                    panServoTimeOffCentre = 0;
                }

                if (osdConfig()->pan_servo_indicator_show_degrees) {
                    tfp_sprintf(buff, "%3d%c", panOffset, SYM_DEGREES);
                    displayWriteWithAttr(osdDisplayPort, elemPosX+1, elemPosY, buff, elemAttr);
                }
                displayWriteCharWithAttr(osdDisplayPort, elemPosX, elemPosY, SYM_SERVO_PAN_IS_OFFSET_L, elemAttr);
            } else {
                panServoTimeOffCentre = 0;

                if (osdConfig()->pan_servo_indicator_show_degrees) {
                    tfp_sprintf(buff, "%3d%c", panOffset, SYM_DEGREES);
                    displayWriteWithAttr(osdDisplayPort, elemPosX+1, elemPosY, buff, elemAttr);
                }
                displayWriteChar(osdDisplayPort, elemPosX, elemPosY, SYM_SERVO_PAN_IS_CENTRED);
            }

            return true;
        }
        break;

    case OSD_ACTIVE_PROFILE:
        tfp_sprintf(buff, "%c%u", SYM_PROFILE, (getConfigProfile() + 1));
        displayWrite(osdDisplayPort, elemPosX, elemPosY, buff);
        break;

    case OSD_ROLL_PIDS:
        osdDisplayFlightPIDValues(elemPosX, elemPosY, "ROL", PID_ROLL, ADJUSTMENT_ROLL_P, ADJUSTMENT_ROLL_I, ADJUSTMENT_ROLL_D, ADJUSTMENT_ROLL_FF);
        return true;

    case OSD_PITCH_PIDS:
        osdDisplayFlightPIDValues(elemPosX, elemPosY, "PIT", PID_PITCH, ADJUSTMENT_PITCH_P, ADJUSTMENT_PITCH_I, ADJUSTMENT_PITCH_D, ADJUSTMENT_PITCH_FF);
        return true;

    case OSD_YAW_PIDS:
        osdDisplayFlightPIDValues(elemPosX, elemPosY, "YAW", PID_YAW, ADJUSTMENT_YAW_P, ADJUSTMENT_YAW_I, ADJUSTMENT_YAW_D, ADJUSTMENT_YAW_FF);
        return true;

    case OSD_LEVEL_PIDS:
        osdDisplayNavPIDValues(elemPosX, elemPosY, "LEV", PID_LEVEL, ADJUSTMENT_LEVEL_P, ADJUSTMENT_LEVEL_I, ADJUSTMENT_LEVEL_D);
        return true;

    case OSD_POS_XY_PIDS:
        osdDisplayNavPIDValues(elemPosX, elemPosY, "PXY", PID_POS_XY, ADJUSTMENT_POS_XY_P, ADJUSTMENT_POS_XY_I, ADJUSTMENT_POS_XY_D);
        return true;

    case OSD_POS_Z_PIDS:
        osdDisplayNavPIDValues(elemPosX, elemPosY, "PZ", PID_POS_Z, ADJUSTMENT_POS_Z_P, ADJUSTMENT_POS_Z_I, ADJUSTMENT_POS_Z_D);
        return true;

    case OSD_VEL_XY_PIDS:
        osdDisplayNavPIDValues(elemPosX, elemPosY, "VXY", PID_VEL_XY, ADJUSTMENT_VEL_XY_P, ADJUSTMENT_VEL_XY_I, ADJUSTMENT_VEL_XY_D);
        return true;

    case OSD_VEL_Z_PIDS:
        osdDisplayNavPIDValues(elemPosX, elemPosY, "VZ", PID_VEL_Z, ADJUSTMENT_VEL_Z_P, ADJUSTMENT_VEL_Z_I, ADJUSTMENT_VEL_Z_D);
        return true;

    case OSD_HEADING_P:
        osdDisplayAdjustableDecimalValue(elemPosX, elemPosY, "HP", 0, pidBank()->pid[PID_HEADING].P, 3, 0, ADJUSTMENT_HEADING_P);
        return true;

    case OSD_BOARD_ALIGN_ROLL:
        osdDisplayAdjustableDecimalValue(elemPosX, elemPosY, "AR", 0, DECIDEGREES_TO_DEGREES((float)boardAlignment()->rollDeciDegrees), 4, 1, ADJUSTMENT_ROLL_BOARD_ALIGNMENT);
        return true;

    case OSD_BOARD_ALIGN_PITCH:
        osdDisplayAdjustableDecimalValue(elemPosX, elemPosY, "AP", 0, DECIDEGREES_TO_DEGREES((float)boardAlignment()->pitchDeciDegrees), 4, 1, ADJUSTMENT_PITCH_BOARD_ALIGNMENT);
        return true;

    case OSD_RC_EXPO:
        osdDisplayAdjustableDecimalValue(elemPosX, elemPosY, "EXP", 0, currentControlRateProfile->stabilized.rcExpo8, 3, 0, ADJUSTMENT_RC_EXPO);
        return true;

    case OSD_RC_YAW_EXPO:
        osdDisplayAdjustableDecimalValue(elemPosX, elemPosY, "YEX", 0, currentControlRateProfile->stabilized.rcYawExpo8, 3, 0, ADJUSTMENT_RC_YAW_EXPO);
        return true;

    case OSD_THROTTLE_EXPO:
        osdDisplayAdjustableDecimalValue(elemPosX, elemPosY, "TEX", 0, currentControlRateProfile->throttle.rcExpo8, 3, 0, ADJUSTMENT_THROTTLE_EXPO);
        return true;

    case OSD_PITCH_RATE:
        displayWrite(osdDisplayPort, elemPosX, elemPosY, "SPR");

        elemAttr = TEXT_ATTRIBUTES_NONE;
        tfp_sprintf(buff, "%3d", currentControlRateProfile->stabilized.rates[FD_PITCH]);
        if (isAdjustmentFunctionSelected(ADJUSTMENT_PITCH_RATE) || isAdjustmentFunctionSelected(ADJUSTMENT_PITCH_ROLL_RATE))
            TEXT_ATTRIBUTES_ADD_BLINK(elemAttr);
        displayWriteWithAttr(osdDisplayPort, elemPosX + 4, elemPosY, buff, elemAttr);
        return true;

    case OSD_ROLL_RATE:
        displayWrite(osdDisplayPort, elemPosX, elemPosY, "SRR");

        elemAttr = TEXT_ATTRIBUTES_NONE;
        tfp_sprintf(buff, "%3d", currentControlRateProfile->stabilized.rates[FD_ROLL]);
        if (isAdjustmentFunctionSelected(ADJUSTMENT_ROLL_RATE) || isAdjustmentFunctionSelected(ADJUSTMENT_PITCH_ROLL_RATE))
            TEXT_ATTRIBUTES_ADD_BLINK(elemAttr);
        displayWriteWithAttr(osdDisplayPort, elemPosX + 4, elemPosY, buff, elemAttr);
        return true;

    case OSD_YAW_RATE:
        osdDisplayAdjustableDecimalValue(elemPosX, elemPosY, "SYR", 0, currentControlRateProfile->stabilized.rates[FD_YAW], 3, 0, ADJUSTMENT_YAW_RATE);
        return true;

    case OSD_MANUAL_RC_EXPO:
        osdDisplayAdjustableDecimalValue(elemPosX, elemPosY, "MEX", 0, currentControlRateProfile->manual.rcExpo8, 3, 0, ADJUSTMENT_MANUAL_RC_EXPO);
        return true;

    case OSD_MANUAL_RC_YAW_EXPO:
        osdDisplayAdjustableDecimalValue(elemPosX, elemPosY, "MYX", 0, currentControlRateProfile->manual.rcYawExpo8, 3, 0, ADJUSTMENT_MANUAL_RC_YAW_EXPO);
        return true;

    case OSD_MANUAL_PITCH_RATE:
        displayWrite(osdDisplayPort, elemPosX, elemPosY, "MPR");

        elemAttr = TEXT_ATTRIBUTES_NONE;
        tfp_sprintf(buff, "%3d", currentControlRateProfile->manual.rates[FD_PITCH]);
        if (isAdjustmentFunctionSelected(ADJUSTMENT_MANUAL_PITCH_RATE) || isAdjustmentFunctionSelected(ADJUSTMENT_MANUAL_PITCH_ROLL_RATE))
            TEXT_ATTRIBUTES_ADD_BLINK(elemAttr);
        displayWriteWithAttr(osdDisplayPort, elemPosX + 4, elemPosY, buff, elemAttr);
        return true;

    case OSD_MANUAL_ROLL_RATE:
        displayWrite(osdDisplayPort, elemPosX, elemPosY, "MRR");

        elemAttr = TEXT_ATTRIBUTES_NONE;
        tfp_sprintf(buff, "%3d", currentControlRateProfile->manual.rates[FD_ROLL]);
        if (isAdjustmentFunctionSelected(ADJUSTMENT_MANUAL_ROLL_RATE) || isAdjustmentFunctionSelected(ADJUSTMENT_MANUAL_PITCH_ROLL_RATE))
            TEXT_ATTRIBUTES_ADD_BLINK(elemAttr);
        displayWriteWithAttr(osdDisplayPort, elemPosX + 4, elemPosY, buff, elemAttr);
        return true;

    case OSD_MANUAL_YAW_RATE:
        osdDisplayAdjustableDecimalValue(elemPosX, elemPosY, "MYR", 0, currentControlRateProfile->stabilized.rates[FD_YAW], 3, 0, ADJUSTMENT_YAW_RATE);
        return true;

    case OSD_NAV_FW_CRUISE_THR:
        osdDisplayAdjustableDecimalValue(elemPosX, elemPosY, "CRZ", 0, currentBatteryProfile->nav.fw.cruise_throttle, 4, 0, ADJUSTMENT_NAV_FW_CRUISE_THR);
        return true;

    case OSD_NAV_FW_PITCH2THR:
        osdDisplayAdjustableDecimalValue(elemPosX, elemPosY, "P2T", 0, currentBatteryProfile->nav.fw.pitch_to_throttle, 3, 0, ADJUSTMENT_NAV_FW_PITCH2THR);
        return true;

    case OSD_FW_MIN_THROTTLE_DOWN_PITCH_ANGLE:
        osdDisplayAdjustableDecimalValue(elemPosX, elemPosY, "0TP", 0, (float)navConfig()->fw.minThrottleDownPitchAngle / 10, 3, 1, ADJUSTMENT_FW_MIN_THROTTLE_DOWN_PITCH_ANGLE);
        return true;

    case OSD_FW_ALT_PID_OUTPUTS:
        {
            const navigationPIDControllers_t *nav_pids = getNavigationPIDControllers();
            osdFormatPidControllerOutput(buff, "PZO", &nav_pids->fw_alt, 10, true); // display requested pitch degrees
            break;
        }

    case OSD_FW_POS_PID_OUTPUTS:
        {
            const navigationPIDControllers_t *nav_pids = getNavigationPIDControllers(); // display requested roll degrees
            osdFormatPidControllerOutput(buff, "PXYO", &nav_pids->fw_nav, 1, true);
            break;
        }

    case OSD_MC_VEL_Z_PID_OUTPUTS:
        {
            const navigationPIDControllers_t *nav_pids = getNavigationPIDControllers();
            osdFormatPidControllerOutput(buff, "VZO", &nav_pids->vel[Z], 100, false); // display throttle adjustment µs
            break;
        }

    case OSD_MC_VEL_X_PID_OUTPUTS:
        {
            const navigationPIDControllers_t *nav_pids = getNavigationPIDControllers();
            osdFormatPidControllerOutput(buff, "VXO", &nav_pids->vel[X], 100, false); // display requested acceleration cm/s^2
            break;
        }

    case OSD_MC_VEL_Y_PID_OUTPUTS:
        {
            const navigationPIDControllers_t *nav_pids = getNavigationPIDControllers();
            osdFormatPidControllerOutput(buff, "VYO", &nav_pids->vel[Y], 100, false); // display requested acceleration cm/s^2
            break;
        }

    case OSD_MC_POS_XYZ_P_OUTPUTS:
        {
            const navigationPIDControllers_t *nav_pids = getNavigationPIDControllers();
            strcpy(buff, "POSO ");
            // display requested velocity cm/s
            tfp_sprintf(buff + 5, "%4d", (int)lrintf(nav_pids->pos[X].output_constrained * 100));
            buff[9] = ' ';
            tfp_sprintf(buff + 10, "%4d", (int)lrintf(nav_pids->pos[Y].output_constrained * 100));
            buff[14] = ' ';
            tfp_sprintf(buff + 15, "%4d", (int)lrintf(nav_pids->pos[Z].output_constrained * 100));
            buff[19] = '\0';
            break;
        }

    case OSD_POWER:
        {
            bool kiloWatt = osdFormatCentiNumber(buff, getPower(), 1000, 2, 2, 3, false);
            buff[3] = kiloWatt ? SYM_KILOWATT : SYM_WATT;
            buff[4] = '\0';

            uint8_t current_alarm = osdConfig()->current_alarm;
            if ((current_alarm > 0) && ((getAmperage() / 100.0f) > current_alarm)) {
                TEXT_ATTRIBUTES_ADD_BLINK(elemAttr);
            }
            break;
        }

    case OSD_AIR_SPEED:
        {
        #ifdef USE_PITOT
            buff[0] = SYM_AIR;

            if (pitotIsHealthy())
            {
                const float airspeed_estimate = getAirspeedEstimate();
                osdFormatVelocityStr(buff + 1, airspeed_estimate, false, false);
                if ((osdConfig()->airspeed_alarm_min != 0 && airspeed_estimate < osdConfig()->airspeed_alarm_min) ||
                    (osdConfig()->airspeed_alarm_max != 0 && airspeed_estimate > osdConfig()->airspeed_alarm_max)) {
                        TEXT_ATTRIBUTES_ADD_BLINK(elemAttr);
                }
            }
            else
            {
                strcpy(buff + 1, "  X!");
                TEXT_ATTRIBUTES_ADD_BLINK(elemAttr);
            }
        #else
            return false;
        #endif
            break;
        }

    case OSD_AIR_MAX_SPEED:
        {
        #ifdef USE_PITOT
            buff[0] = SYM_MAX;
            buff[1] = SYM_AIR;
            osdFormatVelocityStr(buff + 2, stats.max_air_speed, false, false);
        #else
            return false;
        #endif
            break;
        }

    case OSD_RTC_TIME:
        {
            // RTC not configured will show 00:00
            dateTime_t dateTime;
            rtcGetDateTimeLocal(&dateTime);
            buff[0] = SYM_CLOCK;
            tfp_sprintf(buff + 1, "%02u:%02u:%02u", dateTime.hours, dateTime.minutes, dateTime.seconds);
            break;
        }

    case OSD_MESSAGES:
        {
            elemAttr = osdGetSystemMessage(buff, OSD_MESSAGE_LENGTH, true);
            break;
        }

    case OSD_VERSION:
        {
            tfp_sprintf(buff, "INAV %s", FC_VERSION_STRING);
            displayWrite(osdDisplayPort, elemPosX, elemPosY, buff);
            break;
        }

    case OSD_MAIN_BATT_CELL_VOLTAGE:
        {
            uint8_t base_digits = 3U;
#ifndef DISABLE_MSP_BF_COMPAT // IF BFCOMPAT is not supported, there's no need to check for it
            if(isBfCompatibleVideoSystem(osdConfig())) {
                base_digits = 4U;   // Add extra digit to account for decimal point taking an extra character space
            }
#endif
            osdDisplayBatteryVoltage(elemPosX, elemPosY, getBatteryRawAverageCellVoltage(), base_digits, 2);
            return true;
        }

    case OSD_MAIN_BATT_SAG_COMPENSATED_CELL_VOLTAGE:
        {
            uint8_t base_digits = 3U;
#ifndef DISABLE_MSP_BF_COMPAT // IF BFCOMPAT is not supported, there's no need to check for it
            if(isBfCompatibleVideoSystem(osdConfig())) {
                base_digits = 4U;   // Add extra digit to account for decimal point taking an extra character space
            }
#endif
            osdDisplayBatteryVoltage(elemPosX, elemPosY, getBatterySagCompensatedAverageCellVoltage(), base_digits, 2);
            return true;
        }

    case OSD_SCALED_THROTTLE_POS:
        {
            osdFormatThrottlePosition(buff, true, &elemAttr);
            break;
        }

    case OSD_HEADING:
        {
            buff[0] = SYM_HEADING;
            if (osdIsHeadingValid()) {
                int16_t h = DECIDEGREES_TO_DEGREES(osdGetHeading());
                if (h < 0) {
                    h += 360;
                }
                tfp_sprintf(&buff[1], "%3d", h);
            } else {
                buff[1] = buff[2] = buff[3] = '-';
            }
            buff[4] = SYM_DEGREES;
            buff[5] = '\0';
            break;
        }

    case OSD_HEADING_GRAPH:
        {
            if (osdIsHeadingValid()) {
                osdDrawHeadingGraph(osdDisplayPort, osdGetDisplayPortCanvas(), OSD_DRAW_POINT_GRID(elemPosX, elemPosY), osdGetHeading());
                return true;
            } else {
                buff[0] = buff[2] = buff[4] = buff[6] = buff[8] = SYM_HEADING_LINE;
                buff[1] = buff[3] = buff[5] = buff[7] = SYM_HEADING_DIVIDED_LINE;
                buff[OSD_HEADING_GRAPH_WIDTH] = '\0';
            }
            break;
        }

    case OSD_EFFICIENCY_MAH_PER_KM:
        {
            // amperage is in centi amps, speed is in cms/s. We want
            // mah/km. Only show when ground speed > 1m/s.
            static pt1Filter_t eFilterState;
            static timeUs_t efficiencyUpdated = 0;
            int32_t value = 0;
            bool moreThanAh = false;
            timeUs_t currentTimeUs = micros();
            timeDelta_t efficiencyTimeDelta = cmpTimeUs(currentTimeUs, efficiencyUpdated);
            uint8_t digits = 3U;
#ifndef DISABLE_MSP_BF_COMPAT   // IF BFCOMPAT is not supported, there's no need to check for it and change the values
            if (isBfCompatibleVideoSystem(osdConfig())) {
                // Increase number of digits so values above 99 don't get scaled by osdFormatCentiNumber
                digits = 4U;
            }
#endif
            if ((STATE(GPS_FIX) 
#ifdef USE_GPS_FIX_ESTIMATION
                || STATE(GPS_ESTIMATED_FIX)
#endif                
                ) && gpsSol.groundSpeed > 0) {
                if (efficiencyTimeDelta >= EFFICIENCY_UPDATE_INTERVAL) {
                    value = pt1FilterApply4(&eFilterState, ((float)getAmperage() / gpsSol.groundSpeed) / 0.0036f,
                        1, US2S(efficiencyTimeDelta));

                    efficiencyUpdated = currentTimeUs;
                } else {
                    value = eFilterState.state;
                }
            }
            bool efficiencyValid = (value > 0) && (gpsSol.groundSpeed > 100);
            switch (osdConfig()->units) {
                case OSD_UNIT_UK:
                    FALLTHROUGH;
                case OSD_UNIT_IMPERIAL:
                    moreThanAh = osdFormatCentiNumber(buff, value * METERS_PER_MILE / 10, 1000, 0, 2, digits, false);
                    if (!moreThanAh) {
                        tfp_sprintf(buff + strlen(buff), "%c%c", SYM_MAH_MI_0, SYM_MAH_MI_1);
                    } else {
                        tfp_sprintf(buff + strlen(buff), "%c", SYM_AH_MI);
                    }
                    if (!efficiencyValid) {
                        buff[0] = buff[1] = buff[2] = buff[3] = '-';    
                        buff[digits] = SYM_MAH_MI_0;        // This will overwrite the "-" at buff[3] if not in BFCOMPAT mode
                        buff[digits + 1] = SYM_MAH_MI_1;
                        buff[digits + 2] = '\0';
                    }
                    break;
                case OSD_UNIT_GA:
                     moreThanAh = osdFormatCentiNumber(buff, value * METERS_PER_NAUTICALMILE / 10, 1000, 0, 2, digits, false);
                    if (!moreThanAh) {
                        tfp_sprintf(buff + strlen(buff), "%c%c", SYM_MAH_NM_0, SYM_MAH_NM_1);
                    } else {
                        tfp_sprintf(buff + strlen(buff), "%c", SYM_AH_NM);
                    }
                    if (!efficiencyValid) {
                        buff[0] = buff[1] = buff[2] = buff[3] = '-';    
                        buff[digits] = SYM_MAH_NM_0;
                        buff[digits + 1] = SYM_MAH_NM_1;
                        buff[digits + 2] = '\0';
                    }
                    break;
                case OSD_UNIT_METRIC_MPH:
                    FALLTHROUGH;
                case OSD_UNIT_METRIC:
                    moreThanAh = osdFormatCentiNumber(buff, value * 100, 1000, 0, 2, digits, false);
                    if (!moreThanAh) {
                        tfp_sprintf(buff + strlen(buff), "%c%c", SYM_MAH_KM_0, SYM_MAH_KM_1);
                    } else {
                        tfp_sprintf(buff + strlen(buff), "%c", SYM_AH_KM);
                    }
                    if (!efficiencyValid) {
                        buff[0] = buff[1] = buff[2] = buff[3] = '-';    
                        buff[digits] = SYM_MAH_KM_0;
                        buff[digits + 1] = SYM_MAH_KM_1;
                        buff[digits + 2] = '\0';
                    }
                    break;
            }
            break;
        }

    case OSD_EFFICIENCY_WH_PER_KM:
        {
            // amperage is in centi amps, speed is in cms/s. We want
            // mWh/km. Only show when ground speed > 1m/s.
            static pt1Filter_t eFilterState;
            static timeUs_t efficiencyUpdated = 0;
            int32_t value = 0;
            timeUs_t currentTimeUs = micros();
            timeDelta_t efficiencyTimeDelta = cmpTimeUs(currentTimeUs, efficiencyUpdated);
            if ((STATE(GPS_FIX)
#ifdef USE_GPS_FIX_ESTIMATION
                    || STATE(GPS_ESTIMATED_FIX)
#endif
                ) && gpsSol.groundSpeed > 0) {
                if (efficiencyTimeDelta >= EFFICIENCY_UPDATE_INTERVAL) {
                    value = pt1FilterApply4(&eFilterState, ((float)getPower() / gpsSol.groundSpeed) / 0.0036f,
                        1, US2S(efficiencyTimeDelta));

                    efficiencyUpdated = currentTimeUs;
                } else {
                    value = eFilterState.state;
                }
            }
            bool efficiencyValid = (value > 0) && (gpsSol.groundSpeed > 100);
            switch (osdConfig()->units) {
                case OSD_UNIT_UK:
                    FALLTHROUGH;
                case OSD_UNIT_IMPERIAL:
                    osdFormatCentiNumber(buff, value * METERS_PER_MILE / 10000, 0, 2, 0, 3, false);
                    buff[3] = SYM_WH_MI;
                    break;
                case OSD_UNIT_GA:
                    osdFormatCentiNumber(buff, value * METERS_PER_NAUTICALMILE / 10000, 0, 2, 0, 3, false);
                    buff[3] = SYM_WH_NM;
                    break;
                case OSD_UNIT_METRIC_MPH:
                    FALLTHROUGH;
                case OSD_UNIT_METRIC:
                    osdFormatCentiNumber(buff, value / 10, 0, 2, 0, 3, false);
                    buff[3] = SYM_WH_KM;
                    break;
            }
            buff[4] = '\0';
            if (!efficiencyValid) {
                buff[0] = buff[1] = buff[2] = '-';
            }
            break;
        }

    case OSD_GFORCE:
        {
            buff[0] = SYM_GFORCE;
            osdFormatCentiNumber(buff + 1, GForce, 0, 2, 0, 3, false);
            if (GForce > osdConfig()->gforce_alarm * 100) {
                TEXT_ATTRIBUTES_ADD_BLINK(elemAttr);
            }
            break;
        }

    case OSD_GFORCE_X:
    case OSD_GFORCE_Y:
    case OSD_GFORCE_Z:
        {
            float GForceValue = GForceAxis[item - OSD_GFORCE_X];
            buff[0] = SYM_GFORCE_X + item - OSD_GFORCE_X;
            osdFormatCentiNumber(buff + 1, GForceValue, 0, 2, 0, 4, false);
            if ((GForceValue < osdConfig()->gforce_axis_alarm_min * 100) || (GForceValue > osdConfig()->gforce_axis_alarm_max * 100)) {
                TEXT_ATTRIBUTES_ADD_BLINK(elemAttr);
            }
            break;
        }
    case OSD_DEBUG:
        {
            /*
             * Longest representable string is -2147483648 does not fit in the screen.
             * Only 7 digits for negative and 8 digits for positive values allowed
             */
            for (uint8_t bufferIndex = 0; bufferIndex < DEBUG32_VALUE_COUNT; ++elemPosY, bufferIndex += 2) {
                tfp_sprintf(
                    buff,
                    "[%u]=%8ld [%u]=%8ld",
                    bufferIndex,
                    (long)constrain(debug[bufferIndex], -9999999, 99999999),
                    bufferIndex+1,
                    (long)constrain(debug[bufferIndex+1], -9999999, 99999999)
                );
                displayWrite(osdDisplayPort, elemPosX, elemPosY, buff);
            }
            break;
        }

    case OSD_IMU_TEMPERATURE:
        {
            int16_t temperature;
            const bool valid = getIMUTemperature(&temperature);
            osdDisplayTemperature(elemPosX, elemPosY, SYM_IMU_TEMP, NULL, valid, temperature, osdConfig()->imu_temp_alarm_min, osdConfig()->imu_temp_alarm_max);
            return true;
        }

    case OSD_BARO_TEMPERATURE:
        {
            int16_t temperature;
            const bool valid = getBaroTemperature(&temperature);
            osdDisplayTemperature(elemPosX, elemPosY, SYM_BARO_TEMP, NULL, valid, temperature, osdConfig()->imu_temp_alarm_min, osdConfig()->imu_temp_alarm_max);
            return true;
        }

#ifdef USE_TEMPERATURE_SENSOR
    case OSD_TEMP_SENSOR_0_TEMPERATURE:
    case OSD_TEMP_SENSOR_1_TEMPERATURE:
    case OSD_TEMP_SENSOR_2_TEMPERATURE:
    case OSD_TEMP_SENSOR_3_TEMPERATURE:
    case OSD_TEMP_SENSOR_4_TEMPERATURE:
    case OSD_TEMP_SENSOR_5_TEMPERATURE:
    case OSD_TEMP_SENSOR_6_TEMPERATURE:
    case OSD_TEMP_SENSOR_7_TEMPERATURE:
        {
            osdDisplayTemperatureSensor(elemPosX, elemPosY, item - OSD_TEMP_SENSOR_0_TEMPERATURE);
            return true;
        }
#endif /* ifdef USE_TEMPERATURE_SENSOR */

    case OSD_WIND_SPEED_HORIZONTAL:
#ifdef USE_WIND_ESTIMATOR
        {
            bool valid = isEstimatedWindSpeedValid();
            float horizontalWindSpeed;
            uint16_t angle;
            horizontalWindSpeed = getEstimatedHorizontalWindSpeed(&angle);
            int16_t windDirection = osdGetHeadingAngle( CENTIDEGREES_TO_DEGREES((int)angle) - DECIDEGREES_TO_DEGREES(attitude.values.yaw) + 22);
            buff[0] = SYM_WIND_HORIZONTAL;
            buff[1] = SYM_DIRECTION + (windDirection*2 / 90);
            osdFormatWindSpeedStr(buff + 2, horizontalWindSpeed, valid);
            break;
        }
#else
        return false;
#endif

    case OSD_WIND_SPEED_VERTICAL:
#ifdef USE_WIND_ESTIMATOR
        {
            buff[0] = SYM_WIND_VERTICAL;
            buff[1] = SYM_BLANK;
            bool valid = isEstimatedWindSpeedValid();
            float verticalWindSpeed;
            verticalWindSpeed = -getEstimatedWindSpeed(Z);  //from NED to NEU
            if (verticalWindSpeed < 0) {
                buff[1] = SYM_AH_DIRECTION_DOWN;
                verticalWindSpeed = -verticalWindSpeed;
            } else {
                buff[1] = SYM_AH_DIRECTION_UP;
            }
            osdFormatWindSpeedStr(buff + 2, verticalWindSpeed, valid);
            break;
        }
#else
        return false;
#endif

    case OSD_PLUS_CODE:
        {
            STATIC_ASSERT(GPS_DEGREES_DIVIDER == OLC_DEG_MULTIPLIER, invalid_olc_deg_multiplier);
            int digits = osdConfig()->plus_code_digits;
            int digitsRemoved = osdConfig()->plus_code_short * 2;
            if ((STATE(GPS_FIX) 
#ifdef USE_GPS_FIX_ESTIMATION
                    || STATE(GPS_ESTIMATED_FIX)
#endif
            )) {
                olc_encode(gpsSol.llh.lat, gpsSol.llh.lon, digits, buff, sizeof(buff));
            } else {
                // +codes with > 8 digits have a + at the 9th digit
                // and we only support 10 and up.
                memset(buff, '-', digits + 1);
                buff[8] = '+';
                buff[digits + 1] = '\0';
            }
            // Optionally trim digits from the left
            memmove(buff, buff+digitsRemoved, strlen(buff) + digitsRemoved);
            buff[digits + 1 - digitsRemoved] = '\0';
            break;
        }

    case OSD_AZIMUTH:
        {

            buff[0] = SYM_AZIMUTH;
            if (osdIsHeadingValid()) {
                int16_t h = GPS_directionToHome;
                if (h < 0) {
                    h += 360;
                }
                if (h >= 180)
                    h = h - 180;
                else
                    h = h + 180;

                tfp_sprintf(&buff[1], "%3d", h);
            } else {
                buff[1] = buff[2] = buff[3] = '-';
            }
            buff[4] = SYM_DEGREES;
            buff[5] = '\0';
            break;
        }

    case OSD_MAP_SCALE:
        {
            float scaleToUnit;
            int scaleUnitDivisor;
            char symUnscaled;
            char symScaled;
            int maxDecimals;

            switch (osdConfig()->units) {
            case OSD_UNIT_UK:
                FALLTHROUGH;
            case OSD_UNIT_IMPERIAL:
                scaleToUnit = 100 / 1609.3440f; // scale to 0.01mi for osdFormatCentiNumber()
                scaleUnitDivisor = 0;
                symUnscaled = SYM_MI;
                symScaled = SYM_MI;
                maxDecimals = 2;
                break;
            case OSD_UNIT_GA:
                scaleToUnit = 100 / 1852.0010f; // scale to 0.01mi for osdFormatCentiNumber()
                scaleUnitDivisor = 0;
                symUnscaled = SYM_NM;
                symScaled = SYM_NM;
                maxDecimals = 2;
                break;
            default:
            case OSD_UNIT_METRIC_MPH:
                FALLTHROUGH;
            case OSD_UNIT_METRIC:
                scaleToUnit = 100; // scale to cm for osdFormatCentiNumber()
                scaleUnitDivisor = 1000; // Convert to km when scale gets bigger than 999m
                symUnscaled = SYM_M;
                symScaled = SYM_KM;
                maxDecimals = 0;
                break;
            }
            buff[0] = SYM_SCALE;
            if (osdMapData.scale > 0) {
                bool scaled = osdFormatCentiNumber(&buff[1], osdMapData.scale * scaleToUnit, scaleUnitDivisor, maxDecimals, 2, 3, false);
                buff[4] = scaled ? symScaled : symUnscaled;
                // Make sure this is cleared if the map stops being drawn
                osdMapData.scale = 0;
            } else {
                memset(&buff[1], '-', 4);
            }
            buff[5] = '\0';
            break;
        }
    case OSD_MAP_REFERENCE:
        {
            char referenceSymbol;
            if (osdMapData.referenceSymbol) {
                referenceSymbol = osdMapData.referenceSymbol;
                // Make sure this is cleared if the map stops being drawn
                osdMapData.referenceSymbol = 0;
            } else {
                referenceSymbol = '-';
            }
            displayWriteChar(osdDisplayPort, elemPosX, elemPosY, SYM_DIRECTION);
            displayWriteChar(osdDisplayPort, elemPosX, elemPosY + 1, referenceSymbol);
            return true;
        }

    case OSD_GVAR_0:
    {
        osdFormatGVar(buff, 0);
        break;
    }
    case OSD_GVAR_1:
    {
        osdFormatGVar(buff, 1);
        break;
    }
    case OSD_GVAR_2:
    {
        osdFormatGVar(buff, 2);
        break;
    }
    case OSD_GVAR_3:
    {
        osdFormatGVar(buff, 3);
        break;
    }

#if defined(USE_RX_MSP) && defined(USE_MSP_RC_OVERRIDE)
    case OSD_RC_SOURCE:
        {
            const char *source_text = IS_RC_MODE_ACTIVE(BOXMSPRCOVERRIDE) && !mspOverrideIsInFailsafe() ? "MSP" : "STD";
            if (IS_RC_MODE_ACTIVE(BOXMSPRCOVERRIDE) && mspOverrideIsInFailsafe()) TEXT_ATTRIBUTES_ADD_BLINK(elemAttr);
            displayWriteWithAttr(osdDisplayPort, elemPosX, elemPosY, source_text, elemAttr);
            return true;
        }
#endif

#if defined(USE_ESC_SENSOR)
    case OSD_ESC_RPM:
        {
            escSensorData_t * escSensor = escSensorGetData();
            if (escSensor && escSensor->dataAge <= ESC_DATA_MAX_AGE) {
                osdFormatRpm(buff, escSensor->rpm);
            }
            else {
                osdFormatRpm(buff, 0);
            }
            break;
        }
    case OSD_ESC_TEMPERATURE:
        {
            escSensorData_t * escSensor = escSensorGetData();
            bool escTemperatureValid = escSensor && escSensor->dataAge <= ESC_DATA_MAX_AGE;
            osdDisplayTemperature(elemPosX, elemPosY, SYM_ESC_TEMP, NULL, escTemperatureValid, (escSensor->temperature)*10, osdConfig()->esc_temp_alarm_min, osdConfig()->esc_temp_alarm_max);
            return true;
        }
#endif
    case OSD_TPA:
        {
            char buff[4];
            textAttributes_t attr;

            displayWrite(osdDisplayPort, elemPosX, elemPosY, "TPA");
            attr = TEXT_ATTRIBUTES_NONE;
            tfp_sprintf(buff, "%3d", currentControlRateProfile->throttle.dynPID);
            if (isAdjustmentFunctionSelected(ADJUSTMENT_TPA)) {
                TEXT_ATTRIBUTES_ADD_BLINK(attr);
            }
            displayWriteWithAttr(osdDisplayPort, elemPosX + 5, elemPosY, buff, attr);

            displayWrite(osdDisplayPort, elemPosX, elemPosY + 1, "BP");
            attr = TEXT_ATTRIBUTES_NONE;
            tfp_sprintf(buff, "%4d", currentControlRateProfile->throttle.pa_breakpoint);
            if (isAdjustmentFunctionSelected(ADJUSTMENT_TPA_BREAKPOINT)) {
                TEXT_ATTRIBUTES_ADD_BLINK(attr);
            }
            displayWriteWithAttr(osdDisplayPort, elemPosX + 4, elemPosY + 1, buff, attr);

            return true;
        }
    case OSD_TPA_TIME_CONSTANT:
        {
            osdDisplayAdjustableDecimalValue(elemPosX, elemPosY, "TPA TC", 0, currentControlRateProfile->throttle.fixedWingTauMs, 4, 0, ADJUSTMENT_FW_TPA_TIME_CONSTANT);
            return true;
        }
    case OSD_FW_LEVEL_TRIM:
        {
            osdDisplayAdjustableDecimalValue(elemPosX, elemPosY, "LEVEL", 0, getFixedWingLevelTrim(), 3, 1, ADJUSTMENT_FW_LEVEL_TRIM);
            return true;
        }

    case OSD_NAV_FW_CONTROL_SMOOTHNESS:
        {
            osdDisplayAdjustableDecimalValue(elemPosX, elemPosY, "CTL S", 0, navConfig()->fw.control_smoothness, 1, 0, ADJUSTMENT_NAV_FW_CONTROL_SMOOTHNESS);
            return true;
        }
#ifdef USE_MULTI_MISSION
    case OSD_NAV_WP_MULTI_MISSION_INDEX:
        {
            osdDisplayAdjustableDecimalValue(elemPosX, elemPosY, "WP NO", 0, navConfig()->general.waypoint_multi_mission_index, 1, 0, ADJUSTMENT_NAV_WP_MULTI_MISSION_INDEX);
            return true;
        }
#endif
    case OSD_MISSION:
        {
            if (IS_RC_MODE_ACTIVE(BOXPLANWPMISSION)) {
                char buf[5];
                switch (posControl.wpMissionPlannerStatus) {
                case WP_PLAN_WAIT:
                    strcpy(buf, "WAIT");
                    break;
                case WP_PLAN_SAVE:
                    strcpy(buf, "SAVE");
                    break;
                case WP_PLAN_OK:
                    strcpy(buf, " OK ");
                    break;
                case WP_PLAN_FULL:
                    strcpy(buf, "FULL");
                }
                tfp_sprintf(buff, "%s>%2uWP", buf, posControl.wpPlannerActiveWPIndex);
            } else if (posControl.wpPlannerActiveWPIndex){
                tfp_sprintf(buff, "PLAN>%2uWP", posControl.waypointCount);  // mission planner mision active
            }
#ifdef USE_MULTI_MISSION
            else {
                if (ARMING_FLAG(ARMED) && !(IS_RC_MODE_ACTIVE(BOXCHANGEMISSION) && posControl.multiMissionCount > 1)){
                    // Limit field size when Armed, only show selected mission
                    tfp_sprintf(buff, "M%u       ", posControl.loadedMultiMissionIndex);
                } else if (posControl.multiMissionCount) {
                    if (navConfig()->general.waypoint_multi_mission_index != posControl.loadedMultiMissionIndex) {
                        tfp_sprintf(buff, "M%u/%u>LOAD", navConfig()->general.waypoint_multi_mission_index, posControl.multiMissionCount);
                    } else {
                        if (posControl.waypointListValid && posControl.waypointCount > 0) {
                            tfp_sprintf(buff, "M%u/%u>%2uWP", posControl.loadedMultiMissionIndex, posControl.multiMissionCount, posControl.waypointCount);
                        } else {
                            tfp_sprintf(buff, "M0/%u> 0WP", posControl.multiMissionCount);
                        }
                    }
                } else {    // no multi mission loaded - show active WP count from other source
                    tfp_sprintf(buff, "WP CNT>%2u", posControl.waypointCount);
                }
            }
#endif
            displayWrite(osdDisplayPort, elemPosX, elemPosY, buff);
            return true;
        }

#ifdef USE_POWER_LIMITS
    case OSD_PLIMIT_REMAINING_BURST_TIME:
        osdFormatCentiNumber(buff, powerLimiterGetRemainingBurstTime() * 100, 0, 1, 0, 3, false);
        buff[3] = 'S';
        buff[4] = '\0';
        break;

    case OSD_PLIMIT_ACTIVE_CURRENT_LIMIT:
        if (currentBatteryProfile->powerLimits.continuousCurrent) {
            osdFormatCentiNumber(buff, powerLimiterGetActiveCurrentLimit(), 0, 2, 0, 3, false);
            buff[3] = SYM_AMP;
            buff[4] = '\0';

            if (powerLimiterIsLimitingCurrent()) {
                TEXT_ATTRIBUTES_ADD_BLINK(elemAttr);
            }
        }
        break;

#ifdef USE_ADC
    case OSD_PLIMIT_ACTIVE_POWER_LIMIT:
        {
            if (currentBatteryProfile->powerLimits.continuousPower) {
                bool kiloWatt = osdFormatCentiNumber(buff, powerLimiterGetActivePowerLimit(), 1000, 2, 2, 3, false);
                buff[3] = kiloWatt ? SYM_KILOWATT : SYM_WATT;
                buff[4] = '\0';

                if (powerLimiterIsLimitingPower()) {
                    TEXT_ATTRIBUTES_ADD_BLINK(elemAttr);
                }
            }
            break;
        }
#endif // USE_ADC
#endif // USE_POWER_LIMITS
    case OSD_MULTI_FUNCTION:
        {
            // message shown infrequently so only write when needed
            static bool clearMultiFunction = true;
            elemAttr = osdGetMultiFunctionMessage(buff);
            if (buff[0] == 0) {
                if (clearMultiFunction) {
                    displayWrite(osdDisplayPort, elemPosX, elemPosY, "          ");
                    clearMultiFunction = false;
                }
                return true;
            }
            clearMultiFunction = true;
            break;
        }

    default:
        return false;
    }

    displayWriteWithAttr(osdDisplayPort, elemPosX, elemPosY, buff, elemAttr);
    return true;
}

uint8_t osdIncElementIndex(uint8_t elementIndex)
{
    ++elementIndex;

    if (elementIndex == OSD_ARTIFICIAL_HORIZON) {   // always drawn last so skip
        elementIndex++;
    }

#ifndef USE_TEMPERATURE_SENSOR
    if (elementIndex == OSD_TEMP_SENSOR_0_TEMPERATURE) {
        elementIndex = OSD_ALTITUDE_MSL;
    }
#endif

    if (!(feature(FEATURE_VBAT) && feature(FEATURE_CURRENT_METER))) {
        if (elementIndex == OSD_POWER) {
            elementIndex = OSD_GPS_LON;
        }
        if (elementIndex == OSD_SAG_COMPENSATED_MAIN_BATT_VOLTAGE) {
            elementIndex = OSD_LEVEL_PIDS;
        }
#ifdef USE_POWER_LIMITS
        if (elementIndex == OSD_PLIMIT_REMAINING_BURST_TIME) {
            elementIndex = OSD_GLIDESLOPE;
        }
#endif
    }

#ifndef USE_POWER_LIMITS
    if (elementIndex == OSD_PLIMIT_REMAINING_BURST_TIME) {
        elementIndex = OSD_GLIDESLOPE;
    }
#endif

    if (!feature(FEATURE_CURRENT_METER)) {
        if (elementIndex == OSD_CURRENT_DRAW) {
            elementIndex = OSD_GPS_SPEED;
        }
        if (elementIndex == OSD_EFFICIENCY_MAH_PER_KM) {
            elementIndex = OSD_BATTERY_REMAINING_PERCENT;
        }
        if (elementIndex == OSD_EFFICIENCY_WH_PER_KM) {
            elementIndex = OSD_TRIP_DIST;
        }
        if (elementIndex == OSD_REMAINING_FLIGHT_TIME_BEFORE_RTH) {
            elementIndex = OSD_HOME_HEADING_ERROR;
        }
        if (elementIndex == OSD_CLIMB_EFFICIENCY) {
            elementIndex = OSD_NAV_WP_MULTI_MISSION_INDEX;
        }
    }

    if (!STATE(ESC_SENSOR_ENABLED)) {
        if (elementIndex == OSD_ESC_RPM) {
            elementIndex = OSD_AZIMUTH;
        }
    }

    if (!feature(FEATURE_GPS)) {
        if (elementIndex == OSD_GPS_HDOP || elementIndex == OSD_TRIP_DIST || elementIndex == OSD_3D_SPEED || elementIndex == OSD_MISSION ||
            elementIndex == OSD_AZIMUTH || elementIndex == OSD_BATTERY_REMAINING_CAPACITY || elementIndex == OSD_EFFICIENCY_MAH_PER_KM) {
            elementIndex++;
        }
        if (elementIndex == OSD_HEADING_GRAPH && !sensors(SENSOR_MAG)) {
            elementIndex = feature(FEATURE_CURRENT_METER) ? OSD_WH_DRAWN : OSD_BATTERY_REMAINING_PERCENT;
        }
        if (elementIndex == OSD_EFFICIENCY_WH_PER_KM) {
            elementIndex = OSD_ATTITUDE_PITCH;
        }
        if (elementIndex == OSD_GPS_SPEED) {
            elementIndex = OSD_ALTITUDE;
        }
        if (elementIndex == OSD_GPS_LON) {
            elementIndex = sensors(SENSOR_MAG) ? OSD_HEADING : OSD_VARIO;
        }
        if (elementIndex == OSD_MAP_NORTH) {
            elementIndex = feature(FEATURE_CURRENT_METER) ? OSD_SAG_COMPENSATED_MAIN_BATT_VOLTAGE : OSD_LEVEL_PIDS;
        }
        if (elementIndex == OSD_PLUS_CODE) {
            elementIndex = OSD_GFORCE;
        }
        if (elementIndex == OSD_GLIDESLOPE) {
            elementIndex = OSD_AIR_MAX_SPEED;
        }
        if (elementIndex == OSD_GLIDE_RANGE) {
            elementIndex = feature(FEATURE_CURRENT_METER) ? OSD_CLIMB_EFFICIENCY : OSD_PILOT_NAME;
        }
        if (elementIndex == OSD_NAV_WP_MULTI_MISSION_INDEX) {
            elementIndex = OSD_PILOT_NAME;
        }
    }

    if (!sensors(SENSOR_ACC)) {
        if (elementIndex == OSD_CROSSHAIRS) {
            elementIndex = OSD_ONTIME;
        }
        if (elementIndex == OSD_GFORCE) {
            elementIndex = OSD_RC_SOURCE;
        }
    }

    if (elementIndex == OSD_ITEM_COUNT) {
        elementIndex = 0;
    }
    return elementIndex;
}

void osdDrawNextElement(void)
{
    static uint8_t elementIndex = 0;
    // Flag for end of loop, also prevents infinite loop when no elements are enabled
    uint8_t index = elementIndex;
    do {
        elementIndex = osdIncElementIndex(elementIndex);
    } while (!osdDrawSingleElement(elementIndex) && index != elementIndex);

    // Draw artificial horizon + tracking telemetry last
    osdDrawSingleElement(OSD_ARTIFICIAL_HORIZON);
    if (osdConfig()->telemetry>0){
        osdDisplayTelemetry();
    }
}

PG_RESET_TEMPLATE(osdConfig_t, osdConfig,
    .rssi_alarm = SETTING_OSD_RSSI_ALARM_DEFAULT,
    .time_alarm = SETTING_OSD_TIME_ALARM_DEFAULT,
    .alt_alarm = SETTING_OSD_ALT_ALARM_DEFAULT,
    .dist_alarm = SETTING_OSD_DIST_ALARM_DEFAULT,
    .neg_alt_alarm = SETTING_OSD_NEG_ALT_ALARM_DEFAULT,
    .current_alarm = SETTING_OSD_CURRENT_ALARM_DEFAULT,
    .imu_temp_alarm_min = SETTING_OSD_IMU_TEMP_ALARM_MIN_DEFAULT,
    .imu_temp_alarm_max = SETTING_OSD_IMU_TEMP_ALARM_MAX_DEFAULT,
    .esc_temp_alarm_min = SETTING_OSD_ESC_TEMP_ALARM_MIN_DEFAULT,
    .esc_temp_alarm_max = SETTING_OSD_ESC_TEMP_ALARM_MAX_DEFAULT,
    .gforce_alarm = SETTING_OSD_GFORCE_ALARM_DEFAULT,
    .gforce_axis_alarm_min = SETTING_OSD_GFORCE_AXIS_ALARM_MIN_DEFAULT,
    .gforce_axis_alarm_max = SETTING_OSD_GFORCE_AXIS_ALARM_MAX_DEFAULT,
#ifdef USE_BARO
    .baro_temp_alarm_min = SETTING_OSD_BARO_TEMP_ALARM_MIN_DEFAULT,
    .baro_temp_alarm_max = SETTING_OSD_BARO_TEMP_ALARM_MAX_DEFAULT,
#endif
#ifdef USE_ADSB
    .adsb_distance_warning = SETTING_OSD_ADSB_DISTANCE_WARNING_DEFAULT,
    .adsb_distance_alert = SETTING_OSD_ADSB_DISTANCE_ALERT_DEFAULT,
    .adsb_ignore_plane_above_me_limit = SETTING_OSD_ADSB_IGNORE_PLANE_ABOVE_ME_LIMIT_DEFAULT,
#endif
#ifdef USE_SERIALRX_CRSF
    .snr_alarm = SETTING_OSD_SNR_ALARM_DEFAULT,
    .crsf_lq_format = SETTING_OSD_CRSF_LQ_FORMAT_DEFAULT,
    .link_quality_alarm = SETTING_OSD_LINK_QUALITY_ALARM_DEFAULT,
    .rssi_dbm_alarm = SETTING_OSD_RSSI_DBM_ALARM_DEFAULT,
    .rssi_dbm_max = SETTING_OSD_RSSI_DBM_MAX_DEFAULT,
    .rssi_dbm_min = SETTING_OSD_RSSI_DBM_MIN_DEFAULT,
#endif
#ifdef USE_TEMPERATURE_SENSOR
    .temp_label_align = SETTING_OSD_TEMP_LABEL_ALIGN_DEFAULT,
#endif
#ifdef USE_PITOT
    .airspeed_alarm_min = SETTING_OSD_AIRSPEED_ALARM_MIN_DEFAULT,
    .airspeed_alarm_max = SETTING_OSD_AIRSPEED_ALARM_MAX_DEFAULT,
#endif

    .video_system = SETTING_OSD_VIDEO_SYSTEM_DEFAULT,
    .row_shiftdown = SETTING_OSD_ROW_SHIFTDOWN_DEFAULT,
    .msp_displayport_fullframe_interval = SETTING_OSD_MSP_DISPLAYPORT_FULLFRAME_INTERVAL_DEFAULT,

    .ahi_reverse_roll = SETTING_OSD_AHI_REVERSE_ROLL_DEFAULT,
    .ahi_max_pitch = SETTING_OSD_AHI_MAX_PITCH_DEFAULT,
    .crosshairs_style = SETTING_OSD_CROSSHAIRS_STYLE_DEFAULT,
    .horizon_offset = SETTING_OSD_HORIZON_OFFSET_DEFAULT,
    .camera_uptilt = SETTING_OSD_CAMERA_UPTILT_DEFAULT,
    .ahi_camera_uptilt_comp = SETTING_OSD_AHI_CAMERA_UPTILT_COMP_DEFAULT,
    .camera_fov_h = SETTING_OSD_CAMERA_FOV_H_DEFAULT,
    .camera_fov_v = SETTING_OSD_CAMERA_FOV_V_DEFAULT,
    .hud_margin_h = SETTING_OSD_HUD_MARGIN_H_DEFAULT,
    .hud_margin_v = SETTING_OSD_HUD_MARGIN_V_DEFAULT,
    .hud_homing = SETTING_OSD_HUD_HOMING_DEFAULT,
    .hud_homepoint = SETTING_OSD_HUD_HOMEPOINT_DEFAULT,
    .hud_radar_disp = SETTING_OSD_HUD_RADAR_DISP_DEFAULT,
    .hud_radar_range_min = SETTING_OSD_HUD_RADAR_RANGE_MIN_DEFAULT,
    .hud_radar_range_max = SETTING_OSD_HUD_RADAR_RANGE_MAX_DEFAULT,
    .hud_radar_alt_difference_display_time = SETTING_OSD_HUD_RADAR_ALT_DIFFERENCE_DISPLAY_TIME_DEFAULT,
    .hud_radar_distance_display_time = SETTING_OSD_HUD_RADAR_DISTANCE_DISPLAY_TIME_DEFAULT,
    .hud_wp_disp = SETTING_OSD_HUD_WP_DISP_DEFAULT,
    .left_sidebar_scroll = SETTING_OSD_LEFT_SIDEBAR_SCROLL_DEFAULT,
    .right_sidebar_scroll = SETTING_OSD_RIGHT_SIDEBAR_SCROLL_DEFAULT,
    .sidebar_scroll_arrows = SETTING_OSD_SIDEBAR_SCROLL_ARROWS_DEFAULT,
    .sidebar_horizontal_offset = SETTING_OSD_SIDEBAR_HORIZONTAL_OFFSET_DEFAULT,
    .left_sidebar_scroll_step = SETTING_OSD_LEFT_SIDEBAR_SCROLL_STEP_DEFAULT,
    .right_sidebar_scroll_step = SETTING_OSD_RIGHT_SIDEBAR_SCROLL_STEP_DEFAULT,
    .sidebar_height = SETTING_OSD_SIDEBAR_HEIGHT_DEFAULT,
    .ahi_pitch_interval = SETTING_OSD_AHI_PITCH_INTERVAL_DEFAULT,
    .osd_home_position_arm_screen = SETTING_OSD_HOME_POSITION_ARM_SCREEN_DEFAULT,
    .pan_servo_index = SETTING_OSD_PAN_SERVO_INDEX_DEFAULT,
    .pan_servo_pwm2centideg = SETTING_OSD_PAN_SERVO_PWM2CENTIDEG_DEFAULT,
    .pan_servo_offcentre_warning = SETTING_OSD_PAN_SERVO_OFFCENTRE_WARNING_DEFAULT,
    .pan_servo_indicator_show_degrees = SETTING_OSD_PAN_SERVO_INDICATOR_SHOW_DEGREES_DEFAULT,
    .esc_rpm_precision = SETTING_OSD_ESC_RPM_PRECISION_DEFAULT,
    .mAh_precision = SETTING_OSD_MAH_PRECISION_DEFAULT,
    .osd_switch_indicator0_name = SETTING_OSD_SWITCH_INDICATOR_ZERO_NAME_DEFAULT,
    .osd_switch_indicator0_channel = SETTING_OSD_SWITCH_INDICATOR_ZERO_CHANNEL_DEFAULT,
    .osd_switch_indicator1_name = SETTING_OSD_SWITCH_INDICATOR_ONE_NAME_DEFAULT,
    .osd_switch_indicator1_channel = SETTING_OSD_SWITCH_INDICATOR_ONE_CHANNEL_DEFAULT,
    .osd_switch_indicator2_name = SETTING_OSD_SWITCH_INDICATOR_TWO_NAME_DEFAULT,
    .osd_switch_indicator2_channel = SETTING_OSD_SWITCH_INDICATOR_TWO_CHANNEL_DEFAULT,
    .osd_switch_indicator3_name = SETTING_OSD_SWITCH_INDICATOR_THREE_NAME_DEFAULT,
    .osd_switch_indicator3_channel = SETTING_OSD_SWITCH_INDICATOR_THREE_CHANNEL_DEFAULT,
    .osd_switch_indicators_align_left = SETTING_OSD_SWITCH_INDICATORS_ALIGN_LEFT_DEFAULT,
    .system_msg_display_time = SETTING_OSD_SYSTEM_MSG_DISPLAY_TIME_DEFAULT,
    .units = SETTING_OSD_UNITS_DEFAULT,
    .main_voltage_decimals = SETTING_OSD_MAIN_VOLTAGE_DECIMALS_DEFAULT,
    .use_pilot_logo = SETTING_OSD_USE_PILOT_LOGO_DEFAULT,
    .inav_to_pilot_logo_spacing = SETTING_OSD_INAV_TO_PILOT_LOGO_SPACING_DEFAULT,
    .arm_screen_display_time = SETTING_OSD_ARM_SCREEN_DISPLAY_TIME_DEFAULT,

#ifdef USE_WIND_ESTIMATOR
    .estimations_wind_compensation = SETTING_OSD_ESTIMATIONS_WIND_COMPENSATION_DEFAULT,
#endif

    .coordinate_digits = SETTING_OSD_COORDINATE_DIGITS_DEFAULT,

    .osd_failsafe_switch_layout = SETTING_OSD_FAILSAFE_SWITCH_LAYOUT_DEFAULT,

    .plus_code_digits = SETTING_OSD_PLUS_CODE_DIGITS_DEFAULT,
    .plus_code_short = SETTING_OSD_PLUS_CODE_SHORT_DEFAULT,

    .ahi_width = SETTING_OSD_AHI_WIDTH_DEFAULT,
    .ahi_height = SETTING_OSD_AHI_HEIGHT_DEFAULT,
    .ahi_vertical_offset = SETTING_OSD_AHI_VERTICAL_OFFSET_DEFAULT,
    .ahi_bordered = SETTING_OSD_AHI_BORDERED_DEFAULT,
    .ahi_style = SETTING_OSD_AHI_STYLE_DEFAULT,

    .force_grid = SETTING_OSD_FORCE_GRID_DEFAULT,

    .stats_energy_unit = SETTING_OSD_STATS_ENERGY_UNIT_DEFAULT,
    .stats_page_auto_swap_time = SETTING_OSD_STATS_PAGE_AUTO_SWAP_TIME_DEFAULT,
    .stats_show_metric_efficiency = SETTING_OSD_STATS_SHOW_METRIC_EFFICIENCY_DEFAULT
);

void pgResetFn_osdLayoutsConfig(osdLayoutsConfig_t *osdLayoutsConfig)
{
    osdLayoutsConfig->item_pos[0][OSD_ALTITUDE] = OSD_POS(1, 0) | OSD_VISIBLE_FLAG;
    osdLayoutsConfig->item_pos[0][OSD_MAIN_BATT_VOLTAGE] = OSD_POS(12, 0) | OSD_VISIBLE_FLAG;
    osdLayoutsConfig->item_pos[0][OSD_SAG_COMPENSATED_MAIN_BATT_VOLTAGE] = OSD_POS(12, 1);

    osdLayoutsConfig->item_pos[0][OSD_RSSI_VALUE] = OSD_POS(23, 0) | OSD_VISIBLE_FLAG;
    //line 2
    osdLayoutsConfig->item_pos[0][OSD_HOME_DIST] = OSD_POS(1, 1);
    osdLayoutsConfig->item_pos[0][OSD_TRIP_DIST] = OSD_POS(1, 2);
    osdLayoutsConfig->item_pos[0][OSD_ODOMETER] = OSD_POS(1, 3);
    osdLayoutsConfig->item_pos[0][OSD_MAIN_BATT_CELL_VOLTAGE] = OSD_POS(12, 1);
    osdLayoutsConfig->item_pos[0][OSD_MAIN_BATT_SAG_COMPENSATED_CELL_VOLTAGE] = OSD_POS(12, 1);
    osdLayoutsConfig->item_pos[0][OSD_GPS_SPEED] = OSD_POS(23, 1);
    osdLayoutsConfig->item_pos[0][OSD_3D_SPEED] = OSD_POS(23, 1);
    osdLayoutsConfig->item_pos[0][OSD_GLIDESLOPE] = OSD_POS(23, 2);

    osdLayoutsConfig->item_pos[0][OSD_THROTTLE_POS] = OSD_POS(1, 2) | OSD_VISIBLE_FLAG;
    osdLayoutsConfig->item_pos[0][OSD_SCALED_THROTTLE_POS] = OSD_POS(6, 2);
    osdLayoutsConfig->item_pos[0][OSD_HEADING] = OSD_POS(12, 2);
    osdLayoutsConfig->item_pos[0][OSD_GROUND_COURSE] = OSD_POS(12, 3);
    osdLayoutsConfig->item_pos[0][OSD_COURSE_HOLD_ERROR] = OSD_POS(12, 2);
    osdLayoutsConfig->item_pos[0][OSD_COURSE_HOLD_ADJUSTMENT] = OSD_POS(12, 2);
    osdLayoutsConfig->item_pos[0][OSD_CROSS_TRACK_ERROR] = OSD_POS(12, 3);
    osdLayoutsConfig->item_pos[0][OSD_HEADING_GRAPH] = OSD_POS(18, 2);
    osdLayoutsConfig->item_pos[0][OSD_CURRENT_DRAW] = OSD_POS(2, 3) | OSD_VISIBLE_FLAG;
    osdLayoutsConfig->item_pos[0][OSD_MAH_DRAWN] = OSD_POS(1, 4) | OSD_VISIBLE_FLAG;
    osdLayoutsConfig->item_pos[0][OSD_WH_DRAWN] = OSD_POS(1, 5);
    osdLayoutsConfig->item_pos[0][OSD_BATTERY_REMAINING_CAPACITY] = OSD_POS(1, 6);
    osdLayoutsConfig->item_pos[0][OSD_BATTERY_REMAINING_PERCENT] = OSD_POS(1, 7);
    osdLayoutsConfig->item_pos[0][OSD_POWER_SUPPLY_IMPEDANCE] = OSD_POS(1, 8);

    osdLayoutsConfig->item_pos[0][OSD_EFFICIENCY_MAH_PER_KM] = OSD_POS(1, 5);
    osdLayoutsConfig->item_pos[0][OSD_EFFICIENCY_WH_PER_KM] = OSD_POS(1, 5);

    osdLayoutsConfig->item_pos[0][OSD_ATTITUDE_ROLL] = OSD_POS(1, 7);
    osdLayoutsConfig->item_pos[0][OSD_ATTITUDE_PITCH] = OSD_POS(1, 8);

    // avoid OSD_VARIO under OSD_CROSSHAIRS
    osdLayoutsConfig->item_pos[0][OSD_VARIO] = OSD_POS(23, 5);
    // OSD_VARIO_NUM at the right of OSD_VARIO
    osdLayoutsConfig->item_pos[0][OSD_VARIO_NUM] = OSD_POS(24, 7);
    osdLayoutsConfig->item_pos[0][OSD_HOME_DIR] = OSD_POS(14, 11);
    osdLayoutsConfig->item_pos[0][OSD_ARTIFICIAL_HORIZON] = OSD_POS(8, 6);
    osdLayoutsConfig->item_pos[0][OSD_HORIZON_SIDEBARS] = OSD_POS(8, 6);

    osdLayoutsConfig->item_pos[0][OSD_CRAFT_NAME] = OSD_POS(20, 2);
    osdLayoutsConfig->item_pos[0][OSD_PILOT_NAME] = OSD_POS(20, 3);
    osdLayoutsConfig->item_pos[0][OSD_PILOT_LOGO] = OSD_POS(20, 3);
    osdLayoutsConfig->item_pos[0][OSD_VTX_CHANNEL] = OSD_POS(8, 6);

#ifdef USE_SERIALRX_CRSF
    osdLayoutsConfig->item_pos[0][OSD_CRSF_RSSI_DBM] = OSD_POS(23, 12);
    osdLayoutsConfig->item_pos[0][OSD_CRSF_LQ] = OSD_POS(23, 11);
    osdLayoutsConfig->item_pos[0][OSD_CRSF_SNR_DB] = OSD_POS(24, 9);
    osdLayoutsConfig->item_pos[0][OSD_CRSF_TX_POWER] = OSD_POS(24, 10);
#endif

    osdLayoutsConfig->item_pos[0][OSD_ONTIME] = OSD_POS(23, 8);
    osdLayoutsConfig->item_pos[0][OSD_FLYTIME] = OSD_POS(23, 9);
    osdLayoutsConfig->item_pos[0][OSD_ONTIME_FLYTIME] = OSD_POS(23, 11) | OSD_VISIBLE_FLAG;
    osdLayoutsConfig->item_pos[0][OSD_RTC_TIME] = OSD_POS(23, 12);
    osdLayoutsConfig->item_pos[0][OSD_REMAINING_FLIGHT_TIME_BEFORE_RTH] = OSD_POS(23, 7);
    osdLayoutsConfig->item_pos[0][OSD_REMAINING_DISTANCE_BEFORE_RTH] = OSD_POS(23, 6);

    osdLayoutsConfig->item_pos[0][OSD_MISSION] = OSD_POS(0, 10);
    osdLayoutsConfig->item_pos[0][OSD_GPS_SATS] = OSD_POS(0, 11) | OSD_VISIBLE_FLAG;
    osdLayoutsConfig->item_pos[0][OSD_GPS_HDOP] = OSD_POS(0, 10);

    osdLayoutsConfig->item_pos[0][OSD_GPS_LAT] = OSD_POS(0, 12);
    // Put this on top of the latitude, since it's very unlikely
    // that users will want to use both at the same time.
    osdLayoutsConfig->item_pos[0][OSD_PLUS_CODE] = OSD_POS(0, 12);
    osdLayoutsConfig->item_pos[0][OSD_FLYMODE] = OSD_POS(13, 12) | OSD_VISIBLE_FLAG;
    osdLayoutsConfig->item_pos[0][OSD_GPS_LON] = OSD_POS(18, 12);

    osdLayoutsConfig->item_pos[0][OSD_AZIMUTH] = OSD_POS(2, 12);

    osdLayoutsConfig->item_pos[0][OSD_ROLL_PIDS] = OSD_POS(2, 10);
    osdLayoutsConfig->item_pos[0][OSD_PITCH_PIDS] = OSD_POS(2, 11);
    osdLayoutsConfig->item_pos[0][OSD_YAW_PIDS] = OSD_POS(2, 12);
    osdLayoutsConfig->item_pos[0][OSD_LEVEL_PIDS] = OSD_POS(2, 12);
    osdLayoutsConfig->item_pos[0][OSD_POS_XY_PIDS] = OSD_POS(2, 12);
    osdLayoutsConfig->item_pos[0][OSD_POS_Z_PIDS] = OSD_POS(2, 12);
    osdLayoutsConfig->item_pos[0][OSD_VEL_XY_PIDS] = OSD_POS(2, 12);
    osdLayoutsConfig->item_pos[0][OSD_VEL_Z_PIDS] = OSD_POS(2, 12);
    osdLayoutsConfig->item_pos[0][OSD_HEADING_P] = OSD_POS(2, 12);
    osdLayoutsConfig->item_pos[0][OSD_BOARD_ALIGN_ROLL] = OSD_POS(2, 10);
    osdLayoutsConfig->item_pos[0][OSD_BOARD_ALIGN_PITCH] = OSD_POS(2, 11);
    osdLayoutsConfig->item_pos[0][OSD_RC_EXPO] = OSD_POS(2, 12);
    osdLayoutsConfig->item_pos[0][OSD_RC_YAW_EXPO] = OSD_POS(2, 12);
    osdLayoutsConfig->item_pos[0][OSD_THROTTLE_EXPO] = OSD_POS(2, 12);
    osdLayoutsConfig->item_pos[0][OSD_PITCH_RATE] = OSD_POS(2, 12);
    osdLayoutsConfig->item_pos[0][OSD_ROLL_RATE] = OSD_POS(2, 12);
    osdLayoutsConfig->item_pos[0][OSD_YAW_RATE] = OSD_POS(2, 12);
    osdLayoutsConfig->item_pos[0][OSD_MANUAL_RC_EXPO] = OSD_POS(2, 12);
    osdLayoutsConfig->item_pos[0][OSD_MANUAL_RC_YAW_EXPO] = OSD_POS(2, 12);
    osdLayoutsConfig->item_pos[0][OSD_MANUAL_PITCH_RATE] = OSD_POS(2, 12);
    osdLayoutsConfig->item_pos[0][OSD_MANUAL_ROLL_RATE] = OSD_POS(2, 12);
    osdLayoutsConfig->item_pos[0][OSD_MANUAL_YAW_RATE] = OSD_POS(2, 12);
    osdLayoutsConfig->item_pos[0][OSD_NAV_FW_CRUISE_THR] = OSD_POS(2, 12);
    osdLayoutsConfig->item_pos[0][OSD_NAV_FW_PITCH2THR] = OSD_POS(2, 12);
    osdLayoutsConfig->item_pos[0][OSD_FW_MIN_THROTTLE_DOWN_PITCH_ANGLE] = OSD_POS(2, 12);
    osdLayoutsConfig->item_pos[0][OSD_FW_ALT_PID_OUTPUTS] = OSD_POS(2, 12);
    osdLayoutsConfig->item_pos[0][OSD_FW_POS_PID_OUTPUTS] = OSD_POS(2, 12);
    osdLayoutsConfig->item_pos[0][OSD_MC_VEL_X_PID_OUTPUTS] = OSD_POS(2, 12);
    osdLayoutsConfig->item_pos[0][OSD_MC_VEL_Y_PID_OUTPUTS] = OSD_POS(2, 12);
    osdLayoutsConfig->item_pos[0][OSD_MC_VEL_Z_PID_OUTPUTS] = OSD_POS(2, 12);
    osdLayoutsConfig->item_pos[0][OSD_MC_POS_XYZ_P_OUTPUTS] = OSD_POS(2, 12);

    osdLayoutsConfig->item_pos[0][OSD_POWER] = OSD_POS(15, 1);

    osdLayoutsConfig->item_pos[0][OSD_IMU_TEMPERATURE] = OSD_POS(19, 2);
    osdLayoutsConfig->item_pos[0][OSD_BARO_TEMPERATURE] = OSD_POS(19, 3);
    osdLayoutsConfig->item_pos[0][OSD_TEMP_SENSOR_0_TEMPERATURE] = OSD_POS(19, 4);
    osdLayoutsConfig->item_pos[0][OSD_TEMP_SENSOR_1_TEMPERATURE] = OSD_POS(19, 5);
    osdLayoutsConfig->item_pos[0][OSD_TEMP_SENSOR_2_TEMPERATURE] = OSD_POS(19, 6);
    osdLayoutsConfig->item_pos[0][OSD_TEMP_SENSOR_3_TEMPERATURE] = OSD_POS(19, 7);
    osdLayoutsConfig->item_pos[0][OSD_TEMP_SENSOR_4_TEMPERATURE] = OSD_POS(19, 8);
    osdLayoutsConfig->item_pos[0][OSD_TEMP_SENSOR_5_TEMPERATURE] = OSD_POS(19, 9);
    osdLayoutsConfig->item_pos[0][OSD_TEMP_SENSOR_6_TEMPERATURE] = OSD_POS(19, 10);
    osdLayoutsConfig->item_pos[0][OSD_TEMP_SENSOR_7_TEMPERATURE] = OSD_POS(19, 11);

    osdLayoutsConfig->item_pos[0][OSD_AIR_SPEED] = OSD_POS(3, 5);
    osdLayoutsConfig->item_pos[0][OSD_WIND_SPEED_HORIZONTAL] = OSD_POS(3, 6);
    osdLayoutsConfig->item_pos[0][OSD_WIND_SPEED_VERTICAL] = OSD_POS(3, 7);

    osdLayoutsConfig->item_pos[0][OSD_GFORCE] = OSD_POS(12, 4);
    osdLayoutsConfig->item_pos[0][OSD_GFORCE_X] = OSD_POS(12, 5);
    osdLayoutsConfig->item_pos[0][OSD_GFORCE_Y] = OSD_POS(12, 6);
    osdLayoutsConfig->item_pos[0][OSD_GFORCE_Z] = OSD_POS(12, 7);

    osdLayoutsConfig->item_pos[0][OSD_VTX_POWER] = OSD_POS(3, 5);

    osdLayoutsConfig->item_pos[0][OSD_GVAR_0] = OSD_POS(1, 1);
    osdLayoutsConfig->item_pos[0][OSD_GVAR_1] = OSD_POS(1, 2);
    osdLayoutsConfig->item_pos[0][OSD_GVAR_2] = OSD_POS(1, 3);
    osdLayoutsConfig->item_pos[0][OSD_GVAR_3] = OSD_POS(1, 4);

    osdLayoutsConfig->item_pos[0][OSD_MULTI_FUNCTION] = OSD_POS(1, 4);

    osdLayoutsConfig->item_pos[0][OSD_SWITCH_INDICATOR_0] = OSD_POS(2, 7);
    osdLayoutsConfig->item_pos[0][OSD_SWITCH_INDICATOR_1] = OSD_POS(2, 8);
    osdLayoutsConfig->item_pos[0][OSD_SWITCH_INDICATOR_2] = OSD_POS(2, 9);
    osdLayoutsConfig->item_pos[0][OSD_SWITCH_INDICATOR_3] = OSD_POS(2, 10);

    osdLayoutsConfig->item_pos[0][OSD_ADSB_WARNING] = OSD_POS(2, 7);
    osdLayoutsConfig->item_pos[0][OSD_ADSB_INFO] = OSD_POS(2, 8);
#if defined(USE_ESC_SENSOR)
    osdLayoutsConfig->item_pos[0][OSD_ESC_RPM] = OSD_POS(1, 2);
    osdLayoutsConfig->item_pos[0][OSD_ESC_TEMPERATURE] = OSD_POS(1, 3);
#endif

#if defined(USE_RX_MSP) && defined(USE_MSP_RC_OVERRIDE)
    osdLayoutsConfig->item_pos[0][OSD_RC_SOURCE] = OSD_POS(3, 4);
#endif

#ifdef USE_POWER_LIMITS
    osdLayoutsConfig->item_pos[0][OSD_PLIMIT_REMAINING_BURST_TIME] = OSD_POS(3, 4);
    osdLayoutsConfig->item_pos[0][OSD_PLIMIT_ACTIVE_CURRENT_LIMIT] = OSD_POS(3, 5);
    osdLayoutsConfig->item_pos[0][OSD_PLIMIT_ACTIVE_POWER_LIMIT] = OSD_POS(3, 6);
#endif

#ifdef USE_BLACKBOX
    osdLayoutsConfig->item_pos[0][OSD_BLACKBOX] = OSD_POS(2, 10);
#endif

    // Under OSD_FLYMODE. TODO: Might not be visible on NTSC?
    osdLayoutsConfig->item_pos[0][OSD_MESSAGES] = OSD_POS(1, 13) | OSD_VISIBLE_FLAG;

    for (unsigned ii = 1; ii < OSD_LAYOUT_COUNT; ii++) {
        for (unsigned jj = 0; jj < ARRAYLEN(osdLayoutsConfig->item_pos[0]); jj++) {
            osdLayoutsConfig->item_pos[ii][jj] = osdLayoutsConfig->item_pos[0][jj] & ~OSD_VISIBLE_FLAG;
        }
    }
}

/**
 * @brief Draws the INAV and/or pilot logos on the display
 *
 * @param singular If true, only one logo will be drawn. If false, both logos will be drawn, separated by osdConfig()->inav_to_pilot_logo_spacing characters
 * @param row The row number to start drawing the logos. If not singular, both logos are drawn on the same rows.
 * @return uint8_t The row number after the logo(s).
 */
uint8_t drawLogos(bool singular, uint8_t row) {
    uint8_t logoRow = row;
    uint8_t logoColOffset = 0;
    bool usePilotLogo = (osdConfig()->use_pilot_logo && osdDisplayIsHD());

#ifndef DISABLE_MSP_BF_COMPAT   // IF BFCOMPAT is in use, the pilot logo cannot be used, due to font issues.
    if (isBfCompatibleVideoSystem(osdConfig()))
        usePilotLogo = false;
#endif

    uint8_t logoSpacing = osdConfig()->inav_to_pilot_logo_spacing;

    if (logoSpacing > 0 && ((osdDisplayPort->cols % 2) != (logoSpacing % 2))) {
        logoSpacing++; // Add extra 1 character space between logos, if the odd/even of the OSD cols doesn't match the odd/even of the logo spacing
}

    // Draw Logo(s)
    if (usePilotLogo && !singular) {
        logoColOffset = ((osdDisplayPort->cols - (SYM_LOGO_WIDTH * 2)) - logoSpacing) / 2;
    } else {
        logoColOffset = floorf((osdDisplayPort->cols - SYM_LOGO_WIDTH) / 2.0f);
    }

    // Draw INAV logo
    if ((singular && !usePilotLogo) || !singular) {
        unsigned logo_c = SYM_LOGO_START;
        uint8_t logo_x = logoColOffset;
        for (uint8_t lRow = 0; lRow < SYM_LOGO_HEIGHT; lRow++) {
            for (uint8_t lCol = 0; lCol < SYM_LOGO_WIDTH; lCol++) {
                displayWriteChar(osdDisplayPort, logo_x + lCol, logoRow, logo_c++);
            }
            logoRow++;
        }
    }

    // Draw the pilot logo
    if (usePilotLogo) {
        unsigned logo_c = SYM_PILOT_LOGO_LRG_START;
        uint8_t logo_x = 0;
        logoRow = row;
        if (singular) {
            logo_x = logoColOffset;
    } else {
            logo_x = logoColOffset + SYM_LOGO_WIDTH + logoSpacing;
    }

        for (uint8_t lRow = 0; lRow < SYM_LOGO_HEIGHT; lRow++) {
            for (uint8_t lCol = 0; lCol < SYM_LOGO_WIDTH; lCol++) {
                displayWriteChar(osdDisplayPort, logo_x + lCol, logoRow, logo_c++);
            }
            logoRow++;
        }
    }

    return logoRow;
    }

#ifdef USE_STATS
uint8_t drawStat_Stats(uint8_t statNameX, uint8_t row, uint8_t statValueX, bool isBootStats)
{
    uint8_t buffLen = 0;
    char string_buffer[osdDisplayPort->cols - statValueX];

    if (statsConfig()->stats_enabled) {
        if (isBootStats)
            displayWrite(osdDisplayPort, statNameX, row, "ODOMETER:");
        else
            displayWrite(osdDisplayPort, statNameX, row, "ODOMETER");
        
        switch (osdConfig()->units) {
            case OSD_UNIT_UK:
                FALLTHROUGH;
            case OSD_UNIT_IMPERIAL:
                if (isBootStats) {
                    tfp_sprintf(string_buffer, "%5d", (uint16_t)(statsConfig()->stats_total_dist / METERS_PER_MILE));
                    buffLen = 5;
                } else {
                    uint16_t statTotalDist = (uint16_t)(statsConfig()->stats_total_dist / METERS_PER_MILE);
                    tfp_sprintf(string_buffer, ": %d", statTotalDist);
                    buffLen = 3 + sizeof(statTotalDist);
                }
                
                string_buffer[buffLen++] = SYM_MI;
                break;
            default:
            case OSD_UNIT_GA:
                if (isBootStats) {
                    tfp_sprintf(string_buffer, "%5d", (uint16_t)(statsConfig()->stats_total_dist / METERS_PER_NAUTICALMILE));
                    buffLen = 5;
                } else {
                    uint16_t statTotalDist = (uint16_t)(statsConfig()->stats_total_dist / METERS_PER_NAUTICALMILE);
                    tfp_sprintf(string_buffer, ": %d", statTotalDist);
                    buffLen = 3 + sizeof(statTotalDist);
                }

                string_buffer[buffLen++] = SYM_NM;
                break;
            case OSD_UNIT_METRIC_MPH:
                FALLTHROUGH;
            case OSD_UNIT_METRIC:
                if (isBootStats) {
                    tfp_sprintf(string_buffer, "%5d", (uint16_t)(statsConfig()->stats_total_dist / METERS_PER_KILOMETER));
                    buffLen = 5;
                } else {
                    uint16_t statTotalDist = (uint16_t)(statsConfig()->stats_total_dist / METERS_PER_KILOMETER);
                    tfp_sprintf(string_buffer, ": %d", statTotalDist);
                    buffLen = 3 + sizeof(statTotalDist);
                }   
                
                string_buffer[buffLen++] = SYM_KM;
                break;
        }
        string_buffer[buffLen] = '\0';
        displayWrite(osdDisplayPort, statValueX-(isBootStats ? 5 : 0), row,  string_buffer);

        if (isBootStats)
            displayWrite(osdDisplayPort, statNameX, ++row, "TOTAL TIME:");
        else
            displayWrite(osdDisplayPort, statNameX, ++row, "TOTAL TIME");
        
        uint32_t tot_mins = statsConfig()->stats_total_time / 60;
        if (isBootStats)
            tfp_sprintf(string_buffer, "%d:%02dH:M%c", (int)(tot_mins / 60), (int)(tot_mins % 60), '\0');
        else
            tfp_sprintf(string_buffer, ": %d:%02d H:M%c", (int)(tot_mins / 60), (int)(tot_mins % 60), '\0');
        
        displayWrite(osdDisplayPort, statValueX-(isBootStats ? 7 : 0), row,  string_buffer);

#ifdef USE_ADC
        if (feature(FEATURE_VBAT) && feature(FEATURE_CURRENT_METER) && statsConfig()->stats_total_energy) {
            uint8_t buffOffset = 0;
            if (isBootStats)
                displayWrite(osdDisplayPort, statNameX, ++row, "TOTAL ENERGY:");
            else {
                displayWrite(osdDisplayPort, statNameX, ++row, "TOTAL ENERGY");
                string_buffer[0] = ':';
                buffOffset = 2;
            }

            osdFormatCentiNumber(string_buffer + buffOffset, statsConfig()->stats_total_energy / 10, 0, 2, 0, 6, true);
            displayWrite(osdDisplayPort, statValueX - (isBootStats ? 6 : 0), row,  string_buffer);
            displayWriteChar(osdDisplayPort, statValueX + (isBootStats ? 0 : 8), row, SYM_WH);

            char avgEffBuff[osdDisplayPort->cols - statValueX];

            for (uint8_t i = 0; i < osdDisplayPort->cols - statValueX; i++) {
                avgEffBuff[i] = '\0';
                string_buffer[i] = '\0';
            }

            if (statsConfig()->stats_total_dist) {
                if (isBootStats)
                    displayWrite(osdDisplayPort, statNameX, ++row, "AVG EFFICIENCY:");
                else {
                    displayWrite(osdDisplayPort, statNameX, ++row, "AVG EFFICIENCY");
                    strcat(avgEffBuff, ": ");
                }

                float_t avg_efficiency = MWH_TO_WH(statsConfig()->stats_total_energy) / METERS_TO_KILOMETERS(statsConfig()->stats_total_dist); // Wh/km
                switch (osdConfig()->units) {
                    case OSD_UNIT_UK:
                        FALLTHROUGH;
                    case OSD_UNIT_IMPERIAL:
                        osdFormatCentiNumber(string_buffer, (int32_t)(avg_efficiency * METERS_PER_MILE / 10), 0, 2, 2, 4, false);
                        string_buffer[4] = SYM_WH_MI;
                        break;
                    case OSD_UNIT_GA:
                        osdFormatCentiNumber(string_buffer, (int32_t)(avg_efficiency * METERS_PER_NAUTICALMILE / 10), 0, 2, 2, 4, false);
                        string_buffer[4] = SYM_WH_NM;
                        break;
                    default:
                    case OSD_UNIT_METRIC_MPH:
                        FALLTHROUGH;
                    case OSD_UNIT_METRIC:
                        osdFormatCentiNumber(string_buffer, (int32_t)(avg_efficiency * 100), 0, 2, 2, 4, false);
                        string_buffer[4] = SYM_WH_KM;
                        break;
                }

                if (isBootStats)
                    strcat(avgEffBuff, string_buffer);
                else
                    strcat(avgEffBuff, osdFormatTrimWhiteSpace(string_buffer));
            } else {
                strcat(avgEffBuff, "----");
            }

            displayWrite(osdDisplayPort, statValueX-(isBootStats ? 4 : 0), row++, avgEffBuff);
        }
#endif // USE_ADC
    }
    return row;
}

uint8_t drawStats(uint8_t row)
{
    uint8_t statNameX = (osdDisplayPort->cols - 22) / 2;
    uint8_t statValueX = statNameX + 21;

    return drawStat_Stats(statNameX, row, statValueX, true);
}
#endif // USE STATS

static void osdSetNextRefreshIn(uint32_t timeMs)
{
    resumeRefreshAt = micros() + timeMs * 1000;
    refreshWaitForResumeCmdRelease = true;
}

static void osdCompleteAsyncInitialization(void)
{
    if (!displayIsReady(osdDisplayPort)) {
        // Update the display.
        // XXX: Rename displayDrawScreen() and associated functions
        // to displayUpdate()
        displayDrawScreen(osdDisplayPort);
        return;
    }

    osdDisplayIsReady = true;

#if defined(USE_CANVAS)
    if (osdConfig()->force_grid) {
        osdDisplayHasCanvas = false;
    } else {
        osdDisplayHasCanvas = displayGetCanvas(&osdCanvas, osdDisplayPort);
    }
#endif

    displayBeginTransaction(osdDisplayPort, DISPLAY_TRANSACTION_OPT_RESET_DRAWING);
    displayClearScreen(osdDisplayPort);

    uint8_t y = 1;
    displayFontMetadata_t metadata;
    bool fontHasMetadata = displayGetFontMetadata(&metadata, osdDisplayPort);
    LOG_DEBUG(OSD, "Font metadata version %s: %u (%u chars)",
        fontHasMetadata ? "Y" : "N", metadata.version, metadata.charCount);

    if (fontHasMetadata && metadata.charCount > 256) {
        hasExtendedFont = true;

        y = drawLogos(false, y);
        y++;
    } else if (!fontHasMetadata) {
        const char *m = "INVALID FONT";
        displayWrite(osdDisplayPort, OSD_CENTER_S(m), y++, m);
    }

    if (fontHasMetadata && metadata.version < OSD_MIN_FONT_VERSION) {
        const char *m = "INVALID FONT VERSION";
        displayWrite(osdDisplayPort, OSD_CENTER_S(m), y++, m);
    }

    char string_buffer[30];
    tfp_sprintf(string_buffer, "INAV VERSION: %s", FC_VERSION_STRING);
    uint8_t xPos = (osdDisplayPort->cols - 19) / 2; // Automatically centre, regardless of resolution. In the case of odd number screens, bias to the left.
    displayWrite(osdDisplayPort, xPos, y++, string_buffer);
#ifdef USE_CMS
    displayWrite(osdDisplayPort, xPos+2, y++, CMS_STARTUP_HELP_TEXT1);
    displayWrite(osdDisplayPort, xPos+6, y++, CMS_STARTUP_HELP_TEXT2);
    displayWrite(osdDisplayPort, xPos+6, y++, CMS_STARTUP_HELP_TEXT3);
#endif

#ifdef USE_STATS
    y = drawStats(++y);
#endif

    displayCommitTransaction(osdDisplayPort);
    displayResync(osdDisplayPort);
    osdSetNextRefreshIn(SPLASH_SCREEN_DISPLAY_TIME);
}

void osdInit(displayPort_t *osdDisplayPortToUse)
{
    if (!osdDisplayPortToUse)
        return;

    BUILD_BUG_ON(OSD_POS_MAX != OSD_POS(63,63));

    osdDisplayPort = osdDisplayPortToUse;

#ifdef USE_CMS
    cmsDisplayPortRegister(osdDisplayPort);
#endif

    armState = ARMING_FLAG(ARMED);
    osdCompleteAsyncInitialization();
}

static void osdResetStats(void)
{
    // Reset internal OSD stats
    stats.max_distance = 0;
    stats.max_current = 0;
    stats.max_power = 0;
    stats.max_speed = 0;
    stats.max_3D_speed = 0;
    stats.max_air_speed = 0;
    stats.min_voltage = 12000;
    stats.min_rssi = 99;
    stats.min_lq = 300;
    stats.min_rssi_dbm = 0;
    stats.max_altitude = 0;
    stats.min_sats = 255;
    stats.max_sats = 0;
    stats.min_esc_temp = 300;
    stats.max_esc_temp = 0;
    stats.flightStartMAh = getMAhDrawn();
    stats.flightStartMWh = getMWhDrawn();

    // Reset external stats
    posControl.totalTripDistance = 0.0f;
    resetFlightTime();
    resetGForceStats();
}

static void osdUpdateStats(void)
{
    int32_t value;

    if (feature(FEATURE_GPS)) {
        value = osdGet3DSpeed();
        const float airspeed_estimate = getAirspeedEstimate();

        if (stats.max_3D_speed < value)
            stats.max_3D_speed = value;

        if (stats.max_speed < gpsSol.groundSpeed)
            stats.max_speed = gpsSol.groundSpeed;

        if (stats.max_air_speed < airspeed_estimate)
            stats.max_air_speed = airspeed_estimate;

        if (stats.max_distance < GPS_distanceToHome)
            stats.max_distance = GPS_distanceToHome;

        if (stats.min_sats > gpsSol.numSat)
            stats.min_sats = gpsSol.numSat;

        if (stats.max_sats < gpsSol.numSat)
            stats.max_sats = gpsSol.numSat;
    }
#if defined(USE_ESC_SENSOR)
    if (STATE(ESC_SENSOR_ENABLED)) {
        escSensorData_t * escSensor = escSensorGetData();
        bool escTemperatureValid = escSensor && escSensor->dataAge <= ESC_DATA_MAX_AGE;

        if (escTemperatureValid) {
            if (stats.min_esc_temp > escSensor->temperature)
                stats.min_esc_temp = escSensor->temperature;
            
            if (stats.max_esc_temp < escSensor->temperature)
                stats.max_esc_temp = escSensor->temperature;
        }
    }
#endif

    value = getBatteryVoltage();
    if (stats.min_voltage > value)
        stats.min_voltage = value;

    value = abs(getAmperage());
    if (stats.max_current < value)
        stats.max_current = value;

    value = labs(getPower());
    if (stats.max_power < value)
        stats.max_power = value;

    value = osdConvertRSSI();
    if (stats.min_rssi > value)
        stats.min_rssi = value;

    value = osdGetCrsfLQ();
    if (stats.min_lq > value)
        stats.min_lq = value;

    if (!failsafeIsReceivingRxData())
        stats.min_lq = 0;

    value = osdGetCrsfdBm();
    if (stats.min_rssi_dbm > value)
        stats.min_rssi_dbm = value;

    stats.max_altitude = MAX(stats.max_altitude, osdGetAltitude());
}

uint8_t drawStat_FlightTime(uint8_t col, uint8_t row, uint8_t statValX)
{
    char buff[12];
    displayWrite(osdDisplayPort, col, row, "FLIGHT TIME");
    uint16_t flySeconds = getFlightTime();
    uint16_t flyMinutes = flySeconds / 60;
    flySeconds %= 60;
    uint16_t flyHours = flyMinutes / 60;
    flyMinutes %= 60;
    tfp_sprintf(buff, ": %02u:%02u:%02u", flyHours, flyMinutes, flySeconds);
    displayWrite(osdDisplayPort, statValX, row++, buff);

    return row;
}

uint8_t drawStat_FlightDistance(uint8_t col, uint8_t row, uint8_t statValX)
{
    char buff[12];

    displayWrite(osdDisplayPort, col, row, "FLIGHT DISTANCE");
    tfp_sprintf(buff, ": ");
    osdFormatDistanceStr(buff + 2, getTotalTravelDistance());
    displayWrite(osdDisplayPort, statValX, row++, buff);

    return row;
}

uint8_t drawStat_MaxDistanceFromHome(uint8_t col, uint8_t row, uint8_t statValX)
{
    char buff[12];
    uint8_t valueXOffset = 0;
    if (!osdDisplayIsHD()) {
        displayWrite(osdDisplayPort, col, row, "DISTANCE FROM ");
    valueXOffset = 14;
    } else {
        displayWrite(osdDisplayPort, col, row, "MAX DISTANCE FROM ");
    valueXOffset = 18;
    } 
    displayWriteChar(osdDisplayPort, col + valueXOffset, row, SYM_HOME);
    tfp_sprintf(buff, ": ");
    osdFormatDistanceStr(buff + 2, stats.max_distance * 100);
    displayWrite(osdDisplayPort, statValX, row++, buff);

    return row;
}

uint8_t drawStat_Speed(uint8_t col, uint8_t row, uint8_t statValX)
{
    char buff[12];
    char buff2[12];
    uint8_t multiValueXOffset = 0;

    displayWrite(osdDisplayPort, col, row, "MAX/AVG SPEED");
    
    osdFormatVelocityStr(buff2, stats.max_3D_speed, true, false);
    tfp_sprintf(buff, ": %s/", osdFormatTrimWhiteSpace(buff2));
    multiValueXOffset = strlen(buff); 
    displayWrite(osdDisplayPort, statValX, row, buff);

    osdGenerateAverageVelocityStr(buff2);
    displayWrite(osdDisplayPort, statValX + multiValueXOffset, row++, osdFormatTrimWhiteSpace(buff2));

    return row;
}

uint8_t drawStat_MaximumAltitude(uint8_t col, uint8_t row, uint8_t statValX)
{
    char buff[12];
    displayWrite(osdDisplayPort, col, row, "MAX ALTITUDE");
    tfp_sprintf(buff, ": ");
    osdFormatAltitudeStr(buff + 2, stats.max_altitude);
    displayWrite(osdDisplayPort, statValX, row++, buff);

    return row;
}

uint8_t drawStat_BatteryVoltage(uint8_t col, uint8_t row, uint8_t statValX)
{
    char buff[12];
    uint8_t multiValueXOffset = 0;
    if (!osdDisplayIsHD())
        displayWrite(osdDisplayPort, col, row, "MIN VOLTS P/C");
    else
        displayWrite(osdDisplayPort, col, row, "MIN VOLTS PACK/CELL");

    // Pack voltage
    tfp_sprintf(buff, ": ");
    osdFormatCentiNumber(buff + 2, stats.min_voltage, 0, osdConfig()->main_voltage_decimals, 0, osdConfig()->main_voltage_decimals + 2, false);
    strcat(osdFormatTrimWhiteSpace(buff), "/");
    multiValueXOffset = strlen(buff); 
    // AverageCell 
    osdFormatCentiNumber(buff + multiValueXOffset, stats.min_voltage / getBatteryCellCount(), 0, 2, 0, 3, false);
    tfp_sprintf(buff + strlen(buff), "%c", SYM_VOLT);

    displayWrite(osdDisplayPort, statValX, row++, buff);

    return row;
}

uint8_t drawStat_MaximumPowerAndCurrent(uint8_t col, uint8_t row, uint8_t statValX)
{
    char buff[12];
    char outBuff[12];
    tfp_sprintf(outBuff, ": ");
    osdFormatCentiNumber(buff, stats.max_current, 0, 2, 0, 3, false);
    strcat(outBuff, osdFormatTrimWhiteSpace(buff));
    strcat(outBuff, "/");
    bool kiloWatt = osdFormatCentiNumber(buff, stats.max_power, 1000, 2, 2, 3, false);
    strcat(outBuff, osdFormatTrimWhiteSpace(buff));
    displayWrite(osdDisplayPort, statValX, row, outBuff);

    if (kiloWatt)
        displayWrite(osdDisplayPort, col, row, "MAX AMPS/K WATTS");
    else
        displayWrite(osdDisplayPort, col, row, "MAX AMPS/WATTS");

    return ++row;
}

uint8_t drawStat_UsedEnergy(uint8_t col, uint8_t row, uint8_t statValX)
{
    char    buff[12];
    
    if (osdDisplayIsHD())
        displayWrite(osdDisplayPort, col, row, "USED ENERGY FLT/TOT");
    else
        displayWrite(osdDisplayPort, col, row, "USED ENERGY F/T");
    tfp_sprintf(buff, ": ");
    if (osdConfig()->stats_energy_unit == OSD_STATS_ENERGY_UNIT_MAH) {
        tfp_sprintf(buff + 2, "%d/%d%c", (int)(getMAhDrawn() - stats.flightStartMAh), (int)getMAhDrawn(), SYM_MAH);
    } else {
        char preBuff[12];
        osdFormatCentiNumber(preBuff, (getMWhDrawn() - stats.flightStartMWh) / 10, 0, 2, 0, 3, false);
        strcat(buff, osdFormatTrimWhiteSpace(preBuff));
        strcat(buff, "/");
        osdFormatCentiNumber(preBuff, getMWhDrawn() / 10, 0, 2, 0, 3, false);
        strcat(buff, osdFormatTrimWhiteSpace(preBuff));
        tfp_sprintf(buff + strlen(buff), "%s%c", buff, SYM_WH);
    }
    displayWrite(osdDisplayPort, statValX, row++, buff);

    return row;
}

uint8_t drawStat_AverageEfficiency(uint8_t col, uint8_t row, uint8_t statValX, bool forceMetric)
{
    char buff[15];
    char outBuff[15];
    int32_t totalDistance = getTotalTravelDistance();
    bool moreThanAh = false;
    bool efficiencyValid = totalDistance >= 10000;
    
    if (osdDisplayIsHD())
        displayWrite(osdDisplayPort, col, row, "AVG EFFICIENCY FLT/TOT");
    else
        displayWrite(osdDisplayPort, col, row, "AV EFFICIENCY F/T");

    tfp_sprintf(outBuff, ": ");
    uint8_t digits = 3U;    // Total number of digits (including decimal point)
#ifndef DISABLE_MSP_BF_COMPAT   // IF BFCOMPAT is not supported, there's no need to check for it and change the values
    if (isBfCompatibleVideoSystem(osdConfig())) {
        // Add one digit so no switch to scaled decimal occurs above 99
        digits = 4U;
    }
#endif
    if (!forceMetric) {
        switch (osdConfig()->units) {
            case OSD_UNIT_UK:
                FALLTHROUGH;
            case OSD_UNIT_IMPERIAL:
                if (osdConfig()->stats_energy_unit == OSD_STATS_ENERGY_UNIT_MAH) {
                    if (efficiencyValid) {
                        moreThanAh = osdFormatCentiNumber(buff, (int32_t)((getMAhDrawn() - stats.flightStartMAh) * 10000.0f * METERS_PER_MILE / totalDistance), 1000, 0, 2, digits, false);
                        strcat(outBuff, osdFormatTrimWhiteSpace(buff));
                        if (osdDisplayIsHD()) {
                            if (!moreThanAh) 
                                tfp_sprintf(outBuff + strlen(outBuff), "%c%c", SYM_MAH_MI_0, SYM_MAH_MI_1);
                            else 
                                tfp_sprintf(outBuff + strlen(outBuff), "%c", SYM_AH_MI);
                            
                            moreThanAh = false;
                        }

                        strcat(outBuff, "/");
                        moreThanAh = moreThanAh || osdFormatCentiNumber(buff, (int32_t)(getMAhDrawn() * 10000.0f * METERS_PER_MILE / totalDistance), 1000, 0, 2, digits, false);
                        strcat(outBuff, osdFormatTrimWhiteSpace(buff));
                        
                        if (!moreThanAh)
                            tfp_sprintf(outBuff + strlen(outBuff), "%c%c", SYM_MAH_MI_0, SYM_MAH_MI_1);
                        else
                            tfp_sprintf(outBuff + strlen(outBuff), "%c", SYM_AH_MI);
                    } else {
                        tfp_sprintf(outBuff + strlen(outBuff), "---/---%c%c", SYM_MAH_MI_0, SYM_MAH_MI_1);
                    }
                } else {
                    if (efficiencyValid) {
                        osdFormatCentiNumber(buff, (int32_t)((getMWhDrawn() - stats.flightStartMWh) * 10.0f * METERS_PER_MILE / totalDistance), 0, 2, 0, digits, false);
                        strcat(outBuff, osdFormatTrimWhiteSpace(buff));
                        strcat(outBuff, "/");
                        osdFormatCentiNumber(buff + strlen(buff), (int32_t)(getMWhDrawn() * 10.0f * METERS_PER_MILE / totalDistance), 0, 2, 0, digits, false);
                        strcat(outBuff, osdFormatTrimWhiteSpace(buff));
                    } else {
                        strcat(outBuff, "---/---");
                    }
                    tfp_sprintf(outBuff + strlen(outBuff), "%c", SYM_WH_MI);
                }
                break;
            case OSD_UNIT_GA:
                if (osdConfig()->stats_energy_unit == OSD_STATS_ENERGY_UNIT_MAH) {
                    if (efficiencyValid) {
                        moreThanAh = osdFormatCentiNumber(buff, (int32_t)((getMAhDrawn()-stats.flightStartMAh) * 10000.0f * METERS_PER_NAUTICALMILE / totalDistance), 1000, 0, 2, digits, false);
                        strcat(outBuff, osdFormatTrimWhiteSpace(buff));
                         if (osdDisplayIsHD()) {
                            if (!moreThanAh) 
                                tfp_sprintf(outBuff + strlen(outBuff), "%c%c", SYM_MAH_NM_0, SYM_MAH_NM_1);
                            else 
                                tfp_sprintf(outBuff + strlen(outBuff), "%c", SYM_AH_NM);
                            
                            moreThanAh = false;
                        }

                        strcat(outBuff, "/");
                        moreThanAh = moreThanAh || osdFormatCentiNumber(buff, (int32_t)(getMAhDrawn() * 10000.0f * METERS_PER_NAUTICALMILE / totalDistance), 1000, 0, 2, digits, false);
                        strcat(outBuff, osdFormatTrimWhiteSpace(buff));
                        if (!moreThanAh) {
                            tfp_sprintf(outBuff + strlen(outBuff), "%c%c", SYM_MAH_NM_0, SYM_MAH_NM_1);
                        } else {
                            tfp_sprintf(outBuff + strlen(outBuff), "%c", SYM_AH_NM);
                        }
                    } else {
                        tfp_sprintf(outBuff + strlen(outBuff), "---/---%c%c", SYM_MAH_NM_0, SYM_MAH_NM_1);
                    }
                } else {
                    if (efficiencyValid) {
                        osdFormatCentiNumber(buff, (int32_t)((getMWhDrawn()-stats.flightStartMWh) * 10.0f * METERS_PER_NAUTICALMILE / totalDistance), 0, 2, 0, digits, false);
                        strcat(outBuff, osdFormatTrimWhiteSpace(buff));
                        strcat(outBuff, "/");
                        osdFormatCentiNumber(buff, (int32_t)(getMWhDrawn() * 10.0f * METERS_PER_NAUTICALMILE / totalDistance), 0, 2, 0, digits, false);
                        strcat(outBuff, osdFormatTrimWhiteSpace(buff));
                    } else {
                        strcat(outBuff, "---/---");
                    }
                    tfp_sprintf(outBuff + strlen(outBuff), "%c", SYM_WH_NM);
                }
                break;
            case OSD_UNIT_METRIC_MPH:
            case OSD_UNIT_METRIC:
                forceMetric = true;
                break;
        }
    }

    if (forceMetric) {
        if (osdConfig()->stats_energy_unit == OSD_STATS_ENERGY_UNIT_MAH) {
            if (efficiencyValid) {
                moreThanAh = osdFormatCentiNumber(buff, (int32_t)((getMAhDrawn() - stats.flightStartMAh) * 10000000.0f / totalDistance), 1000, 0, 2, digits, false);
                strcat(outBuff, osdFormatTrimWhiteSpace(buff));
                if (osdDisplayIsHD()) {
                    if (!moreThanAh) 
                        tfp_sprintf(outBuff + strlen(outBuff), "%c%c", SYM_MAH_KM_0, SYM_MAH_KM_1);
                    else 
                        tfp_sprintf(outBuff + strlen(outBuff), "%c", SYM_AH_KM);
                    
                    moreThanAh = false;
                }

                strcat(outBuff, "/");
                moreThanAh = moreThanAh || osdFormatCentiNumber(buff, (int32_t)(getMAhDrawn() * 10000000.0f / totalDistance), 1000, 0, 2, digits, false);
                strcat(outBuff, osdFormatTrimWhiteSpace(buff));
                if (!moreThanAh) {
                    tfp_sprintf(outBuff + strlen(outBuff), "%c%c", SYM_MAH_KM_0, SYM_MAH_KM_1);
                } else {
                    tfp_sprintf(outBuff + strlen(outBuff), "%c", SYM_AH_KM);
                }
            } else {
                tfp_sprintf(outBuff + strlen(outBuff), "---/---%c%c", SYM_MAH_KM_0, SYM_MAH_KM_1);
            }
        } else {
            if (efficiencyValid) {
                osdFormatCentiNumber(buff, (int32_t)((getMWhDrawn() - stats.flightStartMWh) * 10000.0f / totalDistance), 0, 2, 0, digits, false);
                strcat(outBuff, osdFormatTrimWhiteSpace(buff));
                strcat(outBuff, "/");
                osdFormatCentiNumber(buff, (int32_t)(getMWhDrawn() * 10000.0f / totalDistance), 0, 2, 0, digits, false);
                strcat(outBuff, osdFormatTrimWhiteSpace(buff));
            } else {
                strcat(outBuff, "---/---");
            }
            tfp_sprintf(outBuff + strlen(outBuff), "%c", SYM_WH_KM);
        }
    }

    tfp_sprintf(outBuff + strlen(outBuff), "%c", '\0');
    displayWrite(osdDisplayPort, statValX, row++, outBuff);

    return row;
}

uint8_t drawStat_RXStats(uint8_t col, uint8_t row, uint8_t statValX)
{
    char buff[20];
    uint8_t multiValueXOffset = 0;

    tfp_sprintf(buff, "MIN RSSI");
    if (rxConfig()->serialrx_provider == SERIALRX_CRSF) {
        strcat(buff, "/LQ");

        if (osdDisplayIsHD())
            strcat(buff, "/DBM");
    }
    displayWrite(osdDisplayPort, col, row, buff);

    memset(buff, '\0', strlen(buff));
    tfp_sprintf(buff, ": ");
    itoa(stats.min_rssi, buff + 2, 10);
    strcat(osdFormatTrimWhiteSpace(buff), "%");
    
    if (rxConfig()->serialrx_provider == SERIALRX_CRSF) {
        strcat(osdFormatTrimWhiteSpace(buff), "/");
        multiValueXOffset = strlen(buff);
        itoa(stats.min_lq, buff + multiValueXOffset, 10);
        strcat(osdFormatTrimWhiteSpace(buff), "%");

        if (osdDisplayIsHD()) {
            strcat(osdFormatTrimWhiteSpace(buff), "/");
            itoa(stats.min_rssi_dbm, buff + 2, 10);
            tfp_sprintf(buff + strlen(buff), "%c", SYM_DBM);
            displayWrite(osdDisplayPort, statValX, row++, buff);
        }
    }

    displayWrite(osdDisplayPort, statValX, row++, buff);

    if (!osdDisplayIsHD() && rxConfig()->serialrx_provider == SERIALRX_CRSF) {
        displayWrite(osdDisplayPort, col, row, "MIN RX DBM");
        memset(buff, '\0', strlen(buff));
        tfp_sprintf(buff, ": ");
        itoa(stats.min_rssi_dbm, buff + 2, 10);
        tfp_sprintf(buff + strlen(buff), "%c", SYM_DBM);
        displayWrite(osdDisplayPort, statValX, row++, buff);
    }

    return row;
}

uint8_t drawStat_GPS(uint8_t col, uint8_t row, uint8_t statValX)
{
    char buff[12];
    displayWrite(osdDisplayPort, col, row, "MIN/MAX GPS SATS");
    tfp_sprintf(buff, ": %u/%u", stats.min_sats, stats.max_sats);
    displayWrite(osdDisplayPort, statValX, row++, buff);

    return row;
}

uint8_t drawStat_ESCTemperature(uint8_t col, uint8_t row, uint8_t statValX)
{
    char buff[12];
    displayWrite(osdDisplayPort, col, row, "MIN/MAX ESC TEMP");
    tfp_sprintf(buff, ": %3d/%3d%c", 
                ((osdConfig()->units == OSD_UNIT_IMPERIAL) ? (int16_t)(stats.min_esc_temp * 9 / 5.0f + 320) : stats.min_esc_temp), 
                ((osdConfig()->units == OSD_UNIT_IMPERIAL) ? (int16_t)(stats.max_esc_temp * 9 / 5.0f + 320) : stats.max_esc_temp), 
                ((osdConfig()->units == OSD_UNIT_IMPERIAL) ? SYM_TEMP_F : SYM_TEMP_C));
    displayWrite(osdDisplayPort, statValX, row++, buff);

    return row;
}

uint8_t drawStat_GForce(uint8_t col, uint8_t row, uint8_t statValX)
{
    char buff[12];
    char outBuff[12];

    const float max_gforce = accGetMeasuredMaxG();
    const acc_extremes_t *acc_extremes = accGetMeasuredExtremes();
    const float acc_extremes_min = acc_extremes[Z].min;
    const float acc_extremes_max = acc_extremes[Z].max;

    if (!osdDisplayIsHD())
        displayWrite(osdDisplayPort, col, row, "MAX G-FORCE");
    else
        displayWrite(osdDisplayPort, col, row, "MAX/MIN Z/MAX Z G-FORCE");
        
    tfp_sprintf(outBuff, ": ");
    osdFormatCentiNumber(buff, max_gforce * 100, 0, 2, 0, 3, false);
    
    if (!osdDisplayIsHD()) {
        strcat(outBuff, osdFormatTrimWhiteSpace(buff));
        displayWrite(osdDisplayPort, statValX, row++, outBuff);

        displayWrite(osdDisplayPort, col, row, "MIN/MAX Z G-FORCE");
        memset(outBuff, '\0', strlen(outBuff));
        tfp_sprintf(outBuff, ": ");
    } else {
        strcat(outBuff, osdFormatTrimWhiteSpace(buff));
        strcat(outBuff, "/");
    }
    osdFormatCentiNumber(buff, acc_extremes_min * 100, 0, 2, 0, 4, false);
    strcat(outBuff, osdFormatTrimWhiteSpace(buff));
    strcat(outBuff, "/");
    
    osdFormatCentiNumber(buff, acc_extremes_max * 100, 0, 2, 0, 3, false);
    strcat(outBuff, osdFormatTrimWhiteSpace(buff));
    displayWrite(osdDisplayPort, statValX, row++, outBuff);

    return row;
}

uint8_t drawStat_DisarmMethod(uint8_t col, uint8_t row, uint8_t statValX)
{
    // We keep "" for backward compatibility with the Blackbox explorer and other potential usages
    const char * disarmReasonStr[DISARM_REASON_COUNT] = { "UNKNOWN", "TIMEOUT", "STICKS", "SWITCH", "SWITCH", "", "FAILSAFE", "NAV SYS", "LANDING"};

    displayWrite(osdDisplayPort, col, row, "DISARMED BY");
    displayWrite(osdDisplayPort, statValX, row, ": ");
    displayWrite(osdDisplayPort, statValX + 2, row++, disarmReasonStr[getDisarmReason()]);

    return row;
}

static void osdShowStats(bool isSinglePageStatsCompatible, uint8_t page)
{
    const char * statsHeader[2] = {"*** STATS   1/2 -> ***", "*** STATS   <- 2/2 ***"};
    uint8_t row = 1;  // Start one line down leaving space at the top of the screen.

    const uint8_t statNameX = (osdDisplayPort->cols - (osdDisplayIsHD() ? 41 : 28)) / 2;
    const uint8_t statValuesX = osdDisplayPort->cols - statNameX - (osdDisplayIsHD() ? 15 : 11);
    
    if (page > 1)
        page = 0;

    displayBeginTransaction(osdDisplayPort, DISPLAY_TRANSACTION_OPT_RESET_DRAWING);
    displayClearScreen(osdDisplayPort);

    if (isSinglePageStatsCompatible) {
        char buff[25];
        tfp_sprintf(buff, "*** STATS ");
#ifdef USE_BLACKBOX
#ifdef USE_SDCARD
        if (feature(FEATURE_BLACKBOX)) {
            int32_t logNumber = blackboxGetLogNumber();
            if (logNumber >= 0)
                tfp_sprintf(buff + strlen(buff), " %c%05" PRId32 " ", SYM_BLACKBOX, logNumber);
            else
                tfp_sprintf(buff + strlen(buff), " %c ", SYM_BLACKBOX);
        }
#endif
#endif
        strcat(buff, "***");

        displayWrite(osdDisplayPort, (osdDisplayPort->cols - strlen(buff)) / 2, row++, buff);
    } else
        displayWrite(osdDisplayPort, (osdDisplayPort->cols - strlen(statsHeader[page + 1])) / 2, row++, statsHeader[page]);

    if (isSinglePageStatsCompatible) {
        // Top 15 rows for most important stats. Max 19 rows (WTF)
        row = drawStat_FlightTime(statNameX, row, statValuesX); // 1 row
        row = drawStat_FlightDistance(statNameX, row, statValuesX); // 1 row
        if (feature(FEATURE_GPS)) row = drawStat_MaxDistanceFromHome(statNameX, row, statValuesX); // 1 row
        if (feature(FEATURE_GPS)) row = drawStat_Speed(statNameX, row, statValuesX); // 1 row
        row = drawStat_MaximumAltitude(statNameX, row, statValuesX); // 1 row
        row = drawStat_BatteryVoltage(statNameX, row, statValuesX); // 1 row
        if (feature(FEATURE_CURRENT_METER)) row = drawStat_MaximumPowerAndCurrent(statNameX, row, statValuesX); // 1 row
        if (feature(FEATURE_CURRENT_METER)) row = drawStat_UsedEnergy(statNameX, row, statValuesX); // 1 row
        if (feature(FEATURE_CURRENT_METER) && feature(FEATURE_GPS)) row = drawStat_AverageEfficiency(statNameX, row, statValuesX, false); // 1 row
        if (osdConfig()->stats_show_metric_efficiency && osdIsNotMetric() && feature(FEATURE_CURRENT_METER) && feature(FEATURE_GPS)) row = drawStat_AverageEfficiency(statNameX, row, statValuesX, true); // 1 row
        row = drawStat_RXStats(statNameX, row, statValuesX); // 1 row if non-CRSF else 2 rows
        if (feature(FEATURE_GPS)) row = drawStat_GPS(statNameX, row, statValuesX); // 1 row
        if (STATE(ESC_SENSOR_ENABLED)) row = drawStat_ESCTemperature(statNameX, row, statValuesX); // 1 row

        // Draw these if there is space space
        if (row < (osdDisplayPort->cols-3)) row = drawStat_GForce(statNameX, row, statValuesX); // 1 row HD or 2 rows SD
#ifdef USE_STATS
        if (row < (osdDisplayPort->cols-7) && statsConfig()->stats_enabled) row = drawStat_Stats(statNameX, row, statValuesX, false); // 4 rows
#endif
    } else {
        switch (page) {
            case 0:
                // Max 10 rows
                row = drawStat_FlightTime(statNameX, row, statValuesX); // 1 row
                row = drawStat_FlightDistance(statNameX, row, statValuesX); // 1 row
                if (feature(FEATURE_GPS)) row = drawStat_MaxDistanceFromHome(statNameX, row, statValuesX); // 1 row
                if (feature(FEATURE_GPS)) row = drawStat_Speed(statNameX, row, statValuesX); // 1 row
                row = drawStat_MaximumAltitude(statNameX, row, statValuesX); // 1 row
                row = drawStat_BatteryVoltage(statNameX, row, statValuesX); // 1 row
                if (feature(FEATURE_CURRENT_METER)) row = drawStat_MaximumPowerAndCurrent(statNameX, row, statValuesX); // 1 row
                if (feature(FEATURE_CURRENT_METER))row = drawStat_UsedEnergy(statNameX, row, statValuesX); // 1 row
                if (feature(FEATURE_CURRENT_METER) && feature(FEATURE_GPS)) row = drawStat_AverageEfficiency(statNameX, row, statValuesX, false); // 1 row
                if (feature(FEATURE_GPS))row = drawStat_GPS(statNameX, row, statValuesX); // 1 row
                break;
            case 1:
                // Max 10 rows
                row = drawStat_RXStats(statNameX, row, statValuesX); // 1 row if non-CRSF else 2 rows
                if (STATE(ESC_SENSOR_ENABLED)) row = drawStat_ESCTemperature(statNameX, row, statValuesX); // 1 row
                row = drawStat_GForce(statNameX, row, statValuesX); // 1 row HD or 2 rows SD
                if (osdConfig()->stats_show_metric_efficiency && osdIsNotMetric() && feature(FEATURE_CURRENT_METER) && feature(FEATURE_GPS)) row = drawStat_AverageEfficiency(statNameX, row, statValuesX, true); // 1 row
#ifdef USE_BLACKBOX
#ifdef USE_SDCARD
                if (feature(FEATURE_BLACKBOX)) {
                    char buff[12];
                    displayWrite(osdDisplayPort, statNameX, row, "BLACKBOX FILE");
                    
                    tfp_sprintf(buff, ": %u/%u", stats.min_sats, stats.max_sats);
                    
                    int32_t logNumber = blackboxGetLogNumber();
                    if (logNumber >= 0)
                        tfp_sprintf(buff, ": %05ld ", logNumber);
                    else
                        strcat(buff, ": INVALID");

                    displayWrite(osdDisplayPort, statValuesX, row++, buff); // 1 row
                }
#endif
#endif
#ifdef USE_STATS
                if (row < (osdDisplayPort->cols-7) && statsConfig()->stats_enabled) row = drawStat_Stats(statNameX, row, statValuesX, false); // 4 rows
#endif

                break;
        }
    }
    
    row = drawStat_DisarmMethod(statNameX, row, statValuesX);

    // The following has been commented out as it will be added in #9688
    // uint16_t rearmMs = (emergInflightRearmEnabled()) ? emergencyInFlightRearmTimeMS() : 0;

    if (savingSettings == true) {
        displayWrite(osdDisplayPort, (osdDisplayPort->cols - strlen(OSD_MESSAGE_STR(OSD_MSG_SAVING_SETTNGS))) / 2, row++, OSD_MESSAGE_STR(OSD_MSG_SAVING_SETTNGS));
    /*} else if (rearmMs > 0) { // Show rearming time if settings not actively being saved. Ignore the settings saved message if rearm available.
        char emReArmMsg[23];
        tfp_sprintf(emReArmMsg, "** REARM PERIOD: ");
        tfp_sprintf(emReArmMsg + strlen(emReArmMsg), "%02d", (uint8_t)MS2S(rearmMs));
        strcat(emReArmMsg, " **\0");
        displayWrite(osdDisplayPort, statNameX, top++, OSD_MESSAGE_STR(emReArmMsg));*/
    } else if (notify_settings_saved > 0) {
        if (millis() > notify_settings_saved) {
            notify_settings_saved = 0;
        } else {
            displayWrite(osdDisplayPort, (osdDisplayPort->cols - strlen(OSD_MESSAGE_STR(OSD_MSG_SETTINGS_SAVED))) / 2, row++, OSD_MESSAGE_STR(OSD_MSG_SETTINGS_SAVED));
        }
    }

    displayCommitTransaction(osdDisplayPort);
}

// HD arming screen. based on the minimum HD OSD grid size of 50 x 18
static void osdShowHDArmScreen(void)
{
    dateTime_t dt;
    char        buf[MAX(osdDisplayPort->cols, FORMATTED_DATE_TIME_BUFSIZE)];
    char        buf2[MAX(osdDisplayPort->cols, FORMATTED_DATE_TIME_BUFSIZE)];
    char craftNameBuf[MAX_NAME_LENGTH];
    char        versionBuf[osdDisplayPort->cols];
    uint8_t     safehomeRow     = 0;
    uint8_t     armScreenRow    = 2; // Start at row 2

    armScreenRow = drawLogos(false, armScreenRow);
    armScreenRow++;

    if (strlen(systemConfig()->craftName) > 0) {
        osdFormatCraftName(craftNameBuf);
        strcpy(buf2, "ARMED!");
        tfp_sprintf(buf, "%s - %s", craftNameBuf, buf2);
    } else {
        strcpy(buf, "ARMED!");
    }
    displayWrite(osdDisplayPort, (osdDisplayPort->cols - strlen(buf)) / 2, armScreenRow++, buf);
#if defined(USE_GPS)
#if defined (USE_SAFE_HOME)
    if (posControl.safehomeState.distance) {
        safehomeRow = armScreenRow;
        armScreenRow++;
    }
#endif // USE_SAFE_HOME
#endif // USE_GPS
    armScreenRow++;

    if (posControl.waypointListValid && posControl.waypointCount > 0) {
#ifdef USE_MULTI_MISSION
        tfp_sprintf(buf, "MISSION %u/%u (%u WP)", posControl.loadedMultiMissionIndex, posControl.multiMissionCount, posControl.waypointCount);
        displayWrite(osdDisplayPort, (osdDisplayPort->cols - strlen(buf)) / 2, armScreenRow++, buf);
#else
        strcpy(buf, "*MISSION LOADED*");
        displayWrite(osdDisplayPort, (osdDisplayPort->cols - strlen(buf)) / 2, armScreenRow++, buf);
#endif
    }
    armScreenRow++;

#if defined(USE_GPS)
    if (feature(FEATURE_GPS)) {
        if (STATE(GPS_FIX_HOME)) {
            if (osdConfig()->osd_home_position_arm_screen){
                osdFormatCoordinate(buf, SYM_LAT, GPS_home.lat);
                osdFormatCoordinate(buf2, SYM_LON, GPS_home.lon);
                uint8_t gap = 1;
                uint8_t col = strlen(buf) + strlen(buf2) + gap;

                if ((osdDisplayPort->cols %2) != (col %2)) {
                    gap++;
                    col++;
                }

                col = (osdDisplayPort->cols - col) / 2;

                displayWrite(osdDisplayPort, col, armScreenRow, buf);
                displayWrite(osdDisplayPort, col + strlen(buf) + gap, armScreenRow++, buf2);

                int digits = osdConfig()->plus_code_digits;
                olc_encode(GPS_home.lat, GPS_home.lon, digits, buf, sizeof(buf));
                displayWrite(osdDisplayPort, (osdDisplayPort->cols - strlen(buf)) / 2, armScreenRow++, buf);
            }

#if defined (USE_SAFE_HOME)
            if (posControl.safehomeState.distance) { // safehome found during arming
                if (navConfig()->general.flags.safehome_usage_mode == SAFEHOME_USAGE_OFF) {
                    strcpy(buf, "SAFEHOME FOUND; MODE OFF");
                } else {
                    osdFormatDistanceStr(buf2, posControl.safehomeState.distance);
                    tfp_sprintf(buf, "%c SAFEHOME %u @ %s", SYM_HOME, posControl.safehomeState.index, buf2);
                }
                textAttributes_t elemAttr = _TEXT_ATTRIBUTES_BLINK_BIT;
                // write this message below the ARMED message to make it obvious
                displayWriteWithAttr(osdDisplayPort, (osdDisplayPort->cols - strlen(buf)) / 2, safehomeRow, buf, elemAttr);
            }
#endif
        } else {
            strcpy(buf, "!NO HOME POSITION!");
            displayWrite(osdDisplayPort, (osdDisplayPort->cols - strlen(buf)) / 2, armScreenRow++, buf);
        }
        armScreenRow++;
    }
#endif

    if (rtcGetDateTimeLocal(&dt)) {
        tfp_sprintf(buf, "%04u-%02u-%02u  %02u:%02u:%02u", dt.year, dt.month, dt.day, dt.hours, dt.minutes, dt.seconds);
        displayWrite(osdDisplayPort, (osdDisplayPort->cols - strlen(buf)) / 2, armScreenRow++, buf);
        armScreenRow++;
    }

    tfp_sprintf(versionBuf, "INAV VERSION: %s", FC_VERSION_STRING);
    displayWrite(osdDisplayPort, (osdDisplayPort->cols - strlen(versionBuf)) / 2, armScreenRow++, versionBuf);
    armScreenRow++;

#ifdef USE_STATS
    if (armScreenRow < (osdDisplayPort->rows - 4))
        armScreenRow = drawStats(armScreenRow);
#endif // USE_STATS
    }

static void osdShowSDArmScreen(void)
{
    dateTime_t  dt;
    char        buf[MAX(osdDisplayPort->cols, FORMATTED_DATE_TIME_BUFSIZE)];
    char        buf2[MAX(osdDisplayPort->cols, FORMATTED_DATE_TIME_BUFSIZE)];
    char        craftNameBuf[MAX_NAME_LENGTH];
    char        versionBuf[osdDisplayPort->cols];
    // We need 12 visible rows, start row never < first fully visible row 1
    uint8_t     armScreenRow = osdDisplayPort->rows > 13 ? (osdDisplayPort->rows - 12) / 2 : 1;
    uint8_t     safehomeRow = 0;

    strcpy(buf, "ARMED!");
    displayWrite(osdDisplayPort, (osdDisplayPort->cols - strlen(buf)) / 2, armScreenRow++, buf);
    safehomeRow = armScreenRow;
    armScreenRow++;

    if (strlen(systemConfig()->craftName) > 0) {
        osdFormatCraftName(craftNameBuf);
        displayWrite(osdDisplayPort, (osdDisplayPort->cols - strlen(systemConfig()->craftName)) / 2, armScreenRow++, craftNameBuf );
    }

    if (posControl.waypointListValid && posControl.waypointCount > 0) {
#ifdef USE_MULTI_MISSION
        tfp_sprintf(buf, "MISSION %u/%u (%u WP)", posControl.loadedMultiMissionIndex, posControl.multiMissionCount, posControl.waypointCount);
        displayWrite(osdDisplayPort, (osdDisplayPort->cols - strlen(buf)) / 2, armScreenRow, buf);
#else
        strcpy(buf, "*MISSION LOADED*");
        displayWrite(osdDisplayPort, (osdDisplayPort->cols - strlen(buf)) / 2, armScreenRow, buf);
#endif
    }
    armScreenRow++;

#if defined(USE_GPS)
    if (feature(FEATURE_GPS)) {
        if (STATE(GPS_FIX_HOME)) {
            if (osdConfig()->osd_home_position_arm_screen) {
                osdFormatCoordinate(buf, SYM_LAT, GPS_home.lat);
                osdFormatCoordinate(buf2, SYM_LON, GPS_home.lon);

                uint8_t gpsStartCol = (osdDisplayPort->cols - (strlen(buf) + strlen(buf2) + 2)) / 2;
                displayWrite(osdDisplayPort, gpsStartCol, armScreenRow, buf);
                displayWrite(osdDisplayPort, gpsStartCol + strlen(buf) + 2, armScreenRow++, buf2);

                int digits = osdConfig()->plus_code_digits;
                olc_encode(GPS_home.lat, GPS_home.lon, digits, buf, sizeof(buf));
                displayWrite(osdDisplayPort, (osdDisplayPort->cols - strlen(buf)) / 2, armScreenRow++, buf);
            }

#if defined (USE_SAFE_HOME)
            if (posControl.safehomeState.distance) { // safehome found during arming
                if (navConfig()->general.flags.safehome_usage_mode == SAFEHOME_USAGE_OFF) {
                    strcpy(buf, "SAFEHOME FOUND; MODE OFF");
                } else {
                    osdFormatDistanceStr(buf2, posControl.safehomeState.distance);
                    tfp_sprintf(buf, "%c SAFEHOME %u @ %s", SYM_HOME, posControl.safehomeState.index, buf2);
                }
                textAttributes_t elemAttr = _TEXT_ATTRIBUTES_BLINK_BIT;
                // write this message below the ARMED message to make it obvious
                displayWriteWithAttr(osdDisplayPort, (osdDisplayPort->cols - strlen(buf)) / 2, safehomeRow, buf, elemAttr);
            }
#endif
        } else {
            strcpy(buf, "!NO HOME POSITION!");
            displayWrite(osdDisplayPort, (osdDisplayPort->cols - strlen(buf)) / 2, armScreenRow++, buf);
        }
        armScreenRow++;
    }
#endif

    if (rtcGetDateTimeLocal(&dt)) {
        tfp_sprintf(buf, "%04u-%02u-%02u  %02u:%02u:%02u", dt.year, dt.month, dt.day, dt.hours, dt.minutes, dt.seconds);
        displayWrite(osdDisplayPort, (osdDisplayPort->cols - strlen(buf)) / 2, armScreenRow++, buf);
        armScreenRow++;
    }

    tfp_sprintf(versionBuf, "INAV VERSION: %s", FC_VERSION_STRING);
    displayWrite(osdDisplayPort, (osdDisplayPort->cols - strlen(versionBuf)) / 2, armScreenRow++, versionBuf);
    armScreenRow++;

#ifdef USE_STATS
    if (armScreenRow < (osdDisplayPort->rows - 4))
        armScreenRow = drawStats(armScreenRow);
#endif // USE_STATS
}

// called when motors armed
static void osdShowArmed(void)
{
    displayClearScreen(osdDisplayPort);

    if (osdDisplayIsHD()) {
        osdShowHDArmScreen();
    } else {
        osdShowSDArmScreen();
    }
}

static void osdFilterData(timeUs_t currentTimeUs) {
    static timeUs_t lastRefresh = 0;
    float refresh_dT = US2S(cmpTimeUs(currentTimeUs, lastRefresh));

    GForce = fast_fsqrtf(vectorNormSquared(&imuMeasuredAccelBF)) / GRAVITY_MSS;
    for (uint8_t axis = 0; axis < XYZ_AXIS_COUNT; ++axis) GForceAxis[axis] = imuMeasuredAccelBF.v[axis] / GRAVITY_MSS;

    if (lastRefresh) {
        GForce = pt1FilterApply3(&GForceFilter, GForce, refresh_dT);
        for (uint8_t axis = 0; axis < XYZ_AXIS_COUNT; ++axis) pt1FilterApply3(GForceFilterAxis + axis, GForceAxis[axis], refresh_dT);
    } else {
        pt1FilterInitRC(&GForceFilter, GFORCE_FILTER_TC, 0);
        pt1FilterReset(&GForceFilter, GForce);

        for (uint8_t axis = 0; axis < XYZ_AXIS_COUNT; ++axis) {
            pt1FilterInitRC(GForceFilterAxis + axis, GFORCE_FILTER_TC, 0);
            pt1FilterReset(GForceFilterAxis + axis, GForceAxis[axis]);
        }
    }

    lastRefresh = currentTimeUs;
}

// Detect when the user is holding the roll stick to the right
static bool osdIsPageUpStickCommandHeld(void)
{
    static int pageUpHoldCount = 1;

    bool keyHeld = false;

    if (IS_HI(ROLL)) {
         keyHeld = true;
    }

    if (!keyHeld) {
        pageUpHoldCount = 1;
    } else {
        ++pageUpHoldCount;
    }

    if (pageUpHoldCount > 20) {
        pageUpHoldCount = 1;
        return true;
    }

    return false;
}

// Detect when the user is holding the roll stick to the left
static bool osdIsPageDownStickCommandHeld(void)
{
    static int pageDownHoldCount = 1;

    bool keyHeld = false;
    if (IS_LO(ROLL)) {
        keyHeld = true;
    }

    if (!keyHeld) {
        pageDownHoldCount = 1;
    } else {
        ++pageDownHoldCount;
    }

    if (pageDownHoldCount > 20) {
        pageDownHoldCount = 1;
        return true;
    }

    return false;
}

static void osdRefresh(timeUs_t currentTimeUs)
{
    osdFilterData(currentTimeUs);

#ifdef USE_CMS
    if (IS_RC_MODE_ACTIVE(BOXOSD) && (!cmsInMenu) && !(osdConfig()->osd_failsafe_switch_layout && FLIGHT_MODE(FAILSAFE_MODE))) {
#else
    if (IS_RC_MODE_ACTIVE(BOXOSD) && !(osdConfig()->osd_failsafe_switch_layout && FLIGHT_MODE(FAILSAFE_MODE))) {
#endif
      displayClearScreen(osdDisplayPort);
      armState = ARMING_FLAG(ARMED);
      return;
    }

    bool statsSinglePageCompatible = (osdDisplayPort->rows >= OSD_STATS_SINGLE_PAGE_MIN_ROWS);
    static uint8_t statsCurrentPage = 0;
    static bool statsDisplayed = false;
    static bool statsAutoPagingEnabled = true;
    static bool isThrottleHigh = false;

    // Detect arm/disarm
    if (armState != ARMING_FLAG(ARMED)) {
        if (ARMING_FLAG(ARMED)) {
            // Display the "Arming" screen
            statsDisplayed = false;
            if (!STATE(IN_FLIGHT_EMERG_REARM))
                osdResetStats();

            osdShowArmed();
            uint16_t delay = osdConfig()->arm_screen_display_time;
            if (STATE(IN_FLIGHT_EMERG_REARM))
                delay = 500;
#if defined(USE_SAFE_HOME)
            else if (posControl.safehomeState.distance)
                delay += 3000;
#endif
            osdSetNextRefreshIn(delay);
        } else {
            // Display the "Stats" screen
            statsDisplayed = true;
            statsCurrentPage = 0;
            statsAutoPagingEnabled = osdConfig()->stats_page_auto_swap_time > 0 ? true : false;
            osdShowStats(statsSinglePageCompatible, statsCurrentPage);
            osdSetNextRefreshIn(STATS_SCREEN_DISPLAY_TIME);
            isThrottleHigh = checkStickPosition(THR_HI);
        }

        armState = ARMING_FLAG(ARMED);
    }

    // This block is entered when we're showing the "Splash", "Armed" or "Stats" screens
    if (resumeRefreshAt) {

        // Handle events only when the "Stats" screen is being displayed.
        if (statsDisplayed) {

             // Manual paging stick commands are only applicable to multi-page stats.
             // ******************************
             // For single-page stats, this effectively disables the ability to cancel the 
             // automatic paging/updates with the stick commands. So unless stats_page_auto_swap_time
             // is set to 0 or greater than 4 (saved settings display interval is 5 seconds), then 
             // "Saved Settings" should display if it is active within the refresh interval. 
             // ******************************
             // With multi-page stats, "Saved Settings" could also be missed if the user
             // has canceled automatic paging using the stick commands, because that is only 
             // updated when osdShowStats() is called. So, in that case, they would only see 
             // the "Saved Settings" message if they happen to manually change pages using the 
             // stick commands within the interval the message is displayed. 
            bool manualPageUpRequested = false;
            bool manualPageDownRequested = false;       
            if (!statsSinglePageCompatible) {
                // These methods ensure the paging stick commands are held for a brief period
                // Otherwise it can result in a race condition where the stats are 
                // updated too quickly and can result in partial blanks, etc. 
                if (osdIsPageUpStickCommandHeld()) {               
                    manualPageUpRequested = true;
                    statsAutoPagingEnabled = false;
                } else if (osdIsPageDownStickCommandHeld()) {
                    manualPageDownRequested = true;                
                    statsAutoPagingEnabled = false;
                }
            }

            if (statsAutoPagingEnabled) {
                // Alternate screens for multi-page stats.
                // Also, refreshes screen at swap interval for single-page stats.
                if (OSD_ALTERNATING_CHOICES((osdConfig()->stats_page_auto_swap_time * 1000), 2)) {
                    if (statsCurrentPage == 0) {
                        osdShowStats(statsSinglePageCompatible, statsCurrentPage);
                        statsCurrentPage = 1;
                    }
                } else {
                    if (statsCurrentPage == 1) {
                        osdShowStats(statsSinglePageCompatible, statsCurrentPage);
                        statsCurrentPage = 0;
                    }
                }
            } else {
                // Process manual page change events for multi-page stats.
                if (manualPageUpRequested) {
                    osdShowStats(statsSinglePageCompatible, 1);
                    statsCurrentPage = 1;
                } else if (manualPageDownRequested) {
                    osdShowStats(statsSinglePageCompatible, 0);
                    statsCurrentPage = 0;
                }
            }
        }

        // Handle events when either "Splash", "Armed" or "Stats" screens are displayed.
<<<<<<< HEAD
        if (currentTimeUs > resumeRefreshAt || (OSD_RESUME_UPDATES_STICK_COMMAND && !isThrottleHigh)) {
=======
        if ((currentTimeUs > resumeRefreshAt) || OSD_RESUME_UPDATES_STICK_COMMAND) { 
>>>>>>> 1dc91058
            // Time elapsed or canceled by stick commands.
            // Exit to normal OSD operation.
            displayClearScreen(osdDisplayPort);
            resumeRefreshAt = 0;
            statsDisplayed = false;
        } else {
            // Continue "Splash", "Armed" or "Stats" screens.
            displayHeartbeat(osdDisplayPort);
            isThrottleHigh = checkStickPosition(THR_HI);
        }
        
        return;
    }

#ifdef USE_CMS
    if (!displayIsGrabbed(osdDisplayPort)) {
        displayBeginTransaction(osdDisplayPort, DISPLAY_TRANSACTION_OPT_RESET_DRAWING);
        if (fullRedraw) {
            displayClearScreen(osdDisplayPort);
            fullRedraw = false;
        }
        osdDrawNextElement();
        displayHeartbeat(osdDisplayPort);
        displayCommitTransaction(osdDisplayPort);
#ifdef OSD_CALLS_CMS
    } else {
        cmsUpdate(currentTimeUs);
#endif
    }
#endif
}

/*
 * Called periodically by the scheduler
 */
void osdUpdate(timeUs_t currentTimeUs)
{
    static uint32_t counter = 0;

    // don't touch buffers if DMA transaction is in progress
    if (displayIsTransferInProgress(osdDisplayPort)) {
        return;
    }

    if (!osdDisplayIsReady) {
        osdCompleteAsyncInitialization();
        return;
    }

#if defined(OSD_ALTERNATE_LAYOUT_COUNT) && OSD_ALTERNATE_LAYOUT_COUNT > 0
    // Check if the layout has changed. Higher numbered
    // boxes take priority.
    unsigned activeLayout;
    if (layoutOverride >= 0) {
        activeLayout = layoutOverride;
        // Check for timed override, it will go into effect on
        // the next OSD iteration
        if (layoutOverrideUntil > 0 && millis() > layoutOverrideUntil) {
            layoutOverrideUntil = 0;
            layoutOverride = -1;
        }
    } else if (osdConfig()->osd_failsafe_switch_layout && FLIGHT_MODE(FAILSAFE_MODE)) {
        activeLayout = 0;
    } else {
#if OSD_ALTERNATE_LAYOUT_COUNT > 2
        if (IS_RC_MODE_ACTIVE(BOXOSDALT3))
            activeLayout = 3;
        else
#endif
#if OSD_ALTERNATE_LAYOUT_COUNT > 1
        if (IS_RC_MODE_ACTIVE(BOXOSDALT2))
            activeLayout = 2;
        else
#endif
        if (IS_RC_MODE_ACTIVE(BOXOSDALT1))
            activeLayout = 1;
        else
#ifdef USE_PROGRAMMING_FRAMEWORK
        if (LOGIC_CONDITION_GLOBAL_FLAG(LOGIC_CONDITION_GLOBAL_FLAG_OVERRIDE_OSD_LAYOUT))
            activeLayout = constrain(logicConditionValuesByType[LOGIC_CONDITION_SET_OSD_LAYOUT], 0, OSD_ALTERNATE_LAYOUT_COUNT);
        else
#endif
            activeLayout = 0;
    }
    if (currentLayout != activeLayout) {
        currentLayout = activeLayout;
        osdStartFullRedraw();
    }
#endif

#define DRAW_FREQ_DENOM     4
#define STATS_FREQ_DENOM    50
    counter++;

    if ((counter % STATS_FREQ_DENOM) == 0 && ARMING_FLAG(ARMED)) {
        osdUpdateStats();
    }

    if ((counter % DRAW_FREQ_DENOM) == 0) {
        // redraw values in buffer
        osdRefresh(currentTimeUs);
    } else {
        // rest of time redraw screen
        displayDrawScreen(osdDisplayPort);
    }

#ifdef USE_CMS
    // do not allow ARM if we are in menu
    if (displayIsGrabbed(osdDisplayPort)) {
        ENABLE_ARMING_FLAG(ARMING_DISABLED_OSD_MENU);
    } else {
        DISABLE_ARMING_FLAG(ARMING_DISABLED_OSD_MENU);
    }
#endif
}

void osdStartFullRedraw(void)
{
    fullRedraw = true;
}

void osdOverrideLayout(int layout, timeMs_t duration)
{
    layoutOverride = constrain(layout, -1, ARRAYLEN(osdLayoutsConfig()->item_pos) - 1);
    if (layoutOverride >= 0 && duration > 0) {
        layoutOverrideUntil = millis() + duration;
    } else {
        layoutOverrideUntil = 0;
    }
}

int osdGetActiveLayout(bool *overridden)
{
    if (overridden) {
        *overridden = layoutOverride >= 0;
    }
    return currentLayout;
}

bool osdItemIsFixed(osd_items_e item)
{
    return item == OSD_CROSSHAIRS ||
        item == OSD_ARTIFICIAL_HORIZON ||
        item == OSD_HORIZON_SIDEBARS;
}

displayPort_t *osdGetDisplayPort(void)
{
    return osdDisplayPort;
}

displayCanvas_t *osdGetDisplayPortCanvas(void)
{
#if defined(USE_CANVAS)
    if (osdDisplayHasCanvas) {
        return &osdCanvas;
    }
#endif
    return NULL;
}

timeMs_t systemMessageCycleTime(unsigned messageCount, const char **messages){
    uint8_t i = 0;
    float factor = 1.0f;
    while (i < messageCount) {
        if ((float)strlen(messages[i]) / 15.0f > factor) {
            factor = (float)strlen(messages[i]) / 15.0f;
        }
        i++;
    }
    return osdConfig()->system_msg_display_time * factor;
}

textAttributes_t osdGetSystemMessage(char *buff, size_t buff_size, bool isCenteredText)
{
    textAttributes_t elemAttr = TEXT_ATTRIBUTES_NONE;

    if (buff != NULL) {
        const char *message = NULL;
        char messageBuf[MAX(SETTING_MAX_NAME_LENGTH, OSD_MESSAGE_LENGTH+1)]; //warning: shared buffer. Make sure it is used by single message in code below!
        // We might have up to 5 messages to show.
        const char *messages[5];
        unsigned messageCount = 0;
        const char *failsafeInfoMessage = NULL;
        const char *invertedInfoMessage = NULL;

        if (ARMING_FLAG(ARMED)) {
#ifdef USE_FW_AUTOLAND
            if (FLIGHT_MODE(FAILSAFE_MODE) || FLIGHT_MODE(NAV_RTH_MODE) || FLIGHT_MODE(NAV_WP_MODE) || navigationIsExecutingAnEmergencyLanding() || FLIGHT_MODE(NAV_FW_AUTOLAND)) {
                if (isWaypointMissionRTHActive() && !posControl.fwLandState.landWp) {
#else
            if (FLIGHT_MODE(FAILSAFE_MODE) || FLIGHT_MODE(NAV_RTH_MODE) || FLIGHT_MODE(NAV_WP_MODE) || navigationIsExecutingAnEmergencyLanding()) {
                if (isWaypointMissionRTHActive()) {
#endif
                    // if RTH activated whilst WP mode selected, remind pilot to cancel WP mode to exit RTH
                    messages[messageCount++] = OSD_MESSAGE_STR(OSD_MSG_WP_RTH_CANCEL);
                }
                if (navGetCurrentStateFlags() & NAV_AUTO_WP_DONE) {
                    messages[messageCount++] = STATE(LANDING_DETECTED) ? OSD_MESSAGE_STR(OSD_MSG_WP_LANDED) : OSD_MESSAGE_STR(OSD_MSG_WP_FINISHED);
                } else if (NAV_Status.state == MW_NAV_STATE_WP_ENROUTE) {
                    // Countdown display for remaining Waypoints
                    char buf[6];
                    osdFormatDistanceSymbol(buf, posControl.wpDistance, 0);
                    tfp_sprintf(messageBuf, "TO WP %u/%u (%s)", getGeoWaypointNumber(posControl.activeWaypointIndex), posControl.geoWaypointCount, buf);
                    messages[messageCount++] = messageBuf;
                } else if (NAV_Status.state == MW_NAV_STATE_HOLD_TIMED) {
                    if (navConfig()->general.waypoint_enforce_altitude && !posControl.wpAltitudeReached) {
                        messages[messageCount++] = OSD_MESSAGE_STR(OSD_MSG_ADJUSTING_WP_ALT);
                    } else {
                        // WP hold time countdown in seconds
                        timeMs_t currentTime = millis();
                        int holdTimeRemaining = posControl.waypointList[posControl.activeWaypointIndex].p1 - (int)(MS2S(currentTime - posControl.wpReachedTime));
                        holdTimeRemaining = holdTimeRemaining >= 0 ? holdTimeRemaining : 0;

                        tfp_sprintf(messageBuf, "HOLDING WP FOR %2u S", holdTimeRemaining);

                        messages[messageCount++] = messageBuf;
                    }
                } else if (NAV_Status.state == MW_NAV_STATE_LAND_SETTLE && posControl.landingDelay > 0) {
                    uint16_t remainingHoldSec = MS2S(posControl.landingDelay - millis());
                    tfp_sprintf(messageBuf, "LANDING DELAY: %3u SECONDS", remainingHoldSec);

                    messages[messageCount++] = messageBuf;
                }

                else {
#ifdef USE_FW_AUTOLAND
                    if (canFwLandingBeCancelled()) {
                         messages[messageCount++] = OSD_MESSAGE_STR(OSD_MSG_MOVE_STICKS);
                    } else if (!FLIGHT_MODE(NAV_FW_AUTOLAND)) {
#endif
                        const char *navStateMessage = navigationStateMessage();
                        if (navStateMessage) {
                            messages[messageCount++] = navStateMessage;
                        }
#ifdef USE_FW_AUTOLAND
                    }
#endif
                }

#if defined(USE_SAFE_HOME)
                const char *safehomeMessage = divertingToSafehomeMessage();
                if (safehomeMessage) {
                    messages[messageCount++] = safehomeMessage;
                }
#endif
                if (FLIGHT_MODE(FAILSAFE_MODE)) {
                    // In FS mode while being armed too
                    const char *failsafePhaseMessage = osdFailsafePhaseMessage();
                    failsafeInfoMessage = osdFailsafeInfoMessage();

                    if (failsafePhaseMessage) {
                        messages[messageCount++] = failsafePhaseMessage;
                    }
                    if (failsafeInfoMessage) {
                        messages[messageCount++] = failsafeInfoMessage;
                    }
                }
            } else {    /* messages shown only when Failsafe, WP, RTH or Emergency Landing not active */
                if (STATE(FIXED_WING_LEGACY) && (navGetCurrentStateFlags() & NAV_CTL_LAUNCH)) {
                    messages[messageCount++] = navConfig()->fw.launch_manual_throttle ? OSD_MESSAGE_STR(OSD_MSG_AUTOLAUNCH_MANUAL) :
                                                                                        OSD_MESSAGE_STR(OSD_MSG_AUTOLAUNCH);
                    const char *launchStateMessage = fixedWingLaunchStateMessage();
                    if (launchStateMessage) {
                        messages[messageCount++] = launchStateMessage;
                    }
                } else {
                    if (FLIGHT_MODE(NAV_ALTHOLD_MODE) && !navigationRequiresAngleMode()) {
                        // ALTHOLD might be enabled alongside ANGLE/HORIZON/ANGLEHOLD/ACRO
                        // when it doesn't require ANGLE mode (required only in FW
                        // right now). If it requires ANGLE, its display is handled by OSD_FLYMODE.
                        messages[messageCount++] = OSD_MESSAGE_STR(OSD_MSG_ALTITUDE_HOLD);
                    }
                    if (STATE(MULTIROTOR) && FLIGHT_MODE(NAV_COURSE_HOLD_MODE)) {
                        if (posControl.cruise.multicopterSpeed >= 50.0f) {
                            char buf[6];
                            osdFormatVelocityStr(buf, posControl.cruise.multicopterSpeed, false, false);
                            tfp_sprintf(messageBuf, "(SPD %s)", buf);
                        } else {
                            strcpy(messageBuf, "(HOLD)");
                        }
                        messages[messageCount++] = messageBuf;
                    }
                    if (IS_RC_MODE_ACTIVE(BOXAUTOTRIM) && !feature(FEATURE_FW_AUTOTRIM)) {
                        messages[messageCount++] = OSD_MESSAGE_STR(OSD_MSG_AUTOTRIM);
                    }
                    if (IS_RC_MODE_ACTIVE(BOXAUTOTUNE)) {
                        messages[messageCount++] = OSD_MESSAGE_STR(OSD_MSG_AUTOTUNE);
                        if (FLIGHT_MODE(MANUAL_MODE)) {
                            messages[messageCount++] = OSD_MESSAGE_STR(OSD_MSG_AUTOTUNE_ACRO);
                        }
                    }
                    if (isFixedWingLevelTrimActive()) {
                            messages[messageCount++] = OSD_MESSAGE_STR(OSD_MSG_AUTOLEVEL);
                    }
                    if (FLIGHT_MODE(HEADFREE_MODE)) {
                        messages[messageCount++] = OSD_MESSAGE_STR(OSD_MSG_HEADFREE);
                    }
                    if (FLIGHT_MODE(SOARING_MODE)) {
                        messages[messageCount++] = OSD_MESSAGE_STR(OSD_MSG_NAV_SOARING);
                    }
                    if (posControl.flags.wpMissionPlannerActive) {
                        messages[messageCount++] = OSD_MESSAGE_STR(OSD_MSG_MISSION_PLANNER);
                    }
                    if (STATE(LANDING_DETECTED)) {
                        messages[messageCount++] = OSD_MESSAGE_STR(OSD_MSG_LANDED);
                    }
                    if (IS_RC_MODE_ACTIVE(BOXANGLEHOLD)) {
                        int8_t navAngleHoldAxis = navCheckActiveAngleHoldAxis();
                        if (isAngleHoldLevel()) {
                            messages[messageCount++] = OSD_MESSAGE_STR(OSD_MSG_ANGLEHOLD_LEVEL);
                        } else if (navAngleHoldAxis == FD_ROLL) {
                            messages[messageCount++] = OSD_MESSAGE_STR(OSD_MSG_ANGLEHOLD_ROLL);
                        } else if (navAngleHoldAxis == FD_PITCH) {
                            messages[messageCount++] = OSD_MESSAGE_STR(OSD_MSG_ANGLEHOLD_PITCH);
                        }
                    }
                }
            }
        } else if (ARMING_FLAG(ARMING_DISABLED_ALL_FLAGS)) {
            unsigned invalidIndex;

            // Check if we're unable to arm for some reason
            if (ARMING_FLAG(ARMING_DISABLED_INVALID_SETTING) && !settingsValidate(&invalidIndex)) {

                    const setting_t *setting = settingGet(invalidIndex);
                    settingGetName(setting, messageBuf);
                    for (int ii = 0; messageBuf[ii]; ii++) {
                        messageBuf[ii] = sl_toupper(messageBuf[ii]);
                    }
                    invertedInfoMessage = messageBuf;
                    messages[messageCount++] = invertedInfoMessage;

                    invertedInfoMessage = OSD_MESSAGE_STR(OSD_MSG_INVALID_SETTING);
                    messages[messageCount++] = invertedInfoMessage;

            } else {

                    invertedInfoMessage = OSD_MESSAGE_STR(OSD_MSG_UNABLE_ARM);
                    messages[messageCount++] = invertedInfoMessage;

                    // Show the reason for not arming
                    messages[messageCount++] = osdArmingDisabledReasonMessage();

            }
        } else if (!ARMING_FLAG(ARMED)) {
            if (isWaypointListValid()) {
                messages[messageCount++] = OSD_MESSAGE_STR(OSD_MSG_WP_MISSION_LOADED);
            }
        }

        /* Messages that are shown regardless of Arming state */

        // The following has been commented out as it will be added in #9688
        // uint16_t rearmMs = (emergInflightRearmEnabled()) ? emergencyInFlightRearmTimeMS() : 0;

        if (savingSettings == true) {
           messages[messageCount++] = OSD_MESSAGE_STR(OSD_MSG_SAVING_SETTNGS);
        /*} else if (rearmMs > 0) { // Show rearming time if settings not actively being saved. Ignore the settings saved message if rearm available.
            char emReArmMsg[23];
            tfp_sprintf(emReArmMsg, "** REARM PERIOD: ");
            tfp_sprintf(emReArmMsg + strlen(emReArmMsg), "%02d", (uint8_t)MS2S(rearmMs));
            strcat(emReArmMsg, " **\0");
            messages[messageCount++] = OSD_MESSAGE_STR(emReArmMsg);*/
        } else if (notify_settings_saved > 0) {
            if (millis() > notify_settings_saved) {
                notify_settings_saved = 0;
            } else {
                messages[messageCount++] = OSD_MESSAGE_STR(OSD_MSG_SETTINGS_SAVED);
            }
        }

        if (messageCount > 0) {
            message = messages[OSD_ALTERNATING_CHOICES(systemMessageCycleTime(messageCount, messages), messageCount)];
            if (message == failsafeInfoMessage) {
                // failsafeInfoMessage is not useful for recovering
                // a lost model, but might help avoiding a crash.
                // Blink to grab user attention.
                TEXT_ATTRIBUTES_ADD_BLINK(elemAttr);
            } else if (message == invertedInfoMessage) {
                TEXT_ATTRIBUTES_ADD_INVERTED(elemAttr);
            }
            // We're shoing either failsafePhaseMessage or
            // navStateMessage. Don't BLINK here since
            // having this text available might be crucial
            // during a lost aircraft recovery and blinking
            // will cause it to be missing from some frames.
        }

        osdFormatMessage(buff, buff_size, message, isCenteredText);
    }
    return elemAttr;
}

void osdResetWarningFlags(void)
{
    osdWarningsFlags = 0;
}

static bool osdCheckWarning(bool condition, uint8_t warningFlag, uint8_t *warningsCount)
{
#define WARNING_REDISPLAY_DURATION 5000;    // milliseconds

    const timeMs_t currentTimeMs = millis();
    static timeMs_t warningDisplayStartTime = 0;
    static timeMs_t redisplayStartTimeMs = 0;
    static uint16_t osdWarningTimerDuration;
    static uint8_t newWarningFlags;

    if (condition) {    // condition required to trigger warning
        if (!(osdWarningsFlags & warningFlag)) {
            osdWarningsFlags |= warningFlag;
            newWarningFlags |= warningFlag;
            redisplayStartTimeMs = 0;
        }
#ifdef USE_DEV_TOOLS
        if (systemConfig()->groundTestMode) {
            return true;
        }
#endif
        /* Warnings displayed in full for set time before shrinking down to alert symbol with warning count only.
         * All current warnings then redisplayed for 5s on 30s rolling cycle.
         * New warnings dislayed individually for 10s */
        if (currentTimeMs > redisplayStartTimeMs) {
            warningDisplayStartTime = currentTimeMs;
            osdWarningTimerDuration = newWarningFlags ? 10000 : WARNING_REDISPLAY_DURATION;
            redisplayStartTimeMs = currentTimeMs + osdWarningTimerDuration + 30000;
        }

        if (currentTimeMs - warningDisplayStartTime < osdWarningTimerDuration) {
            return (newWarningFlags & warningFlag) || osdWarningTimerDuration == WARNING_REDISPLAY_DURATION;
        } else {
            newWarningFlags = 0;
        }
        *warningsCount += 1;
    } else if (osdWarningsFlags & warningFlag) {
        osdWarningsFlags &= ~warningFlag;
    }

    return false;
}

static textAttributes_t osdGetMultiFunctionMessage(char *buff)
{
    /* Message length limit 10 char max */

    textAttributes_t elemAttr = TEXT_ATTRIBUTES_NONE;
    static uint8_t warningsCount;
    const char *message = NULL;

#ifdef USE_MULTI_FUNCTIONS
    /* --- FUNCTIONS --- */
    multi_function_e selectedFunction = multiFunctionSelection();

    if (selectedFunction) {
        multi_function_e activeFunction = selectedFunction;

        switch (selectedFunction) {
        case MULTI_FUNC_NONE:
        case MULTI_FUNC_1:
            message = warningsCount ? "WARNINGS !" : "0 WARNINGS";
            break;
        case MULTI_FUNC_2:
            message = posControl.flags.manualEmergLandActive ? "ABORT LAND" : "EMERG LAND";
            break;
        case MULTI_FUNC_3:
#if defined(USE_SAFE_HOME)
            if (navConfig()->general.flags.safehome_usage_mode != SAFEHOME_USAGE_OFF) {
                message = MULTI_FUNC_FLAG(MF_SUSPEND_SAFEHOMES) ? "USE SFHOME" : "SUS SFHOME";
                break;
            }
#endif
            activeFunction++;
            FALLTHROUGH;
        case MULTI_FUNC_4:
            if (navConfig()->general.flags.rth_trackback_mode != RTH_TRACKBACK_OFF) {
                message = MULTI_FUNC_FLAG(MF_SUSPEND_TRACKBACK) ? "USE TKBACK" : "SUS TKBACK";
                break;
            }
            activeFunction++;
            FALLTHROUGH;
        case MULTI_FUNC_5:
#ifdef USE_DSHOT
            if (STATE(MULTIROTOR)) {
                message = MULTI_FUNC_FLAG(MF_TURTLE_MODE) ? "END TURTLE" : "USE TURTLE";
                break;
            }
#endif
            activeFunction++;
            FALLTHROUGH;
        case MULTI_FUNC_6:
            message = ARMING_FLAG(ARMED) ? "NOW ARMED " : "EMERG ARM ";
            break;
        case MULTI_FUNC_END:
            break;
        }

        if (activeFunction != selectedFunction) {
            setMultifunctionSelection(activeFunction);
        }

        strcpy(buff, message);

        if (isNextMultifunctionItemAvailable()) {
            // provides feedback indicating when a new selection command has been received by flight controller
            buff[9] = '>';
        }

        return elemAttr;
    }
#endif  // MULTIFUNCTION - functions only, warnings always defined

    /* --- WARNINGS --- */
    const char *messages[7];
    uint8_t messageCount = 0;
    bool warningCondition = false;
    warningsCount = 0;
    uint8_t warningFlagID = 1;

    // Low Battery
    const batteryState_e batteryState = getBatteryState();
    warningCondition = batteryState == BATTERY_CRITICAL || batteryState == BATTERY_WARNING;
    if (osdCheckWarning(warningCondition, warningFlagID, &warningsCount)) {
        messages[messageCount++] = batteryState == BATTERY_CRITICAL ? "BATT EMPTY" : "BATT LOW !";
    }

#if defined(USE_GPS)
    // GPS Fix and Failure
    if (feature(FEATURE_GPS)) {
        if (osdCheckWarning(!STATE(GPS_FIX), warningFlagID <<= 1, &warningsCount)) {
            bool gpsFailed = getHwGPSStatus() == HW_SENSOR_UNAVAILABLE;
            messages[messageCount++] = gpsFailed ? "GPS FAILED" : "NO GPS FIX";
        }
    }

    // RTH sanity (warning if RTH heads 200m further away from home than closest point)
    warningCondition = NAV_Status.state == MW_NAV_STATE_RTH_ENROUTE && !posControl.flags.rthTrackbackActive &&
                       (posControl.homeDistance - posControl.rthSanityChecker.minimalDistanceToHome) > 20000;
    if (osdCheckWarning(warningCondition, warningFlagID <<= 1, &warningsCount)) {
        messages[messageCount++] = "RTH SANITY";
    }

    // Altitude sanity (warning if significant mismatch between estimated and GPS altitude)
    if (osdCheckWarning(posControl.flags.gpsCfEstimatedAltitudeMismatch, warningFlagID <<= 1, &warningsCount)) {
        messages[messageCount++] = "ALT SANITY";
    }
#endif

#if defined(USE_MAG)
    // Magnetometer failure
    if (requestedSensors[SENSOR_INDEX_MAG] != MAG_NONE) {
        hardwareSensorStatus_e magStatus = getHwCompassStatus();
        if (osdCheckWarning(magStatus == HW_SENSOR_UNAVAILABLE || magStatus == HW_SENSOR_UNHEALTHY, warningFlagID <<= 1, &warningsCount)) {
            messages[messageCount++] = "MAG FAILED";
        }
    }
#endif
    // Vibration levels   TODO - needs better vibration measurement to be useful
    // const float vibrationLevel = accGetVibrationLevel();
    // warningCondition = vibrationLevel > 1.5f;
    // if (osdCheckWarning(warningCondition, warningFlagID <<= 1, &warningsCount)) {
        // messages[messageCount++] = vibrationLevel > 2.5f ? "BAD VIBRTN" : "VIBRATION!";
    // }

#ifdef USE_DEV_TOOLS
    if (osdCheckWarning(systemConfig()->groundTestMode, warningFlagID <<= 1, &warningsCount)) {
        messages[messageCount++] = "GRD TEST !";
    }
#endif

    if (messageCount) {
        message = messages[OSD_ALTERNATING_CHOICES(1000, messageCount)];    // display each warning on 1s cycle
        strcpy(buff, message);
        TEXT_ATTRIBUTES_ADD_BLINK(elemAttr);
    } else if (warningsCount) {
        buff[0] = SYM_ALERT;
        tfp_sprintf(buff + 1, "%u        ", warningsCount);
    }

    return elemAttr;
}

#endif // OSD<|MERGE_RESOLUTION|>--- conflicted
+++ resolved
@@ -5496,11 +5496,7 @@
         }
 
         // Handle events when either "Splash", "Armed" or "Stats" screens are displayed.
-<<<<<<< HEAD
         if (currentTimeUs > resumeRefreshAt || (OSD_RESUME_UPDATES_STICK_COMMAND && !isThrottleHigh)) {
-=======
-        if ((currentTimeUs > resumeRefreshAt) || OSD_RESUME_UPDATES_STICK_COMMAND) { 
->>>>>>> 1dc91058
             // Time elapsed or canceled by stick commands.
             // Exit to normal OSD operation.
             displayClearScreen(osdDisplayPort);
