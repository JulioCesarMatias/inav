/*
 * This file is part of Cleanflight.
 *
 * Cleanflight is free software: you can redistribute it and/or modify
 * it under the terms of the GNU General Public License as published by
 * the Free Software Foundation, either version 3 of the License, or
 * (at your option) any later version.
 *
 * Cleanflight is distributed in the hope that it will be useful,
 * but WITHOUT ANY WARRANTY; without even the implied warranty of
 * MERCHANTABILITY or FITNESS FOR A PARTICULAR PURPOSE.  See the
 * GNU General Public License for more details.
 *
 * You should have received a copy of the GNU General Public License
 * along with Cleanflight.  If not, see <http://www.gnu.org/licenses/>.
 */

/*
 Created by Marcin Baliniak
 some functions based on MinimOSD

 OSD-CMS separation by jflyper
 */

#include <stdbool.h>
#include <stdint.h>
#include <stdlib.h>
#include <string.h>
#include <ctype.h>
#include <math.h>

#include "platform.h"

#ifdef USE_OSD

#include "build/debug.h"
#include "build/version.h"

#include "cms/cms.h"
#include "cms/cms_types.h"
#include "cms/cms_menu_osd.h"

#include "common/axis.h"
#include "common/constants.h"
#include "common/filter.h"
#include "common/log.h"
#include "common/olc.h"
#include "common/printf.h"
#include "common/string_light.h"
#include "common/time.h"
#include "common/typeconversion.h"
#include "common/utils.h"

#include "config/feature.h"
#include "config/parameter_group.h"
#include "config/parameter_group_ids.h"

#include "drivers/display.h"
#include "drivers/display_canvas.h"
#include "drivers/display_font_metadata.h"
#include "drivers/osd_symbols.h"
#include "drivers/time.h"
#include "drivers/vtx_common.h"

#include "io/flashfs.h"
#include "io/gps.h"
#include "io/osd.h"
#include "io/osd_common.h"
#include "io/osd_hud.h"
#include "io/osd_utils.h"
#include "io/displayport_msp_bf_compat.h"
#include "io/vtx.h"
#include "io/vtx_string.h"

#include "fc/config.h"
#include "fc/controlrate_profile.h"
#include "fc/fc_core.h"
#include "fc/fc_tasks.h"
#include "fc/multifunction.h"
#include "fc/rc_adjustments.h"
#include "fc/rc_controls.h"
#include "fc/rc_modes.h"
#include "fc/runtime_config.h"
#include "fc/settings.h"

#include "flight/imu.h"
#include "flight/mixer.h"
#include "flight/pid.h"
#include "flight/power_limits.h"
#include "flight/rth_estimator.h"
#include "flight/servos.h"
#include "flight/wind_estimator.h"

#include "navigation/navigation.h"
#include "navigation/navigation_private.h"

#include "rx/rx.h"
#include "rx/msp_override.h"

#include "sensors/acceleration.h"
#include "sensors/battery.h"
#include "sensors/boardalignment.h"
#include "sensors/compass.h"
#include "sensors/diagnostics.h"
#include "sensors/sensors.h"
#include "sensors/pitotmeter.h"
#include "sensors/temperature.h"
#include "sensors/esc_sensor.h"
#include "sensors/rangefinder.h"

#include "programming/logic_condition.h"
#include "programming/global_variables.h"

#ifdef USE_HARDWARE_REVISION_DETECTION
#include "hardware_revision.h"
#endif

#define VIDEO_BUFFER_CHARS_PAL    480
#define VIDEO_BUFFER_CHARS_HDZERO 900
#define VIDEO_BUFFER_CHARS_DJIWTF 1320

#define GFORCE_FILTER_TC 0.2

#define OSD_STATS_SINGLE_PAGE_MIN_ROWS 18
#define IS_HI(X)  (rxGetChannelValue(X) > 1750)
#define IS_LO(X)  (rxGetChannelValue(X) < 1250)
#define IS_MID(X) (rxGetChannelValue(X) > 1250 && rxGetChannelValue(X) < 1750)

#define OSD_RESUME_UPDATES_STICK_COMMAND (checkStickPosition(THR_HI) || checkStickPosition(PIT_HI))
#define STATS_PAGE2 (checkStickPosition(ROL_HI))
#define STATS_PAGE1 (checkStickPosition(ROL_LO))

#define SPLASH_SCREEN_DISPLAY_TIME 4000 // ms
#define STATS_SCREEN_DISPLAY_TIME 60000 // ms

#define EFFICIENCY_UPDATE_INTERVAL (5 * 1000)

// Adjust OSD_MESSAGE's default position when
// changing OSD_MESSAGE_LENGTH
#define OSD_MESSAGE_LENGTH 28
#define OSD_ALTERNATING_CHOICES(ms, num_choices) ((millis() / ms) % num_choices)
#define _CONST_STR_SIZE(s) ((sizeof(s)/sizeof(s[0]))-1) // -1 to avoid counting final '\0'
// Wrap all string constants intenteded for display as messages with
// this macro to ensure compile time length validation.
#define OSD_MESSAGE_STR(x) ({ \
    STATIC_ASSERT(_CONST_STR_SIZE(x) <= OSD_MESSAGE_LENGTH, message_string_ ## __COUNTER__ ## _too_long); \
    x; \
})

#define OSD_CHR_IS_NUM(c) (c >= '0' && c <= '9')

#define OSD_CENTER_LEN(x) ((osdDisplayPort->cols - x) / 2)
#define OSD_CENTER_S(s) OSD_CENTER_LEN(strlen(s))

#define OSD_MIN_FONT_VERSION 3

static timeMs_t notify_settings_saved = 0;
static bool     savingSettings = false;

static unsigned currentLayout = 0;
static int layoutOverride = -1;
static bool hasExtendedFont = false; // Wether the font supports characters > 256
static timeMs_t layoutOverrideUntil = 0;
static pt1Filter_t GForceFilter, GForceFilterAxis[XYZ_AXIS_COUNT];
static float GForce, GForceAxis[XYZ_AXIS_COUNT];

typedef struct statistic_s {
    uint16_t max_speed;
    uint16_t max_3D_speed;
    uint16_t max_air_speed;
    uint16_t min_voltage; // /100
    int16_t max_current;
    int32_t max_power;
    int16_t min_rssi;
    int16_t min_lq; // for CRSF
    int16_t min_rssi_dbm; // for CRSF
    int32_t max_altitude;
    uint32_t max_distance;
} statistic_t;

static statistic_t stats;

static timeUs_t resumeRefreshAt = 0;
static bool refreshWaitForResumeCmdRelease;

static bool fullRedraw = false;

static uint8_t armState;

static textAttributes_t osdGetMultiFunctionMessage(char *buff);
static uint8_t osdWarningsFlags = 0;

typedef struct osdMapData_s {
    uint32_t scale;
    char referenceSymbol;
} osdMapData_t;

static osdMapData_t osdMapData;

static displayPort_t *osdDisplayPort;
static bool osdDisplayIsReady = false;
#if defined(USE_CANVAS)
static displayCanvas_t osdCanvas;
static bool osdDisplayHasCanvas;
#else
#define osdDisplayHasCanvas false
#endif

#define AH_MAX_PITCH_DEFAULT 20 // Specify default maximum AHI pitch value displayed (degrees)

PG_REGISTER_WITH_RESET_TEMPLATE(osdConfig_t, osdConfig, PG_OSD_CONFIG, 8);
PG_REGISTER_WITH_RESET_FN(osdLayoutsConfig_t, osdLayoutsConfig, PG_OSD_LAYOUTS_CONFIG, 1);

void osdStartedSaveProcess(void) {
    savingSettings = true;
}

void osdShowEEPROMSavedNotification(void) {
    savingSettings = false;
    notify_settings_saved = millis() + 5000;
}



bool osdDisplayIsPAL(void)
{
    return displayScreenSize(osdDisplayPort) == VIDEO_BUFFER_CHARS_PAL;
}

bool osdDisplayIsHD(void)
{
    if (displayScreenSize(osdDisplayPort) >= VIDEO_BUFFER_CHARS_HDZERO)
    {
        return true;
    }
    return false;
}



/*
 * Aligns text to the left side. Adds spaces at the end to keep string length unchanged.
 */
static void osdLeftAlignString(char *buff)
{
    uint8_t sp = 0, ch = 0;
    uint8_t len = strlen(buff);
    while (buff[sp] == ' ') sp++;
    for (ch = 0; ch < (len - sp); ch++) buff[ch] = buff[ch + sp];
    for (sp = ch; sp < len; sp++) buff[sp] = ' ';
}

/*
 * This is a simplified distance conversion code that does not use any scaling
 * but is fully compatible with the DJI G2 MSP Displayport OSD implementation.
 * (Based on osdSimpleAltitudeSymbol() implementation)
 */
/* void osdSimpleDistanceSymbol(char *buff, int32_t dist) {

    int32_t convertedDistance;
    char suffix;

    switch ((osd_unit_e)osdConfig()->units) {
        case OSD_UNIT_UK:
            FALLTHROUGH;
        case OSD_UNIT_GA:
            FALLTHROUGH;
        case OSD_UNIT_IMPERIAL:
            convertedDistance = CENTIMETERS_TO_FEET(dist);
            suffix = SYM_ALT_FT;
            break;
        case OSD_UNIT_METRIC_MPH:
            FALLTHROUGH;
        case OSD_UNIT_METRIC:
            convertedDistance = CENTIMETERS_TO_METERS(dist);
            suffix = SYM_ALT_M; // Intentionally use the altitude symbol, as the distance symbol is not defined in BFCOMPAT mode
            break;
    }

    tfp_sprintf(buff, "%5d", (int) convertedDistance); // 5 digits, allowing up to 99999 meters/feet, which should be plenty for 99.9% of use cases
    buff[5] = suffix;
    buff[6] = '\0';
} */

/**
 * Converts distance into a string based on the current unit system
 * prefixed by a a symbol to indicate the unit used.
 * @param dist Distance in centimeters
 */
static void osdFormatDistanceSymbol(char *buff, int32_t dist, uint8_t decimals)
{
    uint8_t digits = 3U;    // Total number of digits (including decimal point)
    uint8_t sym_index = 3U; // Position (index) at buffer of units symbol
    uint8_t symbol_m = SYM_DIST_M;
    uint8_t symbol_km = SYM_DIST_KM;
    uint8_t symbol_ft = SYM_DIST_FT;
    uint8_t symbol_mi = SYM_DIST_MI;
    uint8_t symbol_nm = SYM_DIST_NM;

#ifndef DISABLE_MSP_BF_COMPAT   // IF BFCOMPAT is not supported, there's no need to check for it and change the values
    if (isBfCompatibleVideoSystem(osdConfig())) {
        // Add one digit so up no switch to scaled decimal occurs above 99
        digits = 4U;
        sym_index = 4U;
        // Use altitude symbols on purpose, as it seems distance symbols are not defined in BFCOMPAT mode
        symbol_m = SYM_ALT_M;
        symbol_km = SYM_ALT_KM;
        symbol_ft = SYM_ALT_FT;
        symbol_mi = SYM_MI;
        symbol_nm = SYM_MI;
    }
#endif

    switch ((osd_unit_e)osdConfig()->units) {
    case OSD_UNIT_UK:
        FALLTHROUGH;
    case OSD_UNIT_IMPERIAL:
        if (osdFormatCentiNumber(buff, CENTIMETERS_TO_CENTIFEET(dist), FEET_PER_MILE, decimals, 3, digits)) {
            buff[sym_index] = symbol_mi;
        } else {
            buff[sym_index] = symbol_ft;
        }
        buff[sym_index + 1] = '\0';
        break;
    case OSD_UNIT_METRIC_MPH:
        FALLTHROUGH;
    case OSD_UNIT_METRIC:
        if (osdFormatCentiNumber(buff, dist, METERS_PER_KILOMETER, decimals, 3, digits)) {
            buff[sym_index] = symbol_km;
        } else {
            buff[sym_index] = symbol_m;
        }
        buff[sym_index + 1] = '\0';
        break;
    case OSD_UNIT_GA:
        if (osdFormatCentiNumber(buff, CENTIMETERS_TO_CENTIFEET(dist), (uint32_t)FEET_PER_NAUTICALMILE, decimals, 3, digits)) {
            buff[sym_index] = symbol_nm;
        } else {
            buff[sym_index] = symbol_ft;
        }
        buff[sym_index + 1] = '\0';
        break;
    }
}

/**
 * Converts distance into a string based on the current unit system.
 * @param dist Distance in centimeters
 */
static void osdFormatDistanceStr(char *buff, int32_t dist)
{
    int32_t centifeet;
    switch ((osd_unit_e)osdConfig()->units) {
    case OSD_UNIT_UK:
        FALLTHROUGH;
    case OSD_UNIT_IMPERIAL:
        centifeet = CENTIMETERS_TO_CENTIFEET(dist);
        if (abs(centifeet) < FEET_PER_MILE * 100 / 2) {
            // Show feet when dist < 0.5mi
            tfp_sprintf(buff, "%d%c", (int)(centifeet / 100), SYM_FT);
        } else {
            // Show miles when dist >= 0.5mi
            tfp_sprintf(buff, "%d.%02d%c", (int)(centifeet / (100*FEET_PER_MILE)),
                (abs(centifeet) % (100 * FEET_PER_MILE)) / FEET_PER_MILE, SYM_MI);
        }
        break;
    case OSD_UNIT_METRIC_MPH:
        FALLTHROUGH;
    case OSD_UNIT_METRIC:
        if (abs(dist) < METERS_PER_KILOMETER * 100) {
            // Show meters when dist < 1km
            tfp_sprintf(buff, "%d%c", (int)(dist / 100), SYM_M);
        } else {
            // Show kilometers when dist >= 1km
            tfp_sprintf(buff, "%d.%02d%c", (int)(dist / (100*METERS_PER_KILOMETER)),
                (abs(dist) % (100 * METERS_PER_KILOMETER)) / METERS_PER_KILOMETER, SYM_KM);
        }
        break;
    case OSD_UNIT_GA:
         centifeet = CENTIMETERS_TO_CENTIFEET(dist);
        if (abs(centifeet) < 100000) {
            // Show feet when dist < 1000ft
            tfp_sprintf(buff, "%d%c", (int)(centifeet / 100), SYM_FT);
        } else {
            // Show nautical miles when dist >= 1000ft
            tfp_sprintf(buff, "%d.%02d%c", (int)(centifeet / (100 * FEET_PER_NAUTICALMILE)),
                (int)((abs(centifeet) % (int)(100 * FEET_PER_NAUTICALMILE)) / FEET_PER_NAUTICALMILE), SYM_NM);
        }
        break;
    }
}

/**
 * Converts velocity based on the current unit system (kmh or mph).
 * @param alt Raw velocity (i.e. as taken from gpsSol.groundSpeed in centimeters/second)
 */
static int32_t osdConvertVelocityToUnit(int32_t vel)
{
    switch ((osd_unit_e)osdConfig()->units) {
    case OSD_UNIT_UK:
        FALLTHROUGH;
    case OSD_UNIT_METRIC_MPH:
        FALLTHROUGH;
    case OSD_UNIT_IMPERIAL:
        return CMSEC_TO_CENTIMPH(vel) / 100; // Convert to mph
    case OSD_UNIT_METRIC:
        return CMSEC_TO_CENTIKPH(vel) / 100;   // Convert to kmh
    case OSD_UNIT_GA:
        return CMSEC_TO_CENTIKNOTS(vel) / 100; // Convert to Knots
    }
    // Unreachable
    return -1;
}

/**
 * Converts velocity into a string based on the current unit system.
 * @param vel Raw velocity (i.e. as taken from gpsSol.groundSpeed in centimeters/seconds)
 * @param _3D is a 3D velocity
 * @param _max is a maximum velocity
 */
void osdFormatVelocityStr(char* buff, int32_t vel, bool _3D, bool _max)
{
    switch ((osd_unit_e)osdConfig()->units) {
    case OSD_UNIT_UK:
        FALLTHROUGH;
    case OSD_UNIT_METRIC_MPH:
        FALLTHROUGH;
    case OSD_UNIT_IMPERIAL:
        if (_max) {
            tfp_sprintf(buff, "%c%3d%c", SYM_MAX, (int)osdConvertVelocityToUnit(vel), (_3D ? SYM_3D_MPH : SYM_MPH));
        } else {
            tfp_sprintf(buff, "%3d%c", (int)osdConvertVelocityToUnit(vel), (_3D ? SYM_3D_MPH : SYM_MPH));
        }
        break;
    case OSD_UNIT_METRIC:
        if (_max) {
            tfp_sprintf(buff, "%c%3d%c", SYM_MAX, (int)osdConvertVelocityToUnit(vel), (_3D ? SYM_3D_KMH : SYM_KMH));
        } else {
            tfp_sprintf(buff, "%3d%c", (int)osdConvertVelocityToUnit(vel), (_3D ? SYM_3D_KMH : SYM_KMH));
        }
        break;
    case OSD_UNIT_GA:
        if (_max) {
            tfp_sprintf(buff, "%c%3d%c", SYM_MAX, (int)osdConvertVelocityToUnit(vel), (_3D ? SYM_3D_KT : SYM_KT));
        } else {
            tfp_sprintf(buff, "%3d%c", (int)osdConvertVelocityToUnit(vel), (_3D ? SYM_3D_KT : SYM_KT));
        }
        break;
    }
}

/**
 * Returns the average velocity. This always uses stats, so can be called as an OSD element later if wanted, to show a real time average
 */
static void osdGenerateAverageVelocityStr(char* buff) {
    uint32_t cmPerSec = getTotalTravelDistance() / getFlightTime();
    osdFormatVelocityStr(buff, cmPerSec, false, false);
}

/**
 * Converts wind speed into a string based on the current unit system, using
 * always 3 digits and an additional character for the unit at the right. buff
 * is null terminated.
 * @param ws Raw wind speed in cm/s
 */
#ifdef USE_WIND_ESTIMATOR
static void osdFormatWindSpeedStr(char *buff, int32_t ws, bool isValid)
{
    int32_t centivalue;
    char suffix;
    switch (osdConfig()->units) {
        case OSD_UNIT_UK:
            FALLTHROUGH;
        case OSD_UNIT_METRIC_MPH:
            FALLTHROUGH;
        case OSD_UNIT_IMPERIAL:
            centivalue = CMSEC_TO_CENTIMPH(ws);
            suffix = SYM_MPH;
            break;
        case OSD_UNIT_GA:
            centivalue = CMSEC_TO_CENTIKNOTS(ws);
            suffix = SYM_KT;
            break;
        default:
        case OSD_UNIT_METRIC:
            centivalue = CMSEC_TO_CENTIKPH(ws);
            suffix = SYM_KMH;
            break;
    }

    osdFormatCentiNumber(buff, centivalue, 0, 2, 0, 3);

    if (!isValid && ((millis() / 1000) % 4 < 2))
        suffix = '*';

    buff[3] = suffix;
    buff[4] = '\0';
}
#endif

/*
 * This is a simplified altitude conversion code that does not use any scaling
 * but is fully compatible with the DJI G2 MSP Displayport OSD implementation.
 */
/* void osdSimpleAltitudeSymbol(char *buff, int32_t alt) {

    int32_t convertedAltutude = 0;
    char suffix = '\0';

    switch ((osd_unit_e)osdConfig()->units) {
        case OSD_UNIT_UK:
            FALLTHROUGH;
        case OSD_UNIT_GA:
            FALLTHROUGH;
        case OSD_UNIT_IMPERIAL:
            convertedAltutude = CENTIMETERS_TO_FEET(alt);
            suffix = SYM_ALT_FT;
            break;
        case OSD_UNIT_METRIC_MPH:
            FALLTHROUGH;
        case OSD_UNIT_METRIC:
            convertedAltutude = CENTIMETERS_TO_METERS(alt);
            suffix = SYM_ALT_M;
            break;
    }

    tfp_sprintf(buff, "%4d", (int) convertedAltutude);
    buff[4] = suffix;
    buff[5] = '\0';
} */

/**
* Converts altitude into a string based on the current unit system
* prefixed by a a symbol to indicate the unit used.
* @param alt Raw altitude/distance (i.e. as taken from baro.BaroAlt in centimeters)
*/
void osdFormatAltitudeSymbol(char *buff, int32_t alt)
{
    uint8_t totalDigits = 4U;
    uint8_t digits = 4U;
    uint8_t symbolIndex = 4U;
    uint8_t symbolKFt = SYM_ALT_KFT;

    if (alt >= 0) {
        digits = 3U;
        buff[0] = ' ';
    }

#ifndef DISABLE_MSP_BF_COMPAT   // IF BFCOMPAT is not supported, there's no need to check for it and change the values
    if (isBfCompatibleVideoSystem(osdConfig())) {
        totalDigits++;
        digits++;
        symbolIndex++;
        symbolKFt = SYM_ALT_FT;
    }
#endif

    switch ((osd_unit_e)osdConfig()->units) {
        case OSD_UNIT_UK:
            FALLTHROUGH;
        case OSD_UNIT_GA:
            FALLTHROUGH;
        case OSD_UNIT_IMPERIAL:
            if (osdFormatCentiNumber(buff + totalDigits - digits, CENTIMETERS_TO_CENTIFEET(alt), 1000, 0, 2, digits)) {
                // Scaled to kft
                buff[symbolIndex++] = symbolKFt;
            } else {
                // Formatted in feet
                buff[symbolIndex++] = SYM_ALT_FT;
            }
            buff[symbolIndex] = '\0';
            break;
        case OSD_UNIT_METRIC_MPH:
            FALLTHROUGH;
        case OSD_UNIT_METRIC:
            // alt is alredy in cm
            if (osdFormatCentiNumber(buff + totalDigits - digits, alt, 1000, 0, 2, digits)) {
                // Scaled to km
                buff[symbolIndex++] = SYM_ALT_KM;
            } else {
                // Formatted in m
                buff[symbolIndex++] = SYM_ALT_M;
            }
            buff[symbolIndex] = '\0';
            break;
    }
}

/**
* Converts altitude into a string based on the current unit system.
* @param alt Raw altitude/distance (i.e. as taken from baro.BaroAlt in centimeters)
*/
static void osdFormatAltitudeStr(char *buff, int32_t alt)
{
    int32_t value;
    switch ((osd_unit_e)osdConfig()->units) {
        case OSD_UNIT_UK:
            FALLTHROUGH;
        case OSD_UNIT_GA:
            FALLTHROUGH;
        case OSD_UNIT_IMPERIAL:
            value = CENTIMETERS_TO_FEET(alt);
            tfp_sprintf(buff, "%d%c", (int)value, SYM_FT);
            break;
        case OSD_UNIT_METRIC_MPH:
            FALLTHROUGH;
        case OSD_UNIT_METRIC:
            value = CENTIMETERS_TO_METERS(alt);
            tfp_sprintf(buff, "%d%c", (int)value, SYM_M);
            break;
    }
}

static void osdFormatTime(char *buff, uint32_t seconds, char sym_m, char sym_h)
{
    uint32_t value = seconds;
    char sym = sym_m;
    // Maximum value we can show in minutes is 99 minutes and 59 seconds
    if (seconds > (99 * 60) + 59) {
        sym = sym_h;
        value = seconds / 60;
    }
    buff[0] = sym;
    tfp_sprintf(buff + 1, "%02d:%02d", (int)(value / 60), (int)(value % 60));
}

static inline void osdFormatOnTime(char *buff)
{
    osdFormatTime(buff, micros() / 1000000, SYM_ON_M, SYM_ON_H);
}

static inline void osdFormatFlyTime(char *buff, textAttributes_t *attr)
{
    uint32_t seconds = getFlightTime();
    osdFormatTime(buff, seconds, SYM_FLY_M, SYM_FLY_H);
    if (attr && osdConfig()->time_alarm > 0) {
       if (seconds / 60 >= osdConfig()->time_alarm && ARMING_FLAG(ARMED)) {
            TEXT_ATTRIBUTES_ADD_BLINK(*attr);
        }
    }
}

/**
 * Trim whitespace from string.
 * Used in Stats screen on lines with multiple values.
*/
char *osdFormatTrimWhiteSpace(char *buff)
{
    char *end;

    // Trim leading spaces
    while(isspace((unsigned char)*buff)) buff++;

    // All spaces?
    if(*buff == 0)
    return buff;

    // Trim trailing spaces
    end = buff + strlen(buff) - 1;
    while(end > buff && isspace((unsigned char)*end)) end--;

    // Write new null terminator character
    end[1] = '\0';

    return buff;
}

/**
 * Converts RSSI into a % value used by the OSD.
 */
static uint16_t osdConvertRSSI(void)
{
    // change range to [0, 99]
    return constrain(getRSSI() * 100 / RSSI_MAX_VALUE, 0, 99);
}

static uint16_t osdGetCrsfLQ(void)
{
    int16_t statsLQ = rxLinkStatistics.uplinkLQ;
    int16_t scaledLQ = scaleRange(constrain(statsLQ, 0, 100), 0, 100, 170, 300);
    int16_t displayedLQ = 0;
    switch (osdConfig()->crsf_lq_format) {
        case OSD_CRSF_LQ_TYPE1:
            displayedLQ = statsLQ;
            break;
        case OSD_CRSF_LQ_TYPE2:
            displayedLQ = statsLQ;
            break;
        case OSD_CRSF_LQ_TYPE3:
            displayedLQ = rxLinkStatistics.rfMode >= 2 ? scaledLQ : statsLQ;
            break;
    }
    return displayedLQ;
}

static int16_t osdGetCrsfdBm(void)
{
    return rxLinkStatistics.uplinkRSSI;
}
/**
* Displays a temperature postfixed with a symbol depending on the current unit system
* @param label to display
* @param valid true if measurement is valid
* @param temperature in deciDegrees Celcius
*/
static void osdDisplayTemperature(uint8_t elemPosX, uint8_t elemPosY, uint16_t symbol, const char *label, bool valid, int16_t temperature, int16_t alarm_min, int16_t alarm_max)
{
    char buff[TEMPERATURE_LABEL_LEN + 2 < 6 ? 6 : TEMPERATURE_LABEL_LEN + 2];
    textAttributes_t elemAttr = valid ? TEXT_ATTRIBUTES_NONE : _TEXT_ATTRIBUTES_BLINK_BIT;
    uint8_t valueXOffset = 0;

    if (symbol) {
        buff[0] = symbol;
        buff[1] = '\0';
        displayWriteWithAttr(osdDisplayPort, elemPosX, elemPosY, buff, elemAttr);
        valueXOffset = 1;
    }
#ifdef USE_TEMPERATURE_SENSOR
    else if (label[0] != '\0') {
        uint8_t label_len = strnlen(label, TEMPERATURE_LABEL_LEN);
        memcpy(buff, label, label_len);
        memset(buff + label_len, ' ', TEMPERATURE_LABEL_LEN + 1 - label_len);
        buff[5] = '\0';
        displayWriteWithAttr(osdDisplayPort, elemPosX, elemPosY, buff, elemAttr);
        valueXOffset = osdConfig()->temp_label_align == OSD_ALIGN_LEFT ? 5 : label_len + 1;
    }
#else
    UNUSED(label);
#endif

    if (valid) {

        if ((temperature <= alarm_min) || (temperature >= alarm_max)) TEXT_ATTRIBUTES_ADD_BLINK(elemAttr);
        if (osdConfig()->units == OSD_UNIT_IMPERIAL) temperature = temperature * 9 / 5.0f + 320;
        tfp_sprintf(buff, "%3d", temperature / 10);

    } else
        strcpy(buff, "---");

    buff[3] = osdConfig()->units == OSD_UNIT_IMPERIAL ? SYM_TEMP_F : SYM_TEMP_C;
    buff[4] = '\0';

    displayWriteWithAttr(osdDisplayPort, elemPosX + valueXOffset, elemPosY, buff, elemAttr);
}

#ifdef USE_TEMPERATURE_SENSOR
static void osdDisplayTemperatureSensor(uint8_t elemPosX, uint8_t elemPosY, uint8_t sensorIndex)
{
    int16_t temperature;
    const bool valid = getSensorTemperature(sensorIndex, &temperature);
    const tempSensorConfig_t *sensorConfig = tempSensorConfig(sensorIndex);
    uint16_t symbol = sensorConfig->osdSymbol ? SYM_TEMP_SENSOR_FIRST + sensorConfig->osdSymbol - 1 : 0;
    osdDisplayTemperature(elemPosX, elemPosY, symbol, sensorConfig->label, valid, temperature, sensorConfig->alarm_min, sensorConfig->alarm_max);
}
#endif

static void osdFormatCoordinate(char *buff, char sym, int32_t val)
{
    // up to 4 for number + 1 for the symbol + null terminator + fill the rest with decimals
    const int coordinateLength = osdConfig()->coordinate_digits + 1;

    buff[0] = sym;
    int32_t integerPart = val / GPS_DEGREES_DIVIDER;
    // Latitude maximum integer width is 3 (-90) while
    // longitude maximum integer width is 4 (-180).
    int integerDigits = tfp_sprintf(buff + 1, (integerPart == 0 && val < 0) ? "-%d" : "%d", (int)integerPart);
    // We can show up to 7 digits in decimalPart.
    int32_t decimalPart = abs(val % (int)GPS_DEGREES_DIVIDER);
    STATIC_ASSERT(GPS_DEGREES_DIVIDER == 1e7, adjust_max_decimal_digits);
    int decimalDigits;
    bool bfcompat = false;  // Assume BFCOMPAT mode is no enabled

#ifndef DISABLE_MSP_BF_COMPAT // IF BFCOMPAT is not supported, there's no need to check for it
        if(isBfCompatibleVideoSystem(osdConfig())) {
            bfcompat = true;
        }
#endif

    if (!bfcompat) {
        decimalDigits = tfp_sprintf(buff + 1 + integerDigits, "%07d", (int)decimalPart);
        // Embbed the decimal separator
        buff[1 + integerDigits - 1] += SYM_ZERO_HALF_TRAILING_DOT - '0';
        buff[1 + integerDigits] += SYM_ZERO_HALF_LEADING_DOT - '0';
    } else {
        // BFCOMPAT mode enabled
        decimalDigits = tfp_sprintf(buff + 1 + integerDigits, ".%06d", (int)decimalPart);
    }
    // Fill up to coordinateLength with zeros
    int total = 1 + integerDigits + decimalDigits;
    while(total < coordinateLength) {
        buff[total] = '0';
        total++;
    }
    buff[coordinateLength] = '\0';
}

static void osdFormatCraftName(char *buff)
{
    if (strlen(systemConfig()->craftName) == 0)
            strcpy(buff, "CRAFT_NAME");
    else {
        for (int i = 0; i < MAX_NAME_LENGTH; i++) {
            buff[i] = sl_toupper((unsigned char)systemConfig()->craftName[i]);
            if (systemConfig()->craftName[i] == 0)
                break;
        }
    }
}

void osdFormatPilotName(char *buff)
{
    if (strlen(systemConfig()->pilotName) == 0)
            strcpy(buff, "PILOT_NAME");
    else {
        for (int i = 0; i < MAX_NAME_LENGTH; i++) {
            buff[i] = sl_toupper((unsigned char)systemConfig()->pilotName[i]);
            if (systemConfig()->pilotName[i] == 0)
                break;
        }
    }
}

static const char * osdArmingDisabledReasonMessage(void)
{
    const char *message = NULL;
    char messageBuf[MAX(SETTING_MAX_NAME_LENGTH, OSD_MESSAGE_LENGTH+1)];

    switch (isArmingDisabledReason()) {
        case ARMING_DISABLED_FAILSAFE_SYSTEM:
            // See handling of FAILSAFE_RX_LOSS_MONITORING in failsafe.c
            if (failsafePhase() == FAILSAFE_RX_LOSS_MONITORING) {
                if (failsafeIsReceivingRxData()) {
                    // reminder to disarm to exit FAILSAFE_RX_LOSS_MONITORING once timeout period ends
                    if (IS_RC_MODE_ACTIVE(BOXARM)) {
                        return OSD_MESSAGE_STR(OSD_MSG_TURN_ARM_SW_OFF);
                    }
                } else {
                    // Not receiving RX data
                    return OSD_MESSAGE_STR(OSD_MSG_RC_RX_LINK_LOST);
                }
            }
            return OSD_MESSAGE_STR(OSD_MSG_DISABLED_BY_FS);
        case ARMING_DISABLED_NOT_LEVEL:
            return OSD_MESSAGE_STR(OSD_MSG_AIRCRAFT_UNLEVEL);
        case ARMING_DISABLED_SENSORS_CALIBRATING:
            return OSD_MESSAGE_STR(OSD_MSG_SENSORS_CAL);
        case ARMING_DISABLED_SYSTEM_OVERLOADED:
            return OSD_MESSAGE_STR(OSD_MSG_SYS_OVERLOADED);
        case ARMING_DISABLED_NAVIGATION_UNSAFE:
            // Check the exact reason
            switch (navigationIsBlockingArming(NULL)) {
                char buf[6];
                case NAV_ARMING_BLOCKER_NONE:
                    break;
                case NAV_ARMING_BLOCKER_MISSING_GPS_FIX:
                    return OSD_MESSAGE_STR(OSD_MSG_WAITING_GPS_FIX);
                case NAV_ARMING_BLOCKER_NAV_IS_ALREADY_ACTIVE:
                    return OSD_MESSAGE_STR(OSD_MSG_DISABLE_NAV_FIRST);
                case NAV_ARMING_BLOCKER_FIRST_WAYPOINT_TOO_FAR:
                    osdFormatDistanceSymbol(buf, distanceToFirstWP(), 0);
                    tfp_sprintf(messageBuf, "FIRST WP TOO FAR (%s)", buf);
                    return message = messageBuf;
                case NAV_ARMING_BLOCKER_JUMP_WAYPOINT_ERROR:
                    return OSD_MESSAGE_STR(OSD_MSG_JUMP_WP_MISCONFIG);
            }
            break;
        case ARMING_DISABLED_COMPASS_NOT_CALIBRATED:
            return OSD_MESSAGE_STR(OSD_MSG_MAG_NOT_CAL);
        case ARMING_DISABLED_ACCELEROMETER_NOT_CALIBRATED:
            return OSD_MESSAGE_STR(OSD_MSG_ACC_NOT_CAL);
        case ARMING_DISABLED_ARM_SWITCH:
            return OSD_MESSAGE_STR(OSD_MSG_DISARM_1ST);
        case ARMING_DISABLED_HARDWARE_FAILURE:
            {
                if (!HW_SENSOR_IS_HEALTHY(getHwGyroStatus())) {
                    return OSD_MESSAGE_STR(OSD_MSG_GYRO_FAILURE);
                }
                if (!HW_SENSOR_IS_HEALTHY(getHwAccelerometerStatus())) {
                    return OSD_MESSAGE_STR(OSD_MSG_ACC_FAIL);
                }
                if (!HW_SENSOR_IS_HEALTHY(getHwCompassStatus())) {
                    return OSD_MESSAGE_STR(OSD_MSG_MAG_FAIL);
                }
                if (!HW_SENSOR_IS_HEALTHY(getHwBarometerStatus())) {
                    return OSD_MESSAGE_STR(OSD_MSG_BARO_FAIL);
                }
                if (!HW_SENSOR_IS_HEALTHY(getHwGPSStatus())) {
                    return OSD_MESSAGE_STR(OSD_MSG_GPS_FAIL);
                }
                if (!HW_SENSOR_IS_HEALTHY(getHwRangefinderStatus())) {
                    return OSD_MESSAGE_STR(OSD_MSG_RANGEFINDER_FAIL);
                }
                if (!HW_SENSOR_IS_HEALTHY(getHwPitotmeterStatus())) {
                    return OSD_MESSAGE_STR(OSD_MSG_PITOT_FAIL);
                }
            }
            return OSD_MESSAGE_STR(OSD_MSG_HW_FAIL);
        case ARMING_DISABLED_BOXFAILSAFE:
            return OSD_MESSAGE_STR(OSD_MSG_FS_EN);
        case ARMING_DISABLED_BOXKILLSWITCH:
            return OSD_MESSAGE_STR(OSD_MSG_KILL_SW_EN);
        case ARMING_DISABLED_RC_LINK:
            return OSD_MESSAGE_STR(OSD_MSG_NO_RC_LINK);
        case ARMING_DISABLED_THROTTLE:
            return OSD_MESSAGE_STR(OSD_MSG_THROTTLE_NOT_LOW);
        case ARMING_DISABLED_ROLLPITCH_NOT_CENTERED:
            return OSD_MESSAGE_STR(OSD_MSG_ROLLPITCH_OFFCENTER);
        case ARMING_DISABLED_SERVO_AUTOTRIM:
            return OSD_MESSAGE_STR(OSD_MSG_AUTOTRIM_ACTIVE);
        case ARMING_DISABLED_OOM:
            return OSD_MESSAGE_STR(OSD_MSG_NOT_ENOUGH_MEMORY);
        case ARMING_DISABLED_INVALID_SETTING:
            return OSD_MESSAGE_STR(OSD_MSG_INVALID_SETTING);
        case ARMING_DISABLED_CLI:
            return OSD_MESSAGE_STR(OSD_MSG_CLI_ACTIVE);
        case ARMING_DISABLED_PWM_OUTPUT_ERROR:
            return OSD_MESSAGE_STR(OSD_MSG_PWM_INIT_ERROR);
        case ARMING_DISABLED_NO_PREARM:
            return OSD_MESSAGE_STR(OSD_MSG_NO_PREARM);
        case ARMING_DISABLED_DSHOT_BEEPER:
            return OSD_MESSAGE_STR(OSD_MSG_DSHOT_BEEPER);
            // Cases without message
        case ARMING_DISABLED_LANDING_DETECTED:
            FALLTHROUGH;
        case ARMING_DISABLED_CMS_MENU:
            FALLTHROUGH;
        case ARMING_DISABLED_OSD_MENU:
            FALLTHROUGH;
        case ARMING_DISABLED_ALL_FLAGS:
            FALLTHROUGH;
        case ARMED:
            FALLTHROUGH;
        case SIMULATOR_MODE_HITL:
            FALLTHROUGH;
        case SIMULATOR_MODE_SITL:
            FALLTHROUGH;
        case WAS_EVER_ARMED:
            break;
    }
    return NULL;
}

static const char * osdFailsafePhaseMessage(void)
{
    // See failsafe.h for each phase explanation
    switch (failsafePhase()) {
        case FAILSAFE_RETURN_TO_HOME:
            // XXX: Keep this in sync with OSD_FLYMODE.
            return OSD_MESSAGE_STR(OSD_MSG_RTH_FS);
        case FAILSAFE_LANDING:
            // This should be considered an emergengy landing
            return OSD_MESSAGE_STR(OSD_MSG_EMERG_LANDING_FS);
        case FAILSAFE_RX_LOSS_MONITORING:
            // Only reachable from FAILSAFE_LANDED, which performs
            // a disarm. Since aircraft has been disarmed, we no
            // longer show failsafe details.
            FALLTHROUGH;
        case FAILSAFE_LANDED:
            // Very brief, disarms and transitions into
            // FAILSAFE_RX_LOSS_MONITORING. Note that it prevents
            // further rearming via ARMING_DISABLED_FAILSAFE_SYSTEM,
            // so we'll show the user how to re-arm in when
            // that flag is the reason to prevent arming.
            FALLTHROUGH;
        case FAILSAFE_RX_LOSS_IDLE:
            // This only happens when user has chosen NONE as FS
            // procedure. The recovery messages should be enough.
            FALLTHROUGH;
        case FAILSAFE_IDLE:
            // Failsafe not active
            FALLTHROUGH;
        case FAILSAFE_RX_LOSS_DETECTED:
            // Very brief, changes to FAILSAFE_RX_LOSS_RECOVERED
            // or the FS procedure immediately.
            FALLTHROUGH;
        case FAILSAFE_RX_LOSS_RECOVERED:
            // Exiting failsafe
            break;
    }
    return NULL;
}

static const char * osdFailsafeInfoMessage(void)
{
    if (failsafeIsReceivingRxData()) {
        // User must move sticks to exit FS mode
        return OSD_MESSAGE_STR(OSD_MSG_MOVE_EXIT_FS);
    }
    return OSD_MESSAGE_STR(OSD_MSG_RC_RX_LINK_LOST);
}
#if defined(USE_SAFE_HOME)
static const char * divertingToSafehomeMessage(void)
{
<<<<<<< HEAD
    if (NAV_Status.state != MW_NAV_STATE_HOVER_ABOVE_HOME && safehome_applied) {
=======
    if (NAV_Status.state != MW_NAV_STATE_HOVER_ABOVE_HOME && posControl.safehomeState.isApplied) {
>>>>>>> 03734bc9
        return OSD_MESSAGE_STR(OSD_MSG_DIVERT_SAFEHOME);
    }
    return NULL;
}
#endif

static const char * navigationStateMessage(void)
{
    switch (NAV_Status.state) {
        case MW_NAV_STATE_NONE:
            break;
        case MW_NAV_STATE_RTH_START:
            return OSD_MESSAGE_STR(OSD_MSG_STARTING_RTH);
        case MW_NAV_STATE_RTH_CLIMB:
            return OSD_MESSAGE_STR(OSD_MSG_RTH_CLIMB);
        case MW_NAV_STATE_RTH_ENROUTE:
            if (posControl.flags.rthTrackbackActive) {
                return OSD_MESSAGE_STR(OSD_MSG_RTH_TRACKBACK);
            } else {
                return OSD_MESSAGE_STR(OSD_MSG_HEADING_HOME);
            }
        case MW_NAV_STATE_HOLD_INFINIT:
            // Used by HOLD flight modes. No information to add.
            break;
        case MW_NAV_STATE_HOLD_TIMED:
            // "HOLDING WP FOR xx S" Countdown added in osdGetSystemMessage
            break;
        case MW_NAV_STATE_WP_ENROUTE:
            // "TO WP" + WP countdown added in osdGetSystemMessage
            break;
        case MW_NAV_STATE_PROCESS_NEXT:
            return OSD_MESSAGE_STR(OSD_MSG_PREPARE_NEXT_WP);
        case MW_NAV_STATE_DO_JUMP:
            // Not used
            break;
        case MW_NAV_STATE_LAND_START:
            // Not used
            break;
        case MW_NAV_STATE_EMERGENCY_LANDING:
            return OSD_MESSAGE_STR(OSD_MSG_EMERG_LANDING);
        case MW_NAV_STATE_LAND_IN_PROGRESS:
            return OSD_MESSAGE_STR(OSD_MSG_LANDING);
        case MW_NAV_STATE_HOVER_ABOVE_HOME:
            if (STATE(FIXED_WING_LEGACY)) {
#if defined(USE_SAFE_HOME)
                if (posControl.safehomeState.isApplied) {
                    return OSD_MESSAGE_STR(OSD_MSG_LOITERING_SAFEHOME);
                }
#endif
                return OSD_MESSAGE_STR(OSD_MSG_LOITERING_HOME);
            }
            return OSD_MESSAGE_STR(OSD_MSG_HOVERING);
        case MW_NAV_STATE_LANDED:
            return OSD_MESSAGE_STR(OSD_MSG_LANDED);
        case MW_NAV_STATE_LAND_SETTLE:
            return OSD_MESSAGE_STR(OSD_MSG_PREPARING_LAND);
        case MW_NAV_STATE_LAND_START_DESCENT:
            // Not used
            break;
    }
    return NULL;
}

static void osdFormatMessage(char *buff, size_t size, const char *message, bool isCenteredText)
{
    // String is always filled with Blanks
    memset(buff, SYM_BLANK, size);
    if (message) {
        size_t messageLength = strlen(message);
        int rem = isCenteredText ? MAX(0, (int)size - (int)messageLength) : 0;
        strncpy(buff + rem / 2, message, MIN((int)size - rem / 2, (int)messageLength));
    }
    // Ensure buff is zero terminated
    buff[size] = '\0';
}

/**
 * Draws the battery symbol filled in accordingly to the
 * battery voltage to buff[0].
 **/
static void osdFormatBatteryChargeSymbol(char *buff)
{
    uint8_t p = calculateBatteryPercentage();
    p = (100 - p) / 16.6;
    buff[0] = SYM_BATT_FULL + p;
}

static void osdUpdateBatteryCapacityOrVoltageTextAttributes(textAttributes_t *attr)
{
    const batteryState_e batteryState = getBatteryState();

    if (batteryState == BATTERY_WARNING || batteryState == BATTERY_CRITICAL) {
        TEXT_ATTRIBUTES_ADD_BLINK(*attr);
    }
}

void osdCrosshairPosition(uint8_t *x, uint8_t *y)
{
    *x = osdDisplayPort->cols / 2;
    *y = osdDisplayPort->rows / 2;
    *y -= osdConfig()->horizon_offset; // positive horizon_offset moves the HUD up, negative moves down
}

/**
 * Check if this OSD layout is using scaled or unscaled throttle.
 * If both are used, it will default to scaled.
 */
bool osdUsingScaledThrottle(void)
{
    bool usingScaledThrottle = OSD_VISIBLE(osdLayoutsConfig()->item_pos[currentLayout][OSD_SCALED_THROTTLE_POS]);
    bool usingRCThrottle = OSD_VISIBLE(osdLayoutsConfig()->item_pos[currentLayout][OSD_THROTTLE_POS]);

    if (!usingScaledThrottle && !usingRCThrottle)
        usingScaledThrottle = true;

    return usingScaledThrottle;
}

/**
 * Formats throttle position prefixed by its symbol.
 * Shows unscaled or scaled (output to motor) throttle percentage
 **/
static void osdFormatThrottlePosition(char *buff, bool useScaled, textAttributes_t *elemAttr)
{
    buff[0] = SYM_BLANK;
    buff[1] = SYM_THR;
    if (navigationIsControllingThrottle()) {
        buff[0] = SYM_AUTO_THR0;
        buff[1] = SYM_AUTO_THR1;
        if (isFixedWingAutoThrottleManuallyIncreased()) {
            TEXT_ATTRIBUTES_ADD_BLINK(*elemAttr);
        }
        useScaled = true;
    }
#ifdef USE_POWER_LIMITS
    if (powerLimiterIsLimiting()) {
        TEXT_ATTRIBUTES_ADD_BLINK(*elemAttr);
    }
#endif
    int8_t throttlePercent = getThrottlePercent(useScaled);
    if ((useScaled && throttlePercent <= 0) || !ARMING_FLAG(ARMED)) {
        const char* message = ARMING_FLAG(ARMED) ? throttlePercent == 0 ? "IDLE" : "STOP" : "DARM";
        buff[0] = SYM_THR;
        strcpy(buff + 1, message);
        return;
    }
    tfp_sprintf(buff + 2, "%3d", throttlePercent);
}

/**
 * Formats gvars prefixed by its number (0-indexed). If autoThr
 **/
static void osdFormatGVar(char *buff, uint8_t index)
{
    buff[0] = 'G';
    buff[1] = '0'+index;
    buff[2] = ':';
    #ifdef USE_PROGRAMMING_FRAMEWORK
    osdFormatCentiNumber(buff + 3, (int32_t)gvGet(index)*(int32_t)100, 1, 0, 0, 5);
    #endif
}

#if defined(USE_ESC_SENSOR)
static void osdFormatRpm(char *buff, uint32_t rpm)
{
    buff[0] = SYM_RPM;
    if (rpm) {
        if ( digitCount(rpm) > osdConfig()->esc_rpm_precision) {
            uint8_t rpmMaxDecimals = (osdConfig()->esc_rpm_precision - 3);
            osdFormatCentiNumber(buff + 1, rpm / 10, 0, rpmMaxDecimals, rpmMaxDecimals, osdConfig()->esc_rpm_precision-1);
            buff[osdConfig()->esc_rpm_precision] = 'K';
            buff[osdConfig()->esc_rpm_precision+1] = '\0';
        }
        else {
            switch(osdConfig()->esc_rpm_precision) {
                case 6:
                    tfp_sprintf(buff + 1, "%6lu", rpm);
                    break;
                case 5:
                    tfp_sprintf(buff + 1, "%5lu", rpm);
                    break;
                case 4:
                    tfp_sprintf(buff + 1, "%4lu", rpm);
                    break;
                case 3:
                default:
                    tfp_sprintf(buff + 1, "%3lu", rpm);
                    break;
            }


        }
    }
    else {
        uint8_t buffPos = 1;
        while (buffPos <=( osdConfig()->esc_rpm_precision)) {
            strcpy(buff + buffPos++, "-");
        }
    }
}
#endif

int32_t osdGetAltitude(void)
{
    return getEstimatedActualPosition(Z);
}

static inline int32_t osdGetAltitudeMsl(void)
{
    return getEstimatedActualPosition(Z)+GPS_home.alt;
}

uint16_t osdGetRemainingGlideTime(void) {
    float value = getEstimatedActualVelocity(Z);
    static pt1Filter_t glideTimeFilterState;
    const  timeMs_t curTimeMs = millis();
    static timeMs_t glideTimeUpdatedMs;

    value = pt1FilterApply4(&glideTimeFilterState, isnormal(value) ? value : 0, 0.5, MS2S(curTimeMs - glideTimeUpdatedMs));
    glideTimeUpdatedMs = curTimeMs;

    if (value < 0) {
        value = osdGetAltitude() / abs((int)value);
    } else {
        value = 0;
    }

    return (uint16_t)roundf(value);
}

static bool osdIsHeadingValid(void)
{
    return isImuHeadingValid();
}

int16_t osdGetHeading(void)
{
    return attitude.values.yaw;
}

int16_t osdGetPanServoOffset(void)
{
    int8_t servoIndex = osdConfig()->pan_servo_index;
    int16_t servoPosition = servo[servoIndex];
    int16_t servoMiddle = servoParams(servoIndex)->middle;
    return (int16_t)CENTIDEGREES_TO_DEGREES((servoPosition - servoMiddle) * osdConfig()->pan_servo_pwm2centideg);
}

// Returns a heading angle in degrees normalized to [0, 360).
int osdGetHeadingAngle(int angle)
{
    while (angle < 0) {
        angle += 360;
    }
    while (angle >= 360) {
        angle -= 360;
    }
    return angle;
}

#if defined(USE_GPS)

/* Draws a map with the given symbol in the center and given point of interest
 * defined by its distance in meters and direction in degrees.
 * referenceHeading indicates the up direction in the map, in degrees, while
 * referenceSym (if non-zero) is drawn at the upper right corner below a small
 * arrow to indicate the map reference to the user. The drawn argument is an
 * in-out used to store the last position where the craft was drawn to avoid
 * erasing all screen on each redraw.
 */
static void osdDrawMap(int referenceHeading, uint16_t referenceSym, uint16_t centerSym,
                       uint32_t poiDistance, int16_t poiDirection, uint16_t poiSymbol,
                       uint16_t *drawn, uint32_t *usedScale)
{
    // TODO: These need to be tested with several setups. We might
    // need to make them configurable.
    const int hMargin = 5;
    const int vMargin = 3;

    // TODO: Get this from the display driver?
    const int charWidth = 12;
    const int charHeight = 18;

    uint8_t minX = hMargin;
    uint8_t maxX = osdDisplayPort->cols - 1 - hMargin;
    uint8_t minY = vMargin;
    uint8_t maxY = osdDisplayPort->rows - 1 - vMargin;
    uint8_t midX = osdDisplayPort->cols / 2;
    uint8_t midY = osdDisplayPort->rows / 2;

    // Fixed marks
    displayWriteChar(osdDisplayPort, midX, midY, centerSym);

    // First, erase the previous drawing.
    if (OSD_VISIBLE(*drawn)) {
        displayWriteChar(osdDisplayPort, OSD_X(*drawn), OSD_Y(*drawn), SYM_BLANK);
        *drawn = 0;
    }

    uint32_t initialScale;
    const unsigned scaleMultiplier = 2;
    // We try to reduce the scale when the POI will be around half the distance
    // between the center and the closers map edge, to avoid too much jumping
    const int scaleReductionMultiplier = MIN(midX - hMargin, midY - vMargin) / 2;

    switch (osdConfig()->units) {
        case OSD_UNIT_UK:
            FALLTHROUGH;
        case OSD_UNIT_IMPERIAL:
            initialScale = 16; // 16m ~= 0.01miles
            break;
        case OSD_UNIT_GA:
            initialScale = 18; // 18m ~= 0.01 nautical miles
            break;
        default:
        case OSD_UNIT_METRIC_MPH:
            FALLTHROUGH;
        case OSD_UNIT_METRIC:
            initialScale = 10; // 10m as initial scale
            break;
    }

    // Try to keep the same scale when getting closer until we draw over the center point
    uint32_t scale = initialScale;
    if (*usedScale) {
        scale = *usedScale;
        if (scale > initialScale && poiDistance < *usedScale * scaleReductionMultiplier) {
            scale /= scaleMultiplier;
        }
    }

    if (STATE(GPS_FIX)) {

        int directionToPoi = osdGetHeadingAngle(poiDirection - referenceHeading);
        float poiAngle = DEGREES_TO_RADIANS(directionToPoi);
        float poiSin = sin_approx(poiAngle);
        float poiCos = cos_approx(poiAngle);

        // Now start looking for a valid scale that lets us draw everything
        int ii;
        for (ii = 0; ii < 50; ii++) {
            // Calculate location of the aircraft in map
            int points = poiDistance / ((float)scale / charHeight);

            float pointsX = points * poiSin;
            int poiX = midX - roundf(pointsX / charWidth);
            if (poiX < minX || poiX > maxX) {
                scale *= scaleMultiplier;
                continue;
            }

            float pointsY = points * poiCos;
            int poiY = midY + roundf(pointsY / charHeight);
            if (poiY < minY || poiY > maxY) {
                scale *= scaleMultiplier;
                continue;
            }

            if (poiX == midX && poiY == midY) {
                // We're over the map center symbol, so we would be drawing
                // over it even if we increased the scale. Alternate between
                // drawing the center symbol or drawing the POI.
                if (centerSym != SYM_BLANK && OSD_ALTERNATING_CHOICES(1000, 2) == 0) {
                    break;
                }
            } else {

                uint16_t c;
                if (displayReadCharWithAttr(osdDisplayPort, poiX, poiY, &c, NULL) && c != SYM_BLANK) {
                    // Something else written here, increase scale. If the display doesn't support reading
                    // back characters, we assume there's nothing.
                    //
                    // If we're close to the center, decrease scale. Otherwise increase it.
                    uint8_t centerDeltaX = (maxX - minX) / (scaleMultiplier * 2);
                    uint8_t centerDeltaY = (maxY - minY) / (scaleMultiplier * 2);
                    if (poiX >= midX - centerDeltaX && poiX <= midX + centerDeltaX &&
                        poiY >= midY - centerDeltaY && poiY <= midY + centerDeltaY &&
                        scale > scaleMultiplier) {

                        scale /= scaleMultiplier;
                    } else {
                        scale *= scaleMultiplier;
                    }
                    continue;
                }
            }

            // Draw the point on the map
            if (poiSymbol == SYM_ARROW_UP) {
                // Drawing aircraft, rotate
                int mapHeading = osdGetHeadingAngle(DECIDEGREES_TO_DEGREES(osdGetHeading()) - referenceHeading);
                poiSymbol += mapHeading * 2 / 45;
            }
            displayWriteChar(osdDisplayPort, poiX, poiY, poiSymbol);

            // Update saved location
            *drawn = OSD_POS(poiX, poiY) | OSD_VISIBLE_FLAG;
            break;
        }
    }

    *usedScale = scale;

    // Update global map data for scale and reference
    osdMapData.scale = scale;
    osdMapData.referenceSymbol = referenceSym;
}

/* Draws a map with the home in the center and the craft moving around.
 * See osdDrawMap() for reference.
 */
static void osdDrawHomeMap(int referenceHeading, uint8_t referenceSym, uint16_t *drawn, uint32_t *usedScale)
{
    osdDrawMap(referenceHeading, referenceSym, SYM_HOME, GPS_distanceToHome, GPS_directionToHome, SYM_ARROW_UP, drawn, usedScale);
}

/* Draws a map with the aircraft in the center and the home moving around.
 * See osdDrawMap() for reference.
 */
static void osdDrawRadar(uint16_t *drawn, uint32_t *usedScale)
{
    int16_t reference = DECIDEGREES_TO_DEGREES(osdGetHeading());
    int16_t poiDirection = osdGetHeadingAngle(GPS_directionToHome + 180);
    osdDrawMap(reference, 0, SYM_ARROW_UP, GPS_distanceToHome, poiDirection, SYM_HOME, drawn, usedScale);
}

static uint16_t crc_accumulate(uint8_t data, uint16_t crcAccum)
{
    uint8_t tmp;
    tmp = data ^ (uint8_t)(crcAccum & 0xff);
    tmp ^= (tmp << 4);
    crcAccum = (crcAccum >> 8) ^ (tmp << 8) ^ (tmp << 3) ^ (tmp >> 4);
    return crcAccum;
}


static void osdDisplayTelemetry(void)
{
    uint32_t          trk_data;
    uint16_t          trk_crc = 0;
    char              trk_buffer[31];
    static int16_t    trk_elevation = 127;
    static uint16_t   trk_bearing   = 0;

    if (ARMING_FLAG(ARMED)) {
      if (STATE(GPS_FIX)){
        if (GPS_distanceToHome > 5) {
          trk_bearing = GPS_directionToHome;
          trk_bearing += 360 + 180;
          trk_bearing %= 360;
          int32_t alt = CENTIMETERS_TO_METERS(osdGetAltitude());
          float at = atan2(alt, GPS_distanceToHome);
          trk_elevation = at * 57.2957795f; // 57.2957795 = 1 rad
          trk_elevation += 37; // because elevation in telemetry should be from -37 to 90
          if (trk_elevation < 0) {
            trk_elevation = 0;
          }
        }
      }
    }
    else{
      trk_elevation = 127;
      trk_bearing   = 0;
    }

    trk_data = 0;                                                // bit  0    - packet type 0 = bearing/elevation, 1 = 2 byte data packet
    trk_data = trk_data | (uint32_t)(0x7F & trk_elevation) << 1; // bits 1-7  - elevation angle to target. NOTE number is abused. constrained value of -37 to 90 sent as 0 to 127.
    trk_data = trk_data | (uint32_t)trk_bearing << 8;            // bits 8-17 - bearing angle to target. 0 = true north. 0 to 360
    trk_crc = crc_accumulate(0xFF & trk_data, trk_crc);          // CRC First Byte  bits 0-7
    trk_crc = crc_accumulate(0xFF & trk_bearing, trk_crc);       // CRC Second Byte bits 8-15
    trk_crc = crc_accumulate(trk_bearing >> 8, trk_crc);         // CRC Third Byte  bits  16-17
    trk_data = trk_data | (uint32_t)trk_crc << 17;               // bits 18-29 CRC & 0x3FFFF

    for (uint8_t t_ctr = 0; t_ctr < 30; t_ctr++) {               // Prepare screen buffer and write data line.
      if (trk_data & (uint32_t)1 << t_ctr){
        trk_buffer[29 - t_ctr] = SYM_TELEMETRY_0;
      }
      else{
        trk_buffer[29 - t_ctr] = SYM_TELEMETRY_1;
      }
    }
    trk_buffer[30] = 0;
    displayWrite(osdDisplayPort, 0, 0, trk_buffer);
    if (osdConfig()->telemetry>1){
      displayWrite(osdDisplayPort, 0, 3, trk_buffer);               // Test display because normal telemetry line is not visible
    }
}
#endif

static void osdFormatPidControllerOutput(char *buff, const char *label, const pidController_t *pidController, uint8_t scale, bool showDecimal) {
    strcpy(buff, label);
    for (uint8_t i = strlen(label); i < 5; ++i) buff[i] = ' ';
    uint8_t decimals = showDecimal ? 1 : 0;
    osdFormatCentiNumber(buff + 5, pidController->proportional * scale, 0, decimals, 0, 4);
    buff[9] = ' ';
    osdFormatCentiNumber(buff + 10, pidController->integrator * scale, 0, decimals, 0, 4);
    buff[14] = ' ';
    osdFormatCentiNumber(buff + 15, pidController->derivative * scale, 0, decimals, 0, 4);
    buff[19] = ' ';
    osdFormatCentiNumber(buff + 20, pidController->output_constrained * scale, 0, decimals, 0, 4);
    buff[24] = '\0';
}

static void osdDisplayBatteryVoltage(uint8_t elemPosX, uint8_t elemPosY, uint16_t voltage, uint8_t digits, uint8_t decimals)
{
    char buff[7];
    textAttributes_t elemAttr = TEXT_ATTRIBUTES_NONE;

    osdFormatBatteryChargeSymbol(buff);
    buff[1] = '\0';
    osdUpdateBatteryCapacityOrVoltageTextAttributes(&elemAttr);
    displayWriteWithAttr(osdDisplayPort, elemPosX, elemPosY, buff, elemAttr);

    elemAttr = TEXT_ATTRIBUTES_NONE;
    digits = MIN(digits, 5);
    osdFormatCentiNumber(buff, voltage, 0, decimals, 0, digits);
    buff[digits] = SYM_VOLT;
    buff[digits+1] = '\0';
    const batteryState_e batteryVoltageState = checkBatteryVoltageState();
    if (batteryVoltageState == BATTERY_CRITICAL || batteryVoltageState == BATTERY_WARNING) {
        TEXT_ATTRIBUTES_ADD_BLINK(elemAttr);
    }
    displayWriteWithAttr(osdDisplayPort, elemPosX + 1, elemPosY, buff, elemAttr);
}

static void osdDisplayFlightPIDValues(uint8_t elemPosX, uint8_t elemPosY, const char *str, pidIndex_e pidIndex, adjustmentFunction_e adjFuncP, adjustmentFunction_e adjFuncI, adjustmentFunction_e adjFuncD, adjustmentFunction_e adjFuncFF)
{
    textAttributes_t elemAttr;
    char buff[4];

    const pid8_t *pid = &pidBank()->pid[pidIndex];
    pidType_e pidType = pidIndexGetType(pidIndex);

    displayWrite(osdDisplayPort, elemPosX, elemPosY, str);

    if (pidType == PID_TYPE_NONE) {
        // PID is not used in this configuration. Draw dashes.
        // XXX: Keep this in sync with the %3d format and spacing used below
        displayWrite(osdDisplayPort, elemPosX + 6, elemPosY, "-   -   -   -");
        return;
    }

    elemAttr = TEXT_ATTRIBUTES_NONE;
    tfp_sprintf(buff, "%3d", pid->P);
    if ((isAdjustmentFunctionSelected(adjFuncP)) || (((adjFuncP == ADJUSTMENT_ROLL_P) || (adjFuncP == ADJUSTMENT_PITCH_P)) && (isAdjustmentFunctionSelected(ADJUSTMENT_PITCH_ROLL_P))))
        TEXT_ATTRIBUTES_ADD_BLINK(elemAttr);
    displayWriteWithAttr(osdDisplayPort, elemPosX + 4, elemPosY, buff, elemAttr);

    elemAttr = TEXT_ATTRIBUTES_NONE;
    tfp_sprintf(buff, "%3d", pid->I);
    if ((isAdjustmentFunctionSelected(adjFuncI)) || (((adjFuncI == ADJUSTMENT_ROLL_I) || (adjFuncI == ADJUSTMENT_PITCH_I)) && (isAdjustmentFunctionSelected(ADJUSTMENT_PITCH_ROLL_I))))
        TEXT_ATTRIBUTES_ADD_BLINK(elemAttr);
    displayWriteWithAttr(osdDisplayPort, elemPosX + 8, elemPosY, buff, elemAttr);

    elemAttr = TEXT_ATTRIBUTES_NONE;
    tfp_sprintf(buff, "%3d", pid->D);
    if ((isAdjustmentFunctionSelected(adjFuncD)) || (((adjFuncD == ADJUSTMENT_ROLL_D) || (adjFuncD == ADJUSTMENT_PITCH_D)) && (isAdjustmentFunctionSelected(ADJUSTMENT_PITCH_ROLL_D))))
        TEXT_ATTRIBUTES_ADD_BLINK(elemAttr);
    displayWriteWithAttr(osdDisplayPort, elemPosX + 12, elemPosY, buff, elemAttr);

    elemAttr = TEXT_ATTRIBUTES_NONE;
    tfp_sprintf(buff, "%3d", pid->FF);
    if ((isAdjustmentFunctionSelected(adjFuncFF)) || (((adjFuncFF == ADJUSTMENT_ROLL_FF) || (adjFuncFF == ADJUSTMENT_PITCH_FF)) && (isAdjustmentFunctionSelected(ADJUSTMENT_PITCH_ROLL_FF))))
        TEXT_ATTRIBUTES_ADD_BLINK(elemAttr);
    displayWriteWithAttr(osdDisplayPort, elemPosX + 16, elemPosY, buff, elemAttr);
}

static void osdDisplayNavPIDValues(uint8_t elemPosX, uint8_t elemPosY, const char *str, pidIndex_e pidIndex, adjustmentFunction_e adjFuncP, adjustmentFunction_e adjFuncI, adjustmentFunction_e adjFuncD)
{
    textAttributes_t elemAttr;
    char buff[4];

    const pid8_t *pid = &pidBank()->pid[pidIndex];
    pidType_e pidType = pidIndexGetType(pidIndex);

    displayWrite(osdDisplayPort, elemPosX, elemPosY, str);

    if (pidType == PID_TYPE_NONE) {
        // PID is not used in this configuration. Draw dashes.
        // XXX: Keep this in sync with the %3d format and spacing used below
        displayWrite(osdDisplayPort, elemPosX + 6, elemPosY, "-   -   -");
        return;
    }

    elemAttr = TEXT_ATTRIBUTES_NONE;
    tfp_sprintf(buff, "%3d", pid->P);
    if ((isAdjustmentFunctionSelected(adjFuncP)) || (((adjFuncP == ADJUSTMENT_ROLL_P) || (adjFuncP == ADJUSTMENT_PITCH_P)) && (isAdjustmentFunctionSelected(ADJUSTMENT_PITCH_ROLL_P))))
        TEXT_ATTRIBUTES_ADD_BLINK(elemAttr);
    displayWriteWithAttr(osdDisplayPort, elemPosX + 4, elemPosY, buff, elemAttr);

    elemAttr = TEXT_ATTRIBUTES_NONE;
    tfp_sprintf(buff, "%3d", pid->I);
    if ((isAdjustmentFunctionSelected(adjFuncI)) || (((adjFuncI == ADJUSTMENT_ROLL_I) || (adjFuncI == ADJUSTMENT_PITCH_I)) && (isAdjustmentFunctionSelected(ADJUSTMENT_PITCH_ROLL_I))))
        TEXT_ATTRIBUTES_ADD_BLINK(elemAttr);
    displayWriteWithAttr(osdDisplayPort, elemPosX + 8, elemPosY, buff, elemAttr);

    elemAttr = TEXT_ATTRIBUTES_NONE;
    tfp_sprintf(buff, "%3d", pidType == PID_TYPE_PIFF ? pid->FF : pid->D);
    if ((isAdjustmentFunctionSelected(adjFuncD)) || (((adjFuncD == ADJUSTMENT_ROLL_D) || (adjFuncD == ADJUSTMENT_PITCH_D)) && (isAdjustmentFunctionSelected(ADJUSTMENT_PITCH_ROLL_D))))
        TEXT_ATTRIBUTES_ADD_BLINK(elemAttr);
    displayWriteWithAttr(osdDisplayPort, elemPosX + 12, elemPosY, buff, elemAttr);
}

static void osdDisplayAdjustableDecimalValue(uint8_t elemPosX, uint8_t elemPosY, const char *str, const uint8_t valueOffset, const float value, const uint8_t valueLength, const uint8_t maxDecimals, adjustmentFunction_e adjFunc) {
    char buff[8];
    textAttributes_t elemAttr;
    displayWrite(osdDisplayPort, elemPosX, elemPosY, str);

    elemAttr = TEXT_ATTRIBUTES_NONE;
    osdFormatCentiNumber(buff, value * 100, 0, maxDecimals, 0, MIN(valueLength, 8));
    if (isAdjustmentFunctionSelected(adjFunc))
        TEXT_ATTRIBUTES_ADD_BLINK(elemAttr);
    displayWriteWithAttr(osdDisplayPort, elemPosX + strlen(str) + 1 + valueOffset, elemPosY, buff, elemAttr);
}

int8_t getGeoWaypointNumber(int8_t waypointIndex)
{
    static int8_t lastWaypointIndex = 1;
    static int8_t geoWaypointIndex;

    if (waypointIndex != lastWaypointIndex) {
        lastWaypointIndex = geoWaypointIndex = waypointIndex;
        for (uint8_t i = posControl.startWpIndex; i <= waypointIndex; i++) {
            if (posControl.waypointList[i].action == NAV_WP_ACTION_SET_POI ||
                posControl.waypointList[i].action == NAV_WP_ACTION_SET_HEAD ||
                posControl.waypointList[i].action == NAV_WP_ACTION_JUMP) {
                    geoWaypointIndex -= 1;
            }
        }
    }

    return geoWaypointIndex - posControl.startWpIndex + 1;
}

void osdDisplaySwitchIndicator(const char *swName, int rcValue, char *buff) {
    int8_t ptr = 0;

    if (osdConfig()->osd_switch_indicators_align_left) {
        for (ptr = 0; ptr < constrain(strlen(swName), 0, OSD_SWITCH_INDICATOR_NAME_LENGTH); ptr++) {
            buff[ptr] = swName[ptr];
        }

        if ( rcValue < 1333) {
            buff[ptr++] = SYM_SWITCH_INDICATOR_LOW;
        } else if ( rcValue > 1666) {
            buff[ptr++] = SYM_SWITCH_INDICATOR_HIGH;
        } else {
            buff[ptr++] = SYM_SWITCH_INDICATOR_MID;
        }
    } else {
        if ( rcValue < 1333) {
            buff[ptr++] = SYM_SWITCH_INDICATOR_LOW;
        } else if ( rcValue > 1666) {
            buff[ptr++] = SYM_SWITCH_INDICATOR_HIGH;
        } else {
            buff[ptr++] = SYM_SWITCH_INDICATOR_MID;
        }

        for (ptr = 1; ptr < constrain(strlen(swName), 0, OSD_SWITCH_INDICATOR_NAME_LENGTH) + 1; ptr++) {
            buff[ptr] = swName[ptr-1];
        }

        ptr++;
    }

    buff[ptr] = '\0';
}

static bool osdDrawSingleElement(uint8_t item)
{
    uint16_t pos = osdLayoutsConfig()->item_pos[currentLayout][item];
    if (!OSD_VISIBLE(pos)) {
        return false;
    }
    uint8_t elemPosX = OSD_X(pos);
    uint8_t elemPosY = OSD_Y(pos);
    textAttributes_t elemAttr = TEXT_ATTRIBUTES_NONE;
    char buff[32] = {0};

    switch (item) {
    case OSD_RSSI_VALUE:
        {
            uint16_t osdRssi = osdConvertRSSI();
            buff[0] = SYM_RSSI;
            tfp_sprintf(buff + 1, "%2d", osdRssi);
            if (osdRssi < osdConfig()->rssi_alarm) {
                TEXT_ATTRIBUTES_ADD_BLINK(elemAttr);
            }
            break;
        }

    case OSD_MAIN_BATT_VOLTAGE: {
        uint8_t base_digits = 2U;
#ifndef DISABLE_MSP_BF_COMPAT // IF BFCOMPAT is not supported, there's no need to check for it
        if(isBfCompatibleVideoSystem(osdConfig())) {
            base_digits = 3U;   // Add extra digit to account for decimal point taking an extra character space
        }
#endif
        osdDisplayBatteryVoltage(elemPosX, elemPosY, getBatteryRawVoltage(), base_digits + osdConfig()->main_voltage_decimals, osdConfig()->main_voltage_decimals);
        return true;
    }

    case OSD_SAG_COMPENSATED_MAIN_BATT_VOLTAGE: {
        uint8_t base_digits = 2U;
#ifndef DISABLE_MSP_BF_COMPAT // IF BFCOMPAT is not supported, there's no need to check for it
        if(isBfCompatibleVideoSystem(osdConfig())) {
            base_digits = 3U;   // Add extra digit to account for decimal point taking an extra character space
        }
#endif
        osdDisplayBatteryVoltage(elemPosX, elemPosY, getBatterySagCompensatedVoltage(), base_digits + osdConfig()->main_voltage_decimals, osdConfig()->main_voltage_decimals);
        return true;
    }

    case OSD_CURRENT_DRAW: {
        osdFormatCentiNumber(buff, getAmperage(), 0, 2, 0, 3);
        buff[3] = SYM_AMP;
        buff[4] = '\0';

        uint8_t current_alarm = osdConfig()->current_alarm;
        if ((current_alarm > 0) && ((getAmperage() / 100.0f) > current_alarm)) {
            TEXT_ATTRIBUTES_ADD_BLINK(elemAttr);
        }
        break;
    }

    case OSD_MAH_DRAWN: {
        uint8_t mah_digits = osdConfig()->mAh_used_precision; // Initialize to config value
        bool bfcompat = false;  // Assume BFCOMPAT is off

#ifndef DISABLE_MSP_BF_COMPAT // IF BFCOMPAT is not supported, there's no need to check for it
        if (isBfCompatibleVideoSystem(osdConfig())) {
            bfcompat = true;
        }
#endif

        if (bfcompat) {
            //BFcompat is unable to work with scaled values and it only has mAh symbol to work with
            tfp_sprintf(buff, "%5d", (int)getMAhDrawn());   // Use 5 digits to allow 10Ah+ packs
            buff[5] = SYM_MAH;
            buff[6] = '\0';
        } else {
            if (osdFormatCentiNumber(buff, getMAhDrawn() * 100, 1000, 0, (mah_digits - 2), mah_digits)) {
                // Shown in Ah
                buff[mah_digits] = SYM_AH;
            } else {
                // Shown in mAh
                buff[mah_digits] = SYM_MAH;
            }
            buff[mah_digits + 1] = '\0';
        }

        osdUpdateBatteryCapacityOrVoltageTextAttributes(&elemAttr);
        break;
    }

    case OSD_WH_DRAWN:
        osdFormatCentiNumber(buff, getMWhDrawn() / 10, 0, 2, 0, 3);
        osdUpdateBatteryCapacityOrVoltageTextAttributes(&elemAttr);
        buff[3] = SYM_WH;
        buff[4] = '\0';
        break;

    case OSD_BATTERY_REMAINING_CAPACITY:

        if (currentBatteryProfile->capacity.value == 0)
            tfp_sprintf(buff, "  NA");
        else if (!batteryWasFullWhenPluggedIn())
            tfp_sprintf(buff, "  NF");
        else if (currentBatteryProfile->capacity.unit == BAT_CAPACITY_UNIT_MAH)
            tfp_sprintf(buff, "%4lu", (unsigned long)getBatteryRemainingCapacity());
        else // currentBatteryProfile->capacity.unit == BAT_CAPACITY_UNIT_MWH
            osdFormatCentiNumber(buff + 1, getBatteryRemainingCapacity() / 10, 0, 2, 0, 3);

        buff[4] = currentBatteryProfile->capacity.unit == BAT_CAPACITY_UNIT_MAH ? SYM_MAH : SYM_WH;
        buff[5] = '\0';

        if (batteryUsesCapacityThresholds()) {
            osdUpdateBatteryCapacityOrVoltageTextAttributes(&elemAttr);
        }

        break;

    case OSD_BATTERY_REMAINING_PERCENT:
        osdFormatBatteryChargeSymbol(buff);
        tfp_sprintf(buff + 1, "%3d%%", calculateBatteryPercentage());
        osdUpdateBatteryCapacityOrVoltageTextAttributes(&elemAttr);
        break;

    case OSD_POWER_SUPPLY_IMPEDANCE:
        if (isPowerSupplyImpedanceValid())
            tfp_sprintf(buff, "%3d", getPowerSupplyImpedance());
        else
            strcpy(buff, "---");
        buff[3] = SYM_MILLIOHM;
        buff[4] = '\0';
        break;

#ifdef USE_GPS
    case OSD_GPS_SATS:
        buff[0] = SYM_SAT_L;
        buff[1] = SYM_SAT_R;
        tfp_sprintf(buff + 2, "%2d", gpsSol.numSat);
        if (!STATE(GPS_FIX)) {
            hardwareSensorStatus_e sensorStatus = getHwGPSStatus();
            if (sensorStatus == HW_SENSOR_UNAVAILABLE || sensorStatus == HW_SENSOR_UNHEALTHY) {
                buff[2] = SYM_ALERT;
                buff[3] = '\0';
            }
            TEXT_ATTRIBUTES_ADD_BLINK(elemAttr);
        }
        break;

    case OSD_GPS_SPEED:
        osdFormatVelocityStr(buff, gpsSol.groundSpeed, false, false);
        break;

    case OSD_GPS_MAX_SPEED:
        osdFormatVelocityStr(buff, stats.max_speed, false, true);
        break;

    case OSD_3D_SPEED:
        osdFormatVelocityStr(buff, osdGet3DSpeed(), true, false);
        break;

    case OSD_3D_MAX_SPEED:
        osdFormatVelocityStr(buff, stats.max_3D_speed, true, true);
        break;

    case OSD_GLIDESLOPE:
        {
            float horizontalSpeed = gpsSol.groundSpeed;
            float sinkRate = -getEstimatedActualVelocity(Z);
            static pt1Filter_t gsFilterState;
            const timeMs_t currentTimeMs = millis();
            static timeMs_t gsUpdatedTimeMs;
            float glideSlope = horizontalSpeed / sinkRate;
            glideSlope = pt1FilterApply4(&gsFilterState, isnormal(glideSlope) ? glideSlope : 200, 0.5, MS2S(currentTimeMs - gsUpdatedTimeMs));
            gsUpdatedTimeMs = currentTimeMs;

            buff[0] = SYM_GLIDESLOPE;
            if (glideSlope > 0.0f && glideSlope < 100.0f) {
                osdFormatCentiNumber(buff + 1, glideSlope * 100.0f, 0, 2, 0, 3);
            } else {
                buff[1] = buff[2] = buff[3] = '-';
            }
            buff[4] = '\0';
            break;
        }

    case OSD_GPS_LAT:
        osdFormatCoordinate(buff, SYM_LAT, gpsSol.llh.lat);
        break;

    case OSD_GPS_LON:
        osdFormatCoordinate(buff, SYM_LON, gpsSol.llh.lon);
        break;

    case OSD_HOME_DIR:
        {
            if (STATE(GPS_FIX) && STATE(GPS_FIX_HOME) && isImuHeadingValid()) {
                if (GPS_distanceToHome < (navConfig()->general.min_rth_distance / 100) ) {
                    displayWriteChar(osdDisplayPort, elemPosX, elemPosY, SYM_HOME_NEAR);
                }
                else
                {
                    int16_t panHomeDirOffset = 0;
                    if (!(osdConfig()->pan_servo_pwm2centideg == 0)){
                        panHomeDirOffset = osdGetPanServoOffset();
                    }
                    int16_t flightDirection = STATE(AIRPLANE) ? CENTIDEGREES_TO_DEGREES(posControl.actualState.cog) : DECIDEGREES_TO_DEGREES(osdGetHeading());
                    int homeDirection = GPS_directionToHome - flightDirection + panHomeDirOffset;
                    osdDrawDirArrow(osdDisplayPort, osdGetDisplayPortCanvas(), OSD_DRAW_POINT_GRID(elemPosX, elemPosY), homeDirection);
                }
            } else {
                // No home or no fix or unknown heading, blink.
                // If we're unarmed, show the arrow pointing up so users can see the arrow
                // while configuring the OSD. If we're armed, show a '-' indicating that
                // we don't know the direction to home.
                TEXT_ATTRIBUTES_ADD_BLINK(elemAttr);
                displayWriteCharWithAttr(osdDisplayPort, elemPosX, elemPosY, ARMING_FLAG(ARMED) ? '-' : SYM_ARROW_UP, elemAttr);
            }
            return true;
        }

    case OSD_HOME_HEADING_ERROR:
        {
            buff[0] = SYM_HOME;
            buff[1] = SYM_HEADING;

            if (isImuHeadingValid() && navigationPositionEstimateIsHealthy()) {
                int16_t h = lrintf(CENTIDEGREES_TO_DEGREES((float)wrap_18000(DEGREES_TO_CENTIDEGREES((int32_t)GPS_directionToHome) - (STATE(AIRPLANE) ? posControl.actualState.cog : DECIDEGREES_TO_CENTIDEGREES((int32_t)osdGetHeading())))));
                tfp_sprintf(buff + 2, "%4d", h);
            } else {
                strcpy(buff + 2, "----");
            }

            buff[6] = SYM_DEGREES;
            buff[7] = '\0';
            break;
        }

    case OSD_HOME_DIST:
        {
            buff[0] = SYM_HOME;
            uint32_t distance_to_home_cm = GPS_distanceToHome * 100;
            osdFormatDistanceSymbol(&buff[1], distance_to_home_cm, 0);

            uint16_t dist_alarm = osdConfig()->dist_alarm;
            if (dist_alarm > 0 && GPS_distanceToHome > dist_alarm) {
                TEXT_ATTRIBUTES_ADD_BLINK(elemAttr);
            }
        }
        break;

    case OSD_TRIP_DIST:
        buff[0] = SYM_TOTAL;
        osdFormatDistanceSymbol(buff + 1, getTotalTravelDistance(), 0);
        break;

    case OSD_GROUND_COURSE:
        {
            buff[0] = SYM_GROUND_COURSE;
            if (osdIsHeadingValid()) {
                tfp_sprintf(&buff[1], "%3d", (int16_t)CENTIDEGREES_TO_DEGREES(posControl.actualState.cog));
            } else {
                buff[1] = buff[2] = buff[3] = '-';
            }
            buff[4] = SYM_DEGREES;
            buff[5] = '\0';
            break;
        }

    case OSD_COURSE_HOLD_ERROR:
        {
            if (ARMING_FLAG(ARMED) && !FLIGHT_MODE(NAV_COURSE_HOLD_MODE)) {
                displayWrite(osdDisplayPort, elemPosX, elemPosY, "     ");
                return true;
            }

            buff[0] = SYM_HEADING;

            if ((!ARMING_FLAG(ARMED)) || (FLIGHT_MODE(NAV_COURSE_HOLD_MODE) && isAdjustingPosition())) {
                buff[1] = buff[2] = buff[3] = '-';
            } else if (FLIGHT_MODE(NAV_COURSE_HOLD_MODE)) {
                int16_t herr = lrintf(CENTIDEGREES_TO_DEGREES((float)navigationGetHeadingError()));
                if (ABS(herr) > 99)
                    strcpy(buff + 1, ">99");
                else
                    tfp_sprintf(buff + 1, "%3d", herr);
            }

            buff[4] = SYM_DEGREES;
            buff[5] = '\0';
            break;
        }

    case OSD_COURSE_HOLD_ADJUSTMENT:
        {
            int16_t heading_adjust = lrintf(CENTIDEGREES_TO_DEGREES((float)getCruiseHeadingAdjustment()));

            if (ARMING_FLAG(ARMED) && ((!FLIGHT_MODE(NAV_COURSE_HOLD_MODE)) || !(isAdjustingPosition() || isAdjustingHeading() || (heading_adjust != 0)))) {
                displayWrite(osdDisplayPort, elemPosX, elemPosY, "      ");
                return true;
            }

            buff[0] = SYM_HEADING;

            if (!ARMING_FLAG(ARMED)) {
                buff[1] = buff[2] = buff[3] = buff[4] = '-';
            } else if (FLIGHT_MODE(NAV_COURSE_HOLD_MODE)) {
                tfp_sprintf(buff + 1, "%4d", heading_adjust);
            }

            buff[5] = SYM_DEGREES;
            buff[6] = '\0';
            break;
        }

    case OSD_CROSS_TRACK_ERROR:
        {
            if (isWaypointNavTrackingActive()) {
                buff[0] = SYM_CROSS_TRACK_ERROR;
                osdFormatDistanceSymbol(buff + 1, navigationGetCrossTrackError(), 0);
            } else {
                displayWrite(osdDisplayPort, elemPosX, elemPosY, "     ");
                return true;
            }
            break;
        }

    case OSD_GPS_HDOP:
        {
            buff[0] = SYM_HDP_L;
            buff[1] = SYM_HDP_R;
            int32_t centiHDOP = 100 * gpsSol.hdop / HDOP_SCALE;
            uint8_t digits = 2U;
#ifndef DISABLE_MSP_BF_COMPAT   // IF BFCOMPAT is not supported, there's no need to check for it and change the values
            if (isBfCompatibleVideoSystem(osdConfig())) {
                digits = 3U;
            }
#endif
            osdFormatCentiNumber(&buff[2], centiHDOP, 0, 1, 0, digits);
            break;
        }

    case OSD_MAP_NORTH:
        {
            static uint16_t drawn = 0;
            static uint32_t scale = 0;
            osdDrawHomeMap(0, 'N', &drawn, &scale);
            return true;
        }
    case OSD_MAP_TAKEOFF:
        {
            static uint16_t drawn = 0;
            static uint32_t scale = 0;
            osdDrawHomeMap(CENTIDEGREES_TO_DEGREES(navigationGetHomeHeading()), 'T', &drawn, &scale);
            return true;
        }
    case OSD_RADAR:
        {
            static uint16_t drawn = 0;
            static uint32_t scale = 0;
            osdDrawRadar(&drawn, &scale);
            return true;
        }
#endif // GPS

    case OSD_ALTITUDE:
        {
            int32_t alt = osdGetAltitude();
            osdFormatAltitudeSymbol(buff, alt);

            uint16_t alt_alarm = osdConfig()->alt_alarm;
            uint16_t neg_alt_alarm = osdConfig()->neg_alt_alarm;
            if ((alt_alarm > 0 && CENTIMETERS_TO_METERS(alt) > alt_alarm) ||
                (neg_alt_alarm > 0 && alt < 0 && -CENTIMETERS_TO_METERS(alt) > neg_alt_alarm)) {

                TEXT_ATTRIBUTES_ADD_BLINK(elemAttr);
            }
            displayWriteWithAttr(osdDisplayPort, elemPosX, elemPosY, buff, elemAttr);

            if (STATE(MULTIROTOR) && posControl.flags.isAdjustingAltitude) {
                /* Indicate MR altitude adjustment active with constant symbol at first blank position.
                 * Alternate symbol on/off with 600ms cycle if first position not blank (to maintain visibility of -ve sign) */
                int8_t blankPos;
                for (blankPos = 2; blankPos >= 0; blankPos--) {
                    if (buff[blankPos] == SYM_BLANK) {
                        break;
                    }
                }
                if (blankPos >= 0 || OSD_ALTERNATING_CHOICES(600, 2) == 0) {
                    blankPos = blankPos < 0 ? 0 : blankPos;
                    displayWriteChar(osdDisplayPort, elemPosX + blankPos, elemPosY, SYM_TERRAIN_FOLLOWING);
                }
            }
            return true;
        }

    case OSD_ALTITUDE_MSL:
        {
            int32_t alt = osdGetAltitudeMsl();
            osdFormatAltitudeSymbol(buff, alt);
            break;
        }

#ifdef USE_RANGEFINDER
    case OSD_RANGEFINDER:
        {
            int32_t range = rangefinderGetLatestRawAltitude();
            if (range < 0) {
                buff[0] = '-';
                buff[1] = '-';
                buff[2] = '-';
            } else {
                osdFormatDistanceSymbol(buff, range, 1);
            }
        }
        break;
#endif

    case OSD_ONTIME:
        {
            osdFormatOnTime(buff);
            break;
        }

    case OSD_FLYTIME:
        {
            osdFormatFlyTime(buff, &elemAttr);
            break;
        }

    case OSD_ONTIME_FLYTIME:
        {
            if (ARMING_FLAG(ARMED)) {
                osdFormatFlyTime(buff, &elemAttr);
            } else {
                osdFormatOnTime(buff);
            }
            break;
        }

    case OSD_REMAINING_FLIGHT_TIME_BEFORE_RTH:
        {
            /*static int32_t updatedTimeSeconds = 0;*/
            static int32_t timeSeconds = -1;
#if defined(USE_ADC) && defined(USE_GPS)
            static timeUs_t updatedTimestamp = 0;
            timeUs_t currentTimeUs = micros();
            if (cmpTimeUs(currentTimeUs, updatedTimestamp) >= MS2US(1000)) {
#ifdef USE_WIND_ESTIMATOR
                timeSeconds = calculateRemainingFlightTimeBeforeRTH(osdConfig()->estimations_wind_compensation);
#else
                timeSeconds = calculateRemainingFlightTimeBeforeRTH(false);
#endif
                updatedTimestamp = currentTimeUs;
            }
#endif
            if ((!ARMING_FLAG(ARMED)) || (timeSeconds == -1)) {
                buff[0] = SYM_FLIGHT_MINS_REMAINING;
                strcpy(buff + 1, "--:--");
#if defined(USE_ADC) && defined(USE_GPS)
                updatedTimestamp = 0;
#endif
            } else if (timeSeconds == -2) {
                // Wind is too strong to come back with cruise throttle
                buff[0] = SYM_FLIGHT_MINS_REMAINING;
                buff[1] = buff[2] = buff[4] = buff[5] = SYM_WIND_HORIZONTAL;
                buff[3] = ':';
                buff[6] = '\0';
                TEXT_ATTRIBUTES_ADD_BLINK(elemAttr);
            } else {
                osdFormatTime(buff, timeSeconds, SYM_FLIGHT_MINS_REMAINING, SYM_FLIGHT_HOURS_REMAINING);
                if (timeSeconds == 0)
                    TEXT_ATTRIBUTES_ADD_BLINK(elemAttr);
            }
        }
        break;

    case OSD_REMAINING_DISTANCE_BEFORE_RTH:;
        static int32_t distanceMeters = -1;
#if defined(USE_ADC) && defined(USE_GPS)
        static timeUs_t updatedTimestamp = 0;
        timeUs_t currentTimeUs = micros();
        if (cmpTimeUs(currentTimeUs, updatedTimestamp) >= MS2US(1000)) {
#ifdef USE_WIND_ESTIMATOR
            distanceMeters = calculateRemainingDistanceBeforeRTH(osdConfig()->estimations_wind_compensation);
#else
            distanceMeters = calculateRemainingDistanceBeforeRTH(false);
#endif
            updatedTimestamp = currentTimeUs;
        }
#endif
        //buff[0] = SYM_TRIP_DIST;
        displayWriteChar(osdDisplayPort, elemPosX, elemPosY, SYM_FLIGHT_DIST_REMAINING);
        if ((!ARMING_FLAG(ARMED)) || (distanceMeters == -1)) {
            buff[4] = SYM_BLANK;
            buff[5] = '\0';
            strcpy(buff + 1, "---");
        } else if (distanceMeters == -2) {
            // Wind is too strong to come back with cruise throttle
            buff[1] = buff[2] = buff[3] = SYM_WIND_HORIZONTAL;
            switch ((osd_unit_e)osdConfig()->units){
                case OSD_UNIT_UK:
                    FALLTHROUGH;
                case OSD_UNIT_IMPERIAL:
                    buff[4] = SYM_DIST_MI;
                    break;
                case OSD_UNIT_METRIC_MPH:
                    FALLTHROUGH;
                case OSD_UNIT_METRIC:
                    buff[4] = SYM_DIST_KM;
                    break;
                case OSD_UNIT_GA:
                    buff[4] = SYM_DIST_NM;
                    break;
            }
            buff[5] = '\0';
            TEXT_ATTRIBUTES_ADD_BLINK(elemAttr);
        } else {
            osdFormatDistanceSymbol(buff + 1, distanceMeters * 100, 0);
            if (distanceMeters == 0)
                TEXT_ATTRIBUTES_ADD_BLINK(elemAttr);
        }
        break;

    case OSD_FLYMODE:
        {
            char *p = "ACRO";

            if (FLIGHT_MODE(FAILSAFE_MODE))
                p = "!FS!";
            else if (FLIGHT_MODE(MANUAL_MODE))
                p = "MANU";
            else if (FLIGHT_MODE(TURTLE_MODE))
                p = "TURT";
            else if (FLIGHT_MODE(NAV_RTH_MODE))
                p = isWaypointMissionRTHActive() ? "WRTH" : "RTH ";
            else if (FLIGHT_MODE(NAV_POSHOLD_MODE) && STATE(AIRPLANE))
                p = "LOTR";
            else if (FLIGHT_MODE(NAV_POSHOLD_MODE))
                p = "HOLD";
            else if (FLIGHT_MODE(NAV_COURSE_HOLD_MODE) && FLIGHT_MODE(NAV_ALTHOLD_MODE))
                p = "CRUZ";
            else if (FLIGHT_MODE(NAV_COURSE_HOLD_MODE))
                p = "CRSH";
            else if (FLIGHT_MODE(NAV_WP_MODE))
                p = " WP ";
            else if (FLIGHT_MODE(NAV_ALTHOLD_MODE) && navigationRequiresAngleMode()) {
                // If navigationRequiresAngleMode() returns false when ALTHOLD is active,
                // it means it can be combined with ANGLE, HORIZON, ACRO, etc...
                // and its display is handled by OSD_MESSAGES rather than OSD_FLYMODE.
                p = " AH ";
            }
            else if (FLIGHT_MODE(ANGLE_MODE))
                p = "ANGL";
            else if (FLIGHT_MODE(HORIZON_MODE))
                p = "HOR ";

            displayWrite(osdDisplayPort, elemPosX, elemPosY, p);
            return true;
        }

    case OSD_CRAFT_NAME:
        osdFormatCraftName(buff);
        break;

    case OSD_PILOT_NAME:
        osdFormatPilotName(buff);
        break;

    case OSD_PILOT_LOGO:
        displayWriteChar(osdDisplayPort, elemPosX, elemPosY, SYM_PILOT_LOGO_SML_L);
        displayWriteChar(osdDisplayPort, elemPosX+1, elemPosY, SYM_PILOT_LOGO_SML_C);
        displayWriteChar(osdDisplayPort, elemPosX+2, elemPosY, SYM_PILOT_LOGO_SML_R);
        break;

    case OSD_THROTTLE_POS:
    {
        osdFormatThrottlePosition(buff, false, &elemAttr);
        break;
    }

    case OSD_VTX_CHANNEL:
        {
            vtxDeviceOsdInfo_t osdInfo;
            vtxCommonGetOsdInfo(vtxCommonDevice(), &osdInfo);

            tfp_sprintf(buff, "CH:%c%s:", osdInfo.bandLetter, osdInfo.channelName);
            displayWrite(osdDisplayPort, elemPosX, elemPosY, buff);

            tfp_sprintf(buff, "%c", osdInfo.powerIndexLetter);
            if (isAdjustmentFunctionSelected(ADJUSTMENT_VTX_POWER_LEVEL)) TEXT_ATTRIBUTES_ADD_BLINK(elemAttr);
            displayWriteWithAttr(osdDisplayPort, elemPosX + 6, elemPosY, buff, elemAttr);
            return true;
        }
        break;

    case OSD_VTX_POWER:
        {
            vtxDeviceOsdInfo_t osdInfo;
            vtxCommonGetOsdInfo(vtxCommonDevice(), &osdInfo);

            tfp_sprintf(buff, "%c", SYM_VTX_POWER);
            displayWrite(osdDisplayPort, elemPosX, elemPosY, buff);

            tfp_sprintf(buff, "%c", osdInfo.powerIndexLetter);
            if (isAdjustmentFunctionSelected(ADJUSTMENT_VTX_POWER_LEVEL)) TEXT_ATTRIBUTES_ADD_BLINK(elemAttr);
            displayWriteWithAttr(osdDisplayPort, elemPosX+1, elemPosY, buff, elemAttr);
            return true;
        }

#if defined(USE_SERIALRX_CRSF)
    case OSD_CRSF_RSSI_DBM:
        {
            int16_t rssi = rxLinkStatistics.uplinkRSSI;
            buff[0] = (rxLinkStatistics.activeAntenna == 0) ? SYM_RSSI : SYM_2RSS; // Separate symbols for each antenna
            if (rssi <= -100) {
                tfp_sprintf(buff + 1, "%4d%c", rssi, SYM_DBM);
            } else {
                tfp_sprintf(buff + 1, "%3d%c%c", rssi, SYM_DBM, ' ');
            }
            if (!failsafeIsReceivingRxData()){
                TEXT_ATTRIBUTES_ADD_BLINK(elemAttr);
            } else if (osdConfig()->rssi_dbm_alarm && rssi < osdConfig()->rssi_dbm_alarm) {
                TEXT_ATTRIBUTES_ADD_BLINK(elemAttr);
            }
            break;
        }
    case OSD_CRSF_LQ:
        {
            buff[0] = SYM_LQ;
            int16_t statsLQ = rxLinkStatistics.uplinkLQ;
            int16_t scaledLQ = scaleRange(constrain(statsLQ, 0, 100), 0, 100, 170, 300);
            switch (osdConfig()->crsf_lq_format) {
                case OSD_CRSF_LQ_TYPE1:
                    if (!failsafeIsReceivingRxData()) {
                        tfp_sprintf(buff+1, "%3d", 0);
                    } else {
                        tfp_sprintf(buff+1, "%3d", rxLinkStatistics.uplinkLQ);
                    }
                    break;
                case OSD_CRSF_LQ_TYPE2:
                    if (!failsafeIsReceivingRxData()) {
                        tfp_sprintf(buff+1, "%s:%3d", " ", 0);
                    } else {
                        tfp_sprintf(buff+1, "%d:%3d", rxLinkStatistics.rfMode, rxLinkStatistics.uplinkLQ);
                    }
                    break;
                case OSD_CRSF_LQ_TYPE3:
                    if (!failsafeIsReceivingRxData()) {
                        tfp_sprintf(buff+1, "%3d", 0);
                    } else {
                        tfp_sprintf(buff+1, "%3d", rxLinkStatistics.rfMode >= 2 ? scaledLQ : rxLinkStatistics.uplinkLQ);
                    }
                    break;
            }
            if (!failsafeIsReceivingRxData()) {
                TEXT_ATTRIBUTES_ADD_BLINK(elemAttr);
            } else if (rxLinkStatistics.uplinkLQ < osdConfig()->link_quality_alarm) {
                TEXT_ATTRIBUTES_ADD_BLINK(elemAttr);
            }
            break;
        }

    case OSD_CRSF_SNR_DB:
        {
            static pt1Filter_t snrFilterState;
            static timeMs_t snrUpdated = 0;
            int8_t snrFiltered = pt1FilterApply4(&snrFilterState, rxLinkStatistics.uplinkSNR, 0.5f, MS2S(millis() - snrUpdated));
            snrUpdated = millis();

            const char* showsnr = "-20";
            const char* hidesnr = "   ";
            if (snrFiltered > osdConfig()->snr_alarm) {
                if (cmsInMenu) {
                    buff[0] = SYM_SNR;
                    tfp_sprintf(buff + 1, "%s%c", showsnr, SYM_DB);
                } else {
                    buff[0] = SYM_BLANK;
                    tfp_sprintf(buff + 1, "%s%c", hidesnr, SYM_BLANK);
                }
            } else if (snrFiltered <= osdConfig()->snr_alarm) {
                buff[0] = SYM_SNR;
                if (snrFiltered <= -10) {
                    tfp_sprintf(buff + 1, "%3d%c", snrFiltered, SYM_DB);
                } else {
                    tfp_sprintf(buff + 1, "%2d%c%c", snrFiltered, SYM_DB, ' ');
                }
            }
            break;
        }

    case OSD_CRSF_TX_POWER:
        {
            if (!failsafeIsReceivingRxData())
                tfp_sprintf(buff, "%s%c", "    ", SYM_BLANK);
            else
                tfp_sprintf(buff, "%4d%c", rxLinkStatistics.uplinkTXPower, SYM_MW);
            break;
        }
#endif

    case OSD_CROSSHAIRS: // Hud is a sub-element of the crosshair

        osdCrosshairPosition(&elemPosX, &elemPosY);
        osdHudDrawCrosshair(osdGetDisplayPortCanvas(), elemPosX, elemPosY);

        if (osdConfig()->hud_homing && STATE(GPS_FIX) && STATE(GPS_FIX_HOME) && isImuHeadingValid()) {
            osdHudDrawHoming(elemPosX, elemPosY);
        }

        if (STATE(GPS_FIX) && isImuHeadingValid()) {

            if (osdConfig()->hud_homepoint || osdConfig()->hud_radar_disp > 0 || osdConfig()->hud_wp_disp > 0) {
                    osdHudClear();
            }

            // -------- POI : Home point

            if (osdConfig()->hud_homepoint) { // Display the home point (H)
                osdHudDrawPoi(GPS_distanceToHome, GPS_directionToHome, -osdGetAltitude() / 100, 0, SYM_HOME, 0 , 0);
            }

            // -------- POI : Nearby aircrafts from ESP32 radar

            if (osdConfig()->hud_radar_disp > 0) { // Display the POI from the radar
                for (uint8_t i = 0; i < osdConfig()->hud_radar_disp; i++) {
                    if (radar_pois[i].gps.lat != 0 && radar_pois[i].gps.lon != 0 && radar_pois[i].state < 2) { // state 2 means POI has been lost and must be skipped
                        fpVector3_t poi;
                        geoConvertGeodeticToLocal(&poi, &posControl.gpsOrigin, &radar_pois[i].gps, GEO_ALT_RELATIVE);
                        radar_pois[i].distance = calculateDistanceToDestination(&poi) / 100; // In meters

                        if (radar_pois[i].distance >= osdConfig()->hud_radar_range_min && radar_pois[i].distance <= osdConfig()->hud_radar_range_max) {
                            radar_pois[i].direction = calculateBearingToDestination(&poi) / 100; // In °
                            radar_pois[i].altitude = (radar_pois[i].gps.alt - osdGetAltitudeMsl()) / 100;
                            osdHudDrawPoi(radar_pois[i].distance, osdGetHeadingAngle(radar_pois[i].direction), radar_pois[i].altitude, 1, 65 + i, radar_pois[i].heading, radar_pois[i].lq);
                        }
                    }
                }
            }

            // -------- POI : Next waypoints from navigation

            if (osdConfig()->hud_wp_disp > 0 && posControl.waypointListValid && posControl.waypointCount > 0) { // Display the next waypoints
                gpsLocation_t wp2;
                int j;

                for (int i = osdConfig()->hud_wp_disp - 1; i >= 0 ; i--) { // Display in reverse order so the next WP is always written on top
                    j = posControl.activeWaypointIndex + i;
                    if (j > posControl.startWpIndex + posControl.waypointCount - 1) { // limit to max WP index for mission
                        break;
                    }
                    if (posControl.waypointList[j].lat != 0 && posControl.waypointList[j].lon != 0) {
                        wp2.lat = posControl.waypointList[j].lat;
                        wp2.lon = posControl.waypointList[j].lon;
                        wp2.alt = posControl.waypointList[j].alt;
                        fpVector3_t poi;
                        geoConvertGeodeticToLocal(&poi, &posControl.gpsOrigin, &wp2, waypointMissionAltConvMode(posControl.waypointList[j].p3));
                        int32_t altConvModeAltitude = waypointMissionAltConvMode(posControl.waypointList[j].p3) == GEO_ALT_ABSOLUTE ? osdGetAltitudeMsl() : osdGetAltitude();
                        j = getGeoWaypointNumber(j);
                        while (j > 9) j -= 10; // Only the last digit displayed if WP>=10, no room for more (48 = ascii 0)
                        osdHudDrawPoi(calculateDistanceToDestination(&poi) / 100, osdGetHeadingAngle(calculateBearingToDestination(&poi) / 100), (posControl.waypointList[j].alt - altConvModeAltitude)/ 100, 2, SYM_WAYPOINT, 48 + j, i);
                    }
                }
            }
        }

        return true;
        break;

    case OSD_ATTITUDE_ROLL:
        buff[0] = SYM_ROLL_LEVEL;
        if (ABS(attitude.values.roll) >= 1)
            buff[0] += (attitude.values.roll < 0 ? -1 : 1);
        osdFormatCentiNumber(buff + 1, DECIDEGREES_TO_CENTIDEGREES(ABS(attitude.values.roll)), 0, 1, 0, 3);
        break;

    case OSD_ATTITUDE_PITCH:
        if (ABS(attitude.values.pitch) < 1)
            buff[0] = 'P';
        else if (attitude.values.pitch > 0)
            buff[0] = SYM_PITCH_DOWN;
        else if (attitude.values.pitch < 0)
            buff[0] = SYM_PITCH_UP;
        osdFormatCentiNumber(buff + 1, DECIDEGREES_TO_CENTIDEGREES(ABS(attitude.values.pitch)), 0, 1, 0, 3);
        break;

    case OSD_ARTIFICIAL_HORIZON:
        {
            float rollAngle = DECIDEGREES_TO_RADIANS(attitude.values.roll);
            float pitchAngle = DECIDEGREES_TO_RADIANS(attitude.values.pitch);

            pitchAngle -= osdConfig()->ahi_camera_uptilt_comp ? DEGREES_TO_RADIANS(osdConfig()->camera_uptilt) : 0;
            pitchAngle += DEGREES_TO_RADIANS(getFixedWingLevelTrim());
            if (osdConfig()->ahi_reverse_roll) {
                rollAngle = -rollAngle;
            }
            osdDrawArtificialHorizon(osdDisplayPort, osdGetDisplayPortCanvas(),
                 OSD_DRAW_POINT_GRID(elemPosX, elemPosY), rollAngle, pitchAngle);
            osdDrawSingleElement(OSD_HORIZON_SIDEBARS);
            osdDrawSingleElement(OSD_CROSSHAIRS);

            return true;
        }

    case OSD_HORIZON_SIDEBARS:
        {
            osdDrawSidebars(osdDisplayPort, osdGetDisplayPortCanvas());
            return true;
        }

#if defined(USE_BARO) || defined(USE_GPS)
    case OSD_VARIO:
        {
            float zvel = getEstimatedActualVelocity(Z);
            osdDrawVario(osdDisplayPort, osdGetDisplayPortCanvas(), OSD_DRAW_POINT_GRID(elemPosX, elemPosY), zvel);
            return true;
        }

    case OSD_VARIO_NUM:
        {
            int16_t value = getEstimatedActualVelocity(Z);
            char sym;
            switch ((osd_unit_e)osdConfig()->units) {
                case OSD_UNIT_UK:
                    FALLTHROUGH;
                case OSD_UNIT_IMPERIAL:
                    // Convert to centifeet/s
                    value = CENTIMETERS_TO_CENTIFEET(value);
                    sym = SYM_FTS;
                    break;
                case OSD_UNIT_GA:
                    // Convert to centi-100feet/min
                    value = CENTIMETERS_TO_FEET(value * 60);
                    sym = SYM_100FTM;
                    break;
                default:
                case OSD_UNIT_METRIC_MPH:
                    FALLTHROUGH;
                case OSD_UNIT_METRIC:
                    // Already in cm/s
                    sym = SYM_MS;
                    break;
            }

            osdFormatCentiNumber(buff, value, 0, 1, 0, 3);
            buff[3] = sym;
            buff[4] = '\0';
            break;
        }
    case OSD_CLIMB_EFFICIENCY:
        {
            // amperage is in centi amps (10mA), vertical speed is in cms/s. We want
            // Ah/dist only to show when vertical speed > 1m/s.
            static pt1Filter_t veFilterState;
            static timeUs_t vEfficiencyUpdated = 0;
            int32_t value = 0;
            timeUs_t currentTimeUs = micros();
            timeDelta_t vEfficiencyTimeDelta = cmpTimeUs(currentTimeUs, vEfficiencyUpdated);
            if (getEstimatedActualVelocity(Z) > 0) {
                if (vEfficiencyTimeDelta >= EFFICIENCY_UPDATE_INTERVAL) {
                                                            // Centiamps (kept for osdFormatCentiNumber) / m/s - Will appear as A / m/s in OSD
                    value = pt1FilterApply4(&veFilterState, (float)getAmperage() / (getEstimatedActualVelocity(Z) / 100.0f), 1, US2S(vEfficiencyTimeDelta));

                    vEfficiencyUpdated = currentTimeUs;
                } else {
                    value = veFilterState.state;
                }
            }
            bool efficiencyValid = (value > 0) && (getEstimatedActualVelocity(Z) > 100);
            switch (osdConfig()->units) {
                case OSD_UNIT_UK:
                    FALLTHROUGH;
                case OSD_UNIT_GA:
                    FALLTHROUGH;
                case OSD_UNIT_IMPERIAL:
                    // mAh/foot
                    if (efficiencyValid) {
                        osdFormatCentiNumber(buff, (value * METERS_PER_FOOT), 1, 2, 2, 3);
                        tfp_sprintf(buff, "%s%c%c", buff, SYM_AH_V_FT_0, SYM_AH_V_FT_1);
                    } else {
                        buff[0] = buff[1] = buff[2] = '-';
                        buff[3] = SYM_AH_V_FT_0;
                        buff[4] = SYM_AH_V_FT_1;
                        buff[5] = '\0';
                    }
                    break;
                case OSD_UNIT_METRIC_MPH:
                    FALLTHROUGH;
                case OSD_UNIT_METRIC:
                    // mAh/metre
                    if (efficiencyValid) {
                        osdFormatCentiNumber(buff, value, 1, 2, 2, 3);
                        tfp_sprintf(buff, "%s%c%c", buff, SYM_AH_V_M_0, SYM_AH_V_M_1);
                    } else {
                        buff[0] = buff[1] = buff[2] = '-';
                        buff[3] = SYM_AH_V_M_0;
                        buff[4] = SYM_AH_V_M_1;
                        buff[5] = '\0';
                    }
                    break;
            }
            break;
        }
    case OSD_GLIDE_TIME_REMAINING:
        {
            uint16_t glideTime = osdGetRemainingGlideTime();
            buff[0] = SYM_GLIDE_MINS;
            if (glideTime > 0) {
                // Maximum value we can show in minutes is 99 minutes and 59 seconds. It is extremely unlikely that glide
                // time will be longer than 99 minutes. If it is, it will show 99:^^
                if (glideTime > (99 * 60) + 59) {
                    tfp_sprintf(buff + 1, "%02d:", (int)(glideTime / 60));
                    buff[4] = SYM_DIRECTION;
                    buff[5] = SYM_DIRECTION;
                } else {
                    tfp_sprintf(buff + 1, "%02d:%02d", (int)(glideTime / 60), (int)(glideTime % 60));
                }
            } else {
               tfp_sprintf(buff + 1, "%s", "--:--");
            }
            buff[6] = '\0';
            break;
        }
    case OSD_GLIDE_RANGE:
        {
            uint16_t glideSeconds = osdGetRemainingGlideTime();
            buff[0] = SYM_GLIDE_DIST;
            if (glideSeconds > 0) {
                uint32_t glideRangeCM = glideSeconds * gpsSol.groundSpeed;
                osdFormatDistanceSymbol(buff + 1, glideRangeCM, 0);
            } else {
                tfp_sprintf(buff + 1, "%s%c", "---", SYM_BLANK);
                buff[5] = '\0';
            }
            break;
        }
#endif

    case OSD_SWITCH_INDICATOR_0:
        osdDisplaySwitchIndicator(osdConfig()->osd_switch_indicator0_name, rxGetChannelValue(osdConfig()->osd_switch_indicator0_channel - 1), buff);
        break;

    case OSD_SWITCH_INDICATOR_1:
        osdDisplaySwitchIndicator(osdConfig()->osd_switch_indicator1_name, rxGetChannelValue(osdConfig()->osd_switch_indicator1_channel - 1), buff);
        break;

    case OSD_SWITCH_INDICATOR_2:
        osdDisplaySwitchIndicator(osdConfig()->osd_switch_indicator2_name, rxGetChannelValue(osdConfig()->osd_switch_indicator2_channel - 1), buff);
        break;

    case OSD_SWITCH_INDICATOR_3:
        osdDisplaySwitchIndicator(osdConfig()->osd_switch_indicator3_name, rxGetChannelValue(osdConfig()->osd_switch_indicator3_channel - 1), buff);
        break;

    case OSD_PAN_SERVO_CENTRED:
        {
            int16_t panOffset = osdGetPanServoOffset();
            const timeMs_t panServoTimeNow = millis();
            static timeMs_t panServoTimeOffCentre = 0;

            if (panOffset < 0) {
                if (osdConfig()->pan_servo_offcentre_warning != 0 && panOffset >= -osdConfig()->pan_servo_offcentre_warning) {
                    if (panServoTimeOffCentre == 0) {
                        panServoTimeOffCentre = panServoTimeNow;
                    } else if (panServoTimeNow >= (panServoTimeOffCentre + 10000 )) {
                        TEXT_ATTRIBUTES_ADD_BLINK(elemAttr);
                    }
                } else {
                    panServoTimeOffCentre = 0;
                }

                if (osdConfig()->pan_servo_indicator_show_degrees) {
                    tfp_sprintf(buff, "%3d%c", -panOffset, SYM_DEGREES);
                    displayWriteWithAttr(osdDisplayPort, elemPosX+1, elemPosY, buff, elemAttr);
                }
                displayWriteCharWithAttr(osdDisplayPort, elemPosX, elemPosY, SYM_SERVO_PAN_IS_OFFSET_R, elemAttr);
            } else if (panOffset > 0) {
                if (osdConfig()->pan_servo_offcentre_warning != 0 && panOffset <= osdConfig()->pan_servo_offcentre_warning) {
                    if (panServoTimeOffCentre == 0) {
                        panServoTimeOffCentre = panServoTimeNow;
                    } else if (panServoTimeNow >= (panServoTimeOffCentre + 10000 )) {
                        TEXT_ATTRIBUTES_ADD_BLINK(elemAttr);
                    }
                } else {
                    panServoTimeOffCentre = 0;
                }

                if (osdConfig()->pan_servo_indicator_show_degrees) {
                    tfp_sprintf(buff, "%3d%c", panOffset, SYM_DEGREES);
                    displayWriteWithAttr(osdDisplayPort, elemPosX+1, elemPosY, buff, elemAttr);
                }
                displayWriteCharWithAttr(osdDisplayPort, elemPosX, elemPosY, SYM_SERVO_PAN_IS_OFFSET_L, elemAttr);
            } else {
                panServoTimeOffCentre = 0;

                if (osdConfig()->pan_servo_indicator_show_degrees) {
                    tfp_sprintf(buff, "%3d%c", panOffset, SYM_DEGREES);
                    displayWriteWithAttr(osdDisplayPort, elemPosX+1, elemPosY, buff, elemAttr);
                }
                displayWriteChar(osdDisplayPort, elemPosX, elemPosY, SYM_SERVO_PAN_IS_CENTRED);
            }

            return true;
        }
        break;

    case OSD_ACTIVE_PROFILE:
        tfp_sprintf(buff, "%c%u", SYM_PROFILE, (getConfigProfile() + 1));
        displayWrite(osdDisplayPort, elemPosX, elemPosY, buff);
        break;

    case OSD_ROLL_PIDS:
        osdDisplayFlightPIDValues(elemPosX, elemPosY, "ROL", PID_ROLL, ADJUSTMENT_ROLL_P, ADJUSTMENT_ROLL_I, ADJUSTMENT_ROLL_D, ADJUSTMENT_ROLL_FF);
        return true;

    case OSD_PITCH_PIDS:
        osdDisplayFlightPIDValues(elemPosX, elemPosY, "PIT", PID_PITCH, ADJUSTMENT_PITCH_P, ADJUSTMENT_PITCH_I, ADJUSTMENT_PITCH_D, ADJUSTMENT_PITCH_FF);
        return true;

    case OSD_YAW_PIDS:
        osdDisplayFlightPIDValues(elemPosX, elemPosY, "YAW", PID_YAW, ADJUSTMENT_YAW_P, ADJUSTMENT_YAW_I, ADJUSTMENT_YAW_D, ADJUSTMENT_YAW_FF);
        return true;

    case OSD_LEVEL_PIDS:
        osdDisplayNavPIDValues(elemPosX, elemPosY, "LEV", PID_LEVEL, ADJUSTMENT_LEVEL_P, ADJUSTMENT_LEVEL_I, ADJUSTMENT_LEVEL_D);
        return true;

    case OSD_POS_XY_PIDS:
        osdDisplayNavPIDValues(elemPosX, elemPosY, "PXY", PID_POS_XY, ADJUSTMENT_POS_XY_P, ADJUSTMENT_POS_XY_I, ADJUSTMENT_POS_XY_D);
        return true;

    case OSD_POS_Z_PIDS:
        osdDisplayNavPIDValues(elemPosX, elemPosY, "PZ", PID_POS_Z, ADJUSTMENT_POS_Z_P, ADJUSTMENT_POS_Z_I, ADJUSTMENT_POS_Z_D);
        return true;

    case OSD_VEL_XY_PIDS:
        osdDisplayNavPIDValues(elemPosX, elemPosY, "VXY", PID_VEL_XY, ADJUSTMENT_VEL_XY_P, ADJUSTMENT_VEL_XY_I, ADJUSTMENT_VEL_XY_D);
        return true;

    case OSD_VEL_Z_PIDS:
        osdDisplayNavPIDValues(elemPosX, elemPosY, "VZ", PID_VEL_Z, ADJUSTMENT_VEL_Z_P, ADJUSTMENT_VEL_Z_I, ADJUSTMENT_VEL_Z_D);
        return true;

    case OSD_HEADING_P:
        osdDisplayAdjustableDecimalValue(elemPosX, elemPosY, "HP", 0, pidBank()->pid[PID_HEADING].P, 3, 0, ADJUSTMENT_HEADING_P);
        return true;

    case OSD_BOARD_ALIGN_ROLL:
        osdDisplayAdjustableDecimalValue(elemPosX, elemPosY, "AR", 0, DECIDEGREES_TO_DEGREES((float)boardAlignment()->rollDeciDegrees), 4, 1, ADJUSTMENT_ROLL_BOARD_ALIGNMENT);
        return true;

    case OSD_BOARD_ALIGN_PITCH:
        osdDisplayAdjustableDecimalValue(elemPosX, elemPosY, "AP", 0, DECIDEGREES_TO_DEGREES((float)boardAlignment()->pitchDeciDegrees), 4, 1, ADJUSTMENT_PITCH_BOARD_ALIGNMENT);
        return true;

    case OSD_RC_EXPO:
        osdDisplayAdjustableDecimalValue(elemPosX, elemPosY, "EXP", 0, currentControlRateProfile->stabilized.rcExpo8, 3, 0, ADJUSTMENT_RC_EXPO);
        return true;

    case OSD_RC_YAW_EXPO:
        osdDisplayAdjustableDecimalValue(elemPosX, elemPosY, "YEX", 0, currentControlRateProfile->stabilized.rcYawExpo8, 3, 0, ADJUSTMENT_RC_YAW_EXPO);
        return true;

    case OSD_THROTTLE_EXPO:
        osdDisplayAdjustableDecimalValue(elemPosX, elemPosY, "TEX", 0, currentControlRateProfile->throttle.rcExpo8, 3, 0, ADJUSTMENT_THROTTLE_EXPO);
        return true;

    case OSD_PITCH_RATE:
        displayWrite(osdDisplayPort, elemPosX, elemPosY, "SPR");

        elemAttr = TEXT_ATTRIBUTES_NONE;
        tfp_sprintf(buff, "%3d", currentControlRateProfile->stabilized.rates[FD_PITCH]);
        if (isAdjustmentFunctionSelected(ADJUSTMENT_PITCH_RATE) || isAdjustmentFunctionSelected(ADJUSTMENT_PITCH_ROLL_RATE))
            TEXT_ATTRIBUTES_ADD_BLINK(elemAttr);
        displayWriteWithAttr(osdDisplayPort, elemPosX + 4, elemPosY, buff, elemAttr);
        return true;

    case OSD_ROLL_RATE:
        displayWrite(osdDisplayPort, elemPosX, elemPosY, "SRR");

        elemAttr = TEXT_ATTRIBUTES_NONE;
        tfp_sprintf(buff, "%3d", currentControlRateProfile->stabilized.rates[FD_ROLL]);
        if (isAdjustmentFunctionSelected(ADJUSTMENT_ROLL_RATE) || isAdjustmentFunctionSelected(ADJUSTMENT_PITCH_ROLL_RATE))
            TEXT_ATTRIBUTES_ADD_BLINK(elemAttr);
        displayWriteWithAttr(osdDisplayPort, elemPosX + 4, elemPosY, buff, elemAttr);
        return true;

    case OSD_YAW_RATE:
        osdDisplayAdjustableDecimalValue(elemPosX, elemPosY, "SYR", 0, currentControlRateProfile->stabilized.rates[FD_YAW], 3, 0, ADJUSTMENT_YAW_RATE);
        return true;

    case OSD_MANUAL_RC_EXPO:
        osdDisplayAdjustableDecimalValue(elemPosX, elemPosY, "MEX", 0, currentControlRateProfile->manual.rcExpo8, 3, 0, ADJUSTMENT_MANUAL_RC_EXPO);
        return true;

    case OSD_MANUAL_RC_YAW_EXPO:
        osdDisplayAdjustableDecimalValue(elemPosX, elemPosY, "MYX", 0, currentControlRateProfile->manual.rcYawExpo8, 3, 0, ADJUSTMENT_MANUAL_RC_YAW_EXPO);
        return true;

    case OSD_MANUAL_PITCH_RATE:
        displayWrite(osdDisplayPort, elemPosX, elemPosY, "MPR");

        elemAttr = TEXT_ATTRIBUTES_NONE;
        tfp_sprintf(buff, "%3d", currentControlRateProfile->manual.rates[FD_PITCH]);
        if (isAdjustmentFunctionSelected(ADJUSTMENT_MANUAL_PITCH_RATE) || isAdjustmentFunctionSelected(ADJUSTMENT_MANUAL_PITCH_ROLL_RATE))
            TEXT_ATTRIBUTES_ADD_BLINK(elemAttr);
        displayWriteWithAttr(osdDisplayPort, elemPosX + 4, elemPosY, buff, elemAttr);
        return true;

    case OSD_MANUAL_ROLL_RATE:
        displayWrite(osdDisplayPort, elemPosX, elemPosY, "MRR");

        elemAttr = TEXT_ATTRIBUTES_NONE;
        tfp_sprintf(buff, "%3d", currentControlRateProfile->manual.rates[FD_ROLL]);
        if (isAdjustmentFunctionSelected(ADJUSTMENT_MANUAL_ROLL_RATE) || isAdjustmentFunctionSelected(ADJUSTMENT_MANUAL_PITCH_ROLL_RATE))
            TEXT_ATTRIBUTES_ADD_BLINK(elemAttr);
        displayWriteWithAttr(osdDisplayPort, elemPosX + 4, elemPosY, buff, elemAttr);
        return true;

    case OSD_MANUAL_YAW_RATE:
        osdDisplayAdjustableDecimalValue(elemPosX, elemPosY, "MYR", 0, currentControlRateProfile->stabilized.rates[FD_YAW], 3, 0, ADJUSTMENT_YAW_RATE);
        return true;

    case OSD_NAV_FW_CRUISE_THR:
        osdDisplayAdjustableDecimalValue(elemPosX, elemPosY, "CRZ", 0, currentBatteryProfile->nav.fw.cruise_throttle, 4, 0, ADJUSTMENT_NAV_FW_CRUISE_THR);
        return true;

    case OSD_NAV_FW_PITCH2THR:
        osdDisplayAdjustableDecimalValue(elemPosX, elemPosY, "P2T", 0, currentBatteryProfile->nav.fw.pitch_to_throttle, 3, 0, ADJUSTMENT_NAV_FW_PITCH2THR);
        return true;

    case OSD_FW_MIN_THROTTLE_DOWN_PITCH_ANGLE:
        osdDisplayAdjustableDecimalValue(elemPosX, elemPosY, "0TP", 0, (float)navConfig()->fw.minThrottleDownPitchAngle / 10, 3, 1, ADJUSTMENT_FW_MIN_THROTTLE_DOWN_PITCH_ANGLE);
        return true;

    case OSD_FW_ALT_PID_OUTPUTS:
        {
            const navigationPIDControllers_t *nav_pids = getNavigationPIDControllers();
            osdFormatPidControllerOutput(buff, "PZO", &nav_pids->fw_alt, 10, true); // display requested pitch degrees
            break;
        }

    case OSD_FW_POS_PID_OUTPUTS:
        {
            const navigationPIDControllers_t *nav_pids = getNavigationPIDControllers(); // display requested roll degrees
            osdFormatPidControllerOutput(buff, "PXYO", &nav_pids->fw_nav, 1, true);
            break;
        }

    case OSD_MC_VEL_Z_PID_OUTPUTS:
        {
            const navigationPIDControllers_t *nav_pids = getNavigationPIDControllers();
            osdFormatPidControllerOutput(buff, "VZO", &nav_pids->vel[Z], 100, false); // display throttle adjustment µs
            break;
        }

    case OSD_MC_VEL_X_PID_OUTPUTS:
        {
            const navigationPIDControllers_t *nav_pids = getNavigationPIDControllers();
            osdFormatPidControllerOutput(buff, "VXO", &nav_pids->vel[X], 100, false); // display requested acceleration cm/s^2
            break;
        }

    case OSD_MC_VEL_Y_PID_OUTPUTS:
        {
            const navigationPIDControllers_t *nav_pids = getNavigationPIDControllers();
            osdFormatPidControllerOutput(buff, "VYO", &nav_pids->vel[Y], 100, false); // display requested acceleration cm/s^2
            break;
        }

    case OSD_MC_POS_XYZ_P_OUTPUTS:
        {
            const navigationPIDControllers_t *nav_pids = getNavigationPIDControllers();
            strcpy(buff, "POSO ");
            // display requested velocity cm/s
            tfp_sprintf(buff + 5, "%4d", (int)lrintf(nav_pids->pos[X].output_constrained * 100));
            buff[9] = ' ';
            tfp_sprintf(buff + 10, "%4d", (int)lrintf(nav_pids->pos[Y].output_constrained * 100));
            buff[14] = ' ';
            tfp_sprintf(buff + 15, "%4d", (int)lrintf(nav_pids->pos[Z].output_constrained * 100));
            buff[19] = '\0';
            break;
        }

    case OSD_POWER:
        {
            bool kiloWatt = osdFormatCentiNumber(buff, getPower(), 1000, 2, 2, 3);
            buff[3] = kiloWatt ? SYM_KILOWATT : SYM_WATT;
            buff[4] = '\0';

            uint8_t current_alarm = osdConfig()->current_alarm;
            if ((current_alarm > 0) && ((getAmperage() / 100.0f) > current_alarm)) {
                TEXT_ATTRIBUTES_ADD_BLINK(elemAttr);
            }
            break;
        }

    case OSD_AIR_SPEED:
        {
        #ifdef USE_PITOT
            buff[0] = SYM_AIR;

            if (pitotIsHealthy())
            {
                const float airspeed_estimate = getAirspeedEstimate();
                osdFormatVelocityStr(buff + 1, airspeed_estimate, false, false);
                if ((osdConfig()->airspeed_alarm_min != 0 && airspeed_estimate < osdConfig()->airspeed_alarm_min) ||
                    (osdConfig()->airspeed_alarm_max != 0 && airspeed_estimate > osdConfig()->airspeed_alarm_max)) {
                        TEXT_ATTRIBUTES_ADD_BLINK(elemAttr);
                }
            }
            else
            {
                strcpy(buff + 1, "  X!");
                TEXT_ATTRIBUTES_ADD_BLINK(elemAttr);
            }
        #else
            return false;
        #endif
            break;
        }

    case OSD_AIR_MAX_SPEED:
        {
        #ifdef USE_PITOT
            buff[0] = SYM_MAX;
            buff[1] = SYM_AIR;
            osdFormatVelocityStr(buff + 2, stats.max_air_speed, false, false);
        #else
            return false;
        #endif
            break;
        }

    case OSD_RTC_TIME:
        {
            // RTC not configured will show 00:00
            dateTime_t dateTime;
            rtcGetDateTimeLocal(&dateTime);
            buff[0] = SYM_CLOCK;
            tfp_sprintf(buff + 1, "%02u:%02u:%02u", dateTime.hours, dateTime.minutes, dateTime.seconds);
            break;
        }

    case OSD_MESSAGES:
        {
            elemAttr = osdGetSystemMessage(buff, OSD_MESSAGE_LENGTH, true);
            break;
        }

    case OSD_VERSION:
        {
            tfp_sprintf(buff, "INAV %s", FC_VERSION_STRING);
            displayWrite(osdDisplayPort, elemPosX, elemPosY, buff);
            break;
        }

    case OSD_MAIN_BATT_CELL_VOLTAGE:
        {
            uint8_t base_digits = 3U;
#ifndef DISABLE_MSP_BF_COMPAT // IF BFCOMPAT is not supported, there's no need to check for it
            if(isBfCompatibleVideoSystem(osdConfig())) {
                base_digits = 4U;   // Add extra digit to account for decimal point taking an extra character space
            }
#endif
            osdDisplayBatteryVoltage(elemPosX, elemPosY, getBatteryRawAverageCellVoltage(), base_digits, 2);
            return true;
        }

    case OSD_MAIN_BATT_SAG_COMPENSATED_CELL_VOLTAGE:
        {
            uint8_t base_digits = 3U;
#ifndef DISABLE_MSP_BF_COMPAT // IF BFCOMPAT is not supported, there's no need to check for it
            if(isBfCompatibleVideoSystem(osdConfig())) {
                base_digits = 4U;   // Add extra digit to account for decimal point taking an extra character space
            }
#endif
            osdDisplayBatteryVoltage(elemPosX, elemPosY, getBatterySagCompensatedAverageCellVoltage(), base_digits, 2);
            return true;
        }

    case OSD_SCALED_THROTTLE_POS:
        {
            osdFormatThrottlePosition(buff, true, &elemAttr);
            break;
        }

    case OSD_HEADING:
        {
            buff[0] = SYM_HEADING;
            if (osdIsHeadingValid()) {
                int16_t h = DECIDEGREES_TO_DEGREES(osdGetHeading());
                if (h < 0) {
                    h += 360;
                }
                tfp_sprintf(&buff[1], "%3d", h);
            } else {
                buff[1] = buff[2] = buff[3] = '-';
            }
            buff[4] = SYM_DEGREES;
            buff[5] = '\0';
            break;
        }

    case OSD_HEADING_GRAPH:
        {
            if (osdIsHeadingValid()) {
                osdDrawHeadingGraph(osdDisplayPort, osdGetDisplayPortCanvas(), OSD_DRAW_POINT_GRID(elemPosX, elemPosY), osdGetHeading());
                return true;
            } else {
                buff[0] = buff[2] = buff[4] = buff[6] = buff[8] = SYM_HEADING_LINE;
                buff[1] = buff[3] = buff[5] = buff[7] = SYM_HEADING_DIVIDED_LINE;
                buff[OSD_HEADING_GRAPH_WIDTH] = '\0';
            }
            break;
        }

    case OSD_EFFICIENCY_MAH_PER_KM:
        {
            // amperage is in centi amps, speed is in cms/s. We want
            // mah/km. Only show when ground speed > 1m/s.
            static pt1Filter_t eFilterState;
            static timeUs_t efficiencyUpdated = 0;
            int32_t value = 0;
            bool moreThanAh = false;
            timeUs_t currentTimeUs = micros();
            timeDelta_t efficiencyTimeDelta = cmpTimeUs(currentTimeUs, efficiencyUpdated);
            uint8_t digits = 3U;
#ifndef DISABLE_MSP_BF_COMPAT   // IF BFCOMPAT is not supported, there's no need to check for it and change the values
            if (isBfCompatibleVideoSystem(osdConfig())) {
                // Increase number of digits so values above 99 don't get scaled by osdFormatCentiNumber
                digits = 4U;
            }
#endif
            if (STATE(GPS_FIX) && gpsSol.groundSpeed > 0) {
                if (efficiencyTimeDelta >= EFFICIENCY_UPDATE_INTERVAL) {
                    value = pt1FilterApply4(&eFilterState, ((float)getAmperage() / gpsSol.groundSpeed) / 0.0036f,
                        1, US2S(efficiencyTimeDelta));

                    efficiencyUpdated = currentTimeUs;
                } else {
                    value = eFilterState.state;
                }
            }
            bool efficiencyValid = (value > 0) && (gpsSol.groundSpeed > 100);
            switch (osdConfig()->units) {
                case OSD_UNIT_UK:
                    FALLTHROUGH;
                case OSD_UNIT_IMPERIAL:
                    moreThanAh = osdFormatCentiNumber(buff, value * METERS_PER_MILE / 10, 1000, 0, 2, digits);
                    if (!moreThanAh) {
                        tfp_sprintf(buff, "%s%c%c", buff, SYM_MAH_MI_0, SYM_MAH_MI_1);
                    } else {
                        tfp_sprintf(buff, "%s%c", buff, SYM_AH_MI);
                    }
                    if (!efficiencyValid) {
                        buff[0] = buff[1] = buff[2] = buff[3] = '-';
                        buff[digits] = SYM_MAH_MI_0;        // This will overwrite the "-" at buff[3] if not in BFCOMPAT mode
                        buff[digits + 1] = SYM_MAH_MI_1;
                        buff[digits + 2] = '\0';
                    }
                    break;
                case OSD_UNIT_GA:
                     moreThanAh = osdFormatCentiNumber(buff, value * METERS_PER_NAUTICALMILE / 10, 1000, 0, 2, digits);
                    if (!moreThanAh) {
                        tfp_sprintf(buff, "%s%c%c", buff, SYM_MAH_NM_0, SYM_MAH_NM_1);
                    } else {
                        tfp_sprintf(buff, "%s%c", buff, SYM_AH_NM);
                    }
                    if (!efficiencyValid) {
                        buff[0] = buff[1] = buff[2] = buff[3] = '-';
                        buff[digits] = SYM_MAH_NM_0;
                        buff[digits + 1] = SYM_MAH_NM_1;
                        buff[digits + 2] = '\0';
                    }
                    break;
                case OSD_UNIT_METRIC_MPH:
                    FALLTHROUGH;
                case OSD_UNIT_METRIC:
                    moreThanAh = osdFormatCentiNumber(buff, value * 100, 1000, 0, 2, digits);
                    if (!moreThanAh) {
                        tfp_sprintf(buff, "%s%c%c", buff, SYM_MAH_KM_0, SYM_MAH_KM_1);
                    } else {
                        tfp_sprintf(buff, "%s%c", buff, SYM_AH_KM);
                    }
                    if (!efficiencyValid) {
                        buff[0] = buff[1] = buff[2] = buff[3] = '-';
                        buff[digits] = SYM_MAH_KM_0;
                        buff[digits + 1] = SYM_MAH_KM_1;
                        buff[digits + 2] = '\0';
                    }
                    break;
            }
            break;
        }

    case OSD_EFFICIENCY_WH_PER_KM:
        {
            // amperage is in centi amps, speed is in cms/s. We want
            // mWh/km. Only show when ground speed > 1m/s.
            static pt1Filter_t eFilterState;
            static timeUs_t efficiencyUpdated = 0;
            int32_t value = 0;
            timeUs_t currentTimeUs = micros();
            timeDelta_t efficiencyTimeDelta = cmpTimeUs(currentTimeUs, efficiencyUpdated);
            if (STATE(GPS_FIX) && gpsSol.groundSpeed > 0) {
                if (efficiencyTimeDelta >= EFFICIENCY_UPDATE_INTERVAL) {
                    value = pt1FilterApply4(&eFilterState, ((float)getPower() / gpsSol.groundSpeed) / 0.0036f,
                        1, US2S(efficiencyTimeDelta));

                    efficiencyUpdated = currentTimeUs;
                } else {
                    value = eFilterState.state;
                }
            }
            bool efficiencyValid = (value > 0) && (gpsSol.groundSpeed > 100);
            switch (osdConfig()->units) {
                case OSD_UNIT_UK:
                    FALLTHROUGH;
                case OSD_UNIT_IMPERIAL:
                    osdFormatCentiNumber(buff, value * METERS_PER_MILE / 10000, 0, 2, 0, 3);
                    buff[3] = SYM_WH_MI;
                    break;
                case OSD_UNIT_GA:
                    osdFormatCentiNumber(buff, value * METERS_PER_NAUTICALMILE / 10000, 0, 2, 0, 3);
                    buff[3] = SYM_WH_NM;
                    break;
                case OSD_UNIT_METRIC_MPH:
                    FALLTHROUGH;
                case OSD_UNIT_METRIC:
                    osdFormatCentiNumber(buff, value / 10, 0, 2, 0, 3);
                    buff[3] = SYM_WH_KM;
                    break;
            }
            buff[4] = '\0';
            if (!efficiencyValid) {
                buff[0] = buff[1] = buff[2] = '-';
            }
            break;
        }

    case OSD_GFORCE:
        {
            buff[0] = SYM_GFORCE;
            osdFormatCentiNumber(buff + 1, GForce, 0, 2, 0, 3);
            if (GForce > osdConfig()->gforce_alarm * 100) {
                TEXT_ATTRIBUTES_ADD_BLINK(elemAttr);
            }
            break;
        }

    case OSD_GFORCE_X:
    case OSD_GFORCE_Y:
    case OSD_GFORCE_Z:
        {
            float GForceValue = GForceAxis[item - OSD_GFORCE_X];
            buff[0] = SYM_GFORCE_X + item - OSD_GFORCE_X;
            osdFormatCentiNumber(buff + 1, GForceValue, 0, 2, 0, 4);
            if ((GForceValue < osdConfig()->gforce_axis_alarm_min * 100) || (GForceValue > osdConfig()->gforce_axis_alarm_max * 100)) {
                TEXT_ATTRIBUTES_ADD_BLINK(elemAttr);
            }
            break;
        }
    case OSD_DEBUG:
        {
            /*
             * Longest representable string is -2147483648 does not fit in the screen.
             * Only 7 digits for negative and 8 digits for positive values allowed
             */
            for (uint8_t bufferIndex = 0; bufferIndex < DEBUG32_VALUE_COUNT; ++elemPosY, bufferIndex += 2) {
                tfp_sprintf(
                    buff,
                    "[%u]=%8ld [%u]=%8ld",
                    bufferIndex,
                    (long)constrain(debug[bufferIndex], -9999999, 99999999),
                    bufferIndex+1,
                    (long)constrain(debug[bufferIndex+1], -9999999, 99999999)
                );
                displayWrite(osdDisplayPort, elemPosX, elemPosY, buff);
            }
            break;
        }

    case OSD_IMU_TEMPERATURE:
        {
            int16_t temperature;
            const bool valid = getIMUTemperature(&temperature);
            osdDisplayTemperature(elemPosX, elemPosY, SYM_IMU_TEMP, NULL, valid, temperature, osdConfig()->imu_temp_alarm_min, osdConfig()->imu_temp_alarm_max);
            return true;
        }

    case OSD_BARO_TEMPERATURE:
        {
            int16_t temperature;
            const bool valid = getBaroTemperature(&temperature);
            osdDisplayTemperature(elemPosX, elemPosY, SYM_BARO_TEMP, NULL, valid, temperature, osdConfig()->imu_temp_alarm_min, osdConfig()->imu_temp_alarm_max);
            return true;
        }

#ifdef USE_TEMPERATURE_SENSOR
    case OSD_TEMP_SENSOR_0_TEMPERATURE:
    case OSD_TEMP_SENSOR_1_TEMPERATURE:
    case OSD_TEMP_SENSOR_2_TEMPERATURE:
    case OSD_TEMP_SENSOR_3_TEMPERATURE:
    case OSD_TEMP_SENSOR_4_TEMPERATURE:
    case OSD_TEMP_SENSOR_5_TEMPERATURE:
    case OSD_TEMP_SENSOR_6_TEMPERATURE:
    case OSD_TEMP_SENSOR_7_TEMPERATURE:
        {
            osdDisplayTemperatureSensor(elemPosX, elemPosY, item - OSD_TEMP_SENSOR_0_TEMPERATURE);
            return true;
        }
#endif /* ifdef USE_TEMPERATURE_SENSOR */

    case OSD_WIND_SPEED_HORIZONTAL:
#ifdef USE_WIND_ESTIMATOR
        {
            bool valid = isEstimatedWindSpeedValid();
            float horizontalWindSpeed;
            uint16_t angle;
            horizontalWindSpeed = getEstimatedHorizontalWindSpeed(&angle);
            int16_t windDirection = osdGetHeadingAngle( CENTIDEGREES_TO_DEGREES((int)angle) - DECIDEGREES_TO_DEGREES(attitude.values.yaw) + 22);
            buff[0] = SYM_WIND_HORIZONTAL;
            buff[1] = SYM_DIRECTION + (windDirection*2 / 90);
            osdFormatWindSpeedStr(buff + 2, horizontalWindSpeed, valid);
            break;
        }
#else
        return false;
#endif

    case OSD_WIND_SPEED_VERTICAL:
#ifdef USE_WIND_ESTIMATOR
        {
            buff[0] = SYM_WIND_VERTICAL;
            buff[1] = SYM_BLANK;
            bool valid = isEstimatedWindSpeedValid();
            float verticalWindSpeed;
            verticalWindSpeed = -getEstimatedWindSpeed(Z);  //from NED to NEU
            if (verticalWindSpeed < 0) {
                buff[1] = SYM_AH_DIRECTION_DOWN;
                verticalWindSpeed = -verticalWindSpeed;
            } else {
                buff[1] = SYM_AH_DIRECTION_UP;
            }
            osdFormatWindSpeedStr(buff + 2, verticalWindSpeed, valid);
            break;
        }
#else
        return false;
#endif

    case OSD_PLUS_CODE:
        {
            STATIC_ASSERT(GPS_DEGREES_DIVIDER == OLC_DEG_MULTIPLIER, invalid_olc_deg_multiplier);
            int digits = osdConfig()->plus_code_digits;
            int digitsRemoved = osdConfig()->plus_code_short * 2;
            if (STATE(GPS_FIX)) {
                olc_encode(gpsSol.llh.lat, gpsSol.llh.lon, digits, buff, sizeof(buff));
            } else {
                // +codes with > 8 digits have a + at the 9th digit
                // and we only support 10 and up.
                memset(buff, '-', digits + 1);
                buff[8] = '+';
                buff[digits + 1] = '\0';
            }
            // Optionally trim digits from the left
            memmove(buff, buff+digitsRemoved, strlen(buff) + digitsRemoved);
            buff[digits + 1 - digitsRemoved] = '\0';
            break;
        }

    case OSD_AZIMUTH:
        {

            buff[0] = SYM_AZIMUTH;
            if (osdIsHeadingValid()) {
                int16_t h = GPS_directionToHome;
                if (h < 0) {
                    h += 360;
                }
                if (h >= 180)
                    h = h - 180;
                else
                    h = h + 180;

                tfp_sprintf(&buff[1], "%3d", h);
            } else {
                buff[1] = buff[2] = buff[3] = '-';
            }
            buff[4] = SYM_DEGREES;
            buff[5] = '\0';
            break;
        }

    case OSD_MAP_SCALE:
        {
            float scaleToUnit;
            int scaleUnitDivisor;
            char symUnscaled;
            char symScaled;
            int maxDecimals;

            switch (osdConfig()->units) {
            case OSD_UNIT_UK:
                FALLTHROUGH;
            case OSD_UNIT_IMPERIAL:
                scaleToUnit = 100 / 1609.3440f; // scale to 0.01mi for osdFormatCentiNumber()
                scaleUnitDivisor = 0;
                symUnscaled = SYM_MI;
                symScaled = SYM_MI;
                maxDecimals = 2;
                break;
            case OSD_UNIT_GA:
                scaleToUnit = 100 / 1852.0010f; // scale to 0.01mi for osdFormatCentiNumber()
                scaleUnitDivisor = 0;
                symUnscaled = SYM_NM;
                symScaled = SYM_NM;
                maxDecimals = 2;
                break;
            default:
            case OSD_UNIT_METRIC_MPH:
                FALLTHROUGH;
            case OSD_UNIT_METRIC:
                scaleToUnit = 100; // scale to cm for osdFormatCentiNumber()
                scaleUnitDivisor = 1000; // Convert to km when scale gets bigger than 999m
                symUnscaled = SYM_M;
                symScaled = SYM_KM;
                maxDecimals = 0;
                break;
            }
            buff[0] = SYM_SCALE;
            if (osdMapData.scale > 0) {
                bool scaled = osdFormatCentiNumber(&buff[1], osdMapData.scale * scaleToUnit, scaleUnitDivisor, maxDecimals, 2, 3);
                buff[4] = scaled ? symScaled : symUnscaled;
                // Make sure this is cleared if the map stops being drawn
                osdMapData.scale = 0;
            } else {
                memset(&buff[1], '-', 4);
            }
            buff[5] = '\0';
            break;
        }
    case OSD_MAP_REFERENCE:
        {
            char referenceSymbol;
            if (osdMapData.referenceSymbol) {
                referenceSymbol = osdMapData.referenceSymbol;
                // Make sure this is cleared if the map stops being drawn
                osdMapData.referenceSymbol = 0;
            } else {
                referenceSymbol = '-';
            }
            displayWriteChar(osdDisplayPort, elemPosX, elemPosY, SYM_DIRECTION);
            displayWriteChar(osdDisplayPort, elemPosX, elemPosY + 1, referenceSymbol);
            return true;
        }

    case OSD_GVAR_0:
    {
        osdFormatGVar(buff, 0);
        break;
    }
    case OSD_GVAR_1:
    {
        osdFormatGVar(buff, 1);
        break;
    }
    case OSD_GVAR_2:
    {
        osdFormatGVar(buff, 2);
        break;
    }
    case OSD_GVAR_3:
    {
        osdFormatGVar(buff, 3);
        break;
    }

#if defined(USE_RX_MSP) && defined(USE_MSP_RC_OVERRIDE)
    case OSD_RC_SOURCE:
        {
            const char *source_text = IS_RC_MODE_ACTIVE(BOXMSPRCOVERRIDE) && !mspOverrideIsInFailsafe() ? "MSP" : "STD";
            if (IS_RC_MODE_ACTIVE(BOXMSPRCOVERRIDE) && mspOverrideIsInFailsafe()) TEXT_ATTRIBUTES_ADD_BLINK(elemAttr);
            displayWriteWithAttr(osdDisplayPort, elemPosX, elemPosY, source_text, elemAttr);
            return true;
        }
#endif

#if defined(USE_ESC_SENSOR)
    case OSD_ESC_RPM:
        {
            escSensorData_t * escSensor = escSensorGetData();
            if (escSensor && escSensor->dataAge <= ESC_DATA_MAX_AGE) {
                osdFormatRpm(buff, escSensor->rpm);
            }
            else {
                osdFormatRpm(buff, 0);
            }
            break;
        }
    case OSD_ESC_TEMPERATURE:
        {
            escSensorData_t * escSensor = escSensorGetData();
            bool escTemperatureValid = escSensor && escSensor->dataAge <= ESC_DATA_MAX_AGE;
            osdDisplayTemperature(elemPosX, elemPosY, SYM_ESC_TEMP, NULL, escTemperatureValid, (escSensor->temperature)*10, osdConfig()->esc_temp_alarm_min, osdConfig()->esc_temp_alarm_max);
            return true;
        }
#endif
    case OSD_TPA:
        {
            char buff[4];
            textAttributes_t attr;

            displayWrite(osdDisplayPort, elemPosX, elemPosY, "TPA");
            attr = TEXT_ATTRIBUTES_NONE;
            tfp_sprintf(buff, "%3d", currentControlRateProfile->throttle.dynPID);
            if (isAdjustmentFunctionSelected(ADJUSTMENT_TPA)) {
                TEXT_ATTRIBUTES_ADD_BLINK(attr);
            }
            displayWriteWithAttr(osdDisplayPort, elemPosX + 5, elemPosY, buff, attr);

            displayWrite(osdDisplayPort, elemPosX, elemPosY + 1, "BP");
            attr = TEXT_ATTRIBUTES_NONE;
            tfp_sprintf(buff, "%4d", currentControlRateProfile->throttle.pa_breakpoint);
            if (isAdjustmentFunctionSelected(ADJUSTMENT_TPA_BREAKPOINT)) {
                TEXT_ATTRIBUTES_ADD_BLINK(attr);
            }
            displayWriteWithAttr(osdDisplayPort, elemPosX + 4, elemPosY + 1, buff, attr);

            return true;
        }
    case OSD_TPA_TIME_CONSTANT:
        {
            osdDisplayAdjustableDecimalValue(elemPosX, elemPosY, "TPA TC", 0, currentControlRateProfile->throttle.fixedWingTauMs, 4, 0, ADJUSTMENT_FW_TPA_TIME_CONSTANT);
            return true;
        }
    case OSD_FW_LEVEL_TRIM:
        {
            osdDisplayAdjustableDecimalValue(elemPosX, elemPosY, "LEVEL", 0, getFixedWingLevelTrim(), 3, 1, ADJUSTMENT_FW_LEVEL_TRIM);
            return true;
        }

    case OSD_NAV_FW_CONTROL_SMOOTHNESS:
        {
            osdDisplayAdjustableDecimalValue(elemPosX, elemPosY, "CTL S", 0, navConfig()->fw.control_smoothness, 1, 0, ADJUSTMENT_NAV_FW_CONTROL_SMOOTHNESS);
            return true;
        }
#ifdef USE_MULTI_MISSION
    case OSD_NAV_WP_MULTI_MISSION_INDEX:
        {
            osdDisplayAdjustableDecimalValue(elemPosX, elemPosY, "WP NO", 0, navConfig()->general.waypoint_multi_mission_index, 1, 0, ADJUSTMENT_NAV_WP_MULTI_MISSION_INDEX);
            return true;
        }
#endif
    case OSD_MISSION:
        {
            if (IS_RC_MODE_ACTIVE(BOXPLANWPMISSION)) {
                char buf[5];
                switch (posControl.wpMissionPlannerStatus) {
                case WP_PLAN_WAIT:
                    strcpy(buf, "WAIT");
                    break;
                case WP_PLAN_SAVE:
                    strcpy(buf, "SAVE");
                    break;
                case WP_PLAN_OK:
                    strcpy(buf, " OK ");
                    break;
                case WP_PLAN_FULL:
                    strcpy(buf, "FULL");
                }
                tfp_sprintf(buff, "%s>%2uWP", buf, posControl.wpPlannerActiveWPIndex);
            } else if (posControl.wpPlannerActiveWPIndex){
                tfp_sprintf(buff, "PLAN>%2uWP", posControl.waypointCount);  // mission planner mision active
            }
#ifdef USE_MULTI_MISSION
            else {
                if (ARMING_FLAG(ARMED) && !(IS_RC_MODE_ACTIVE(BOXCHANGEMISSION) && posControl.multiMissionCount > 1)){
                    // Limit field size when Armed, only show selected mission
                    tfp_sprintf(buff, "M%u       ", posControl.loadedMultiMissionIndex);
                } else if (posControl.multiMissionCount) {
                    if (navConfig()->general.waypoint_multi_mission_index != posControl.loadedMultiMissionIndex) {
                        tfp_sprintf(buff, "M%u/%u>LOAD", navConfig()->general.waypoint_multi_mission_index, posControl.multiMissionCount);
                    } else {
                        if (posControl.waypointListValid && posControl.waypointCount > 0) {
                            tfp_sprintf(buff, "M%u/%u>%2uWP", posControl.loadedMultiMissionIndex, posControl.multiMissionCount, posControl.waypointCount);
                        } else {
                            tfp_sprintf(buff, "M0/%u> 0WP", posControl.multiMissionCount);
                        }
                    }
                } else {    // no multi mission loaded - show active WP count from other source
                    tfp_sprintf(buff, "WP CNT>%2u", posControl.waypointCount);
                }
            }
#endif
            displayWrite(osdDisplayPort, elemPosX, elemPosY, buff);
            return true;
        }

#ifdef USE_POWER_LIMITS
    case OSD_PLIMIT_REMAINING_BURST_TIME:
        osdFormatCentiNumber(buff, powerLimiterGetRemainingBurstTime() * 100, 0, 1, 0, 3);
        buff[3] = 'S';
        buff[4] = '\0';
        break;

    case OSD_PLIMIT_ACTIVE_CURRENT_LIMIT:
        if (currentBatteryProfile->powerLimits.continuousCurrent) {
            osdFormatCentiNumber(buff, powerLimiterGetActiveCurrentLimit(), 0, 2, 0, 3);
            buff[3] = SYM_AMP;
            buff[4] = '\0';

            if (powerLimiterIsLimitingCurrent()) {
                TEXT_ATTRIBUTES_ADD_BLINK(elemAttr);
            }
        }
        break;

#ifdef USE_ADC
    case OSD_PLIMIT_ACTIVE_POWER_LIMIT:
        {
            if (currentBatteryProfile->powerLimits.continuousPower) {
                bool kiloWatt = osdFormatCentiNumber(buff, powerLimiterGetActivePowerLimit(), 1000, 2, 2, 3);
                buff[3] = kiloWatt ? SYM_KILOWATT : SYM_WATT;
                buff[4] = '\0';

                if (powerLimiterIsLimitingPower()) {
                    TEXT_ATTRIBUTES_ADD_BLINK(elemAttr);
                }
            }
            break;
        }
#endif // USE_ADC
#endif // USE_POWER_LIMITS
    case OSD_MULTI_FUNCTION:
        {
            // message shown infrequently so only write when needed
            static bool clearMultiFunction = true;
            elemAttr = osdGetMultiFunctionMessage(buff);
            if (buff[0] == 0) {
                if (clearMultiFunction) {
                    displayWrite(osdDisplayPort, elemPosX, elemPosY, "          ");
                    clearMultiFunction = false;
                }
                return true;
            }
            clearMultiFunction = true;
            break;
        }

    default:
        return false;
    }

    displayWriteWithAttr(osdDisplayPort, elemPosX, elemPosY, buff, elemAttr);
    return true;
}

uint8_t osdIncElementIndex(uint8_t elementIndex)
{
    ++elementIndex;

    if (elementIndex == OSD_ARTIFICIAL_HORIZON) {   // always drawn last so skip
        elementIndex++;
    }

#ifndef USE_TEMPERATURE_SENSOR
    if (elementIndex == OSD_TEMP_SENSOR_0_TEMPERATURE) {
        elementIndex = OSD_ALTITUDE_MSL;
    }
#endif

    if (!(feature(FEATURE_VBAT) && feature(FEATURE_CURRENT_METER))) {
        if (elementIndex == OSD_POWER) {
            elementIndex = OSD_GPS_LON;
        }
        if (elementIndex == OSD_SAG_COMPENSATED_MAIN_BATT_VOLTAGE) {
            elementIndex = OSD_LEVEL_PIDS;
        }
#ifdef USE_POWER_LIMITS
        if (elementIndex == OSD_PLIMIT_REMAINING_BURST_TIME) {
            elementIndex = OSD_GLIDESLOPE;
        }
#endif
    }

#ifndef USE_POWER_LIMITS
    if (elementIndex == OSD_PLIMIT_REMAINING_BURST_TIME) {
        elementIndex = OSD_GLIDESLOPE;
    }
#endif

    if (!feature(FEATURE_CURRENT_METER)) {
        if (elementIndex == OSD_CURRENT_DRAW) {
            elementIndex = OSD_GPS_SPEED;
        }
        if (elementIndex == OSD_EFFICIENCY_MAH_PER_KM) {
            elementIndex = OSD_BATTERY_REMAINING_PERCENT;
        }
        if (elementIndex == OSD_EFFICIENCY_WH_PER_KM) {
            elementIndex = OSD_TRIP_DIST;
        }
        if (elementIndex == OSD_REMAINING_FLIGHT_TIME_BEFORE_RTH) {
            elementIndex = OSD_HOME_HEADING_ERROR;
        }
        if (elementIndex == OSD_CLIMB_EFFICIENCY) {
            elementIndex = OSD_NAV_WP_MULTI_MISSION_INDEX;
        }
    }

    if (!STATE(ESC_SENSOR_ENABLED)) {
        if (elementIndex == OSD_ESC_RPM) {
            elementIndex = OSD_AZIMUTH;
        }
    }

    if (!feature(FEATURE_GPS)) {
        if (elementIndex == OSD_GPS_HDOP || elementIndex == OSD_TRIP_DIST || elementIndex == OSD_3D_SPEED || elementIndex == OSD_MISSION ||
            elementIndex == OSD_AZIMUTH || elementIndex == OSD_BATTERY_REMAINING_CAPACITY || elementIndex == OSD_EFFICIENCY_MAH_PER_KM) {
            elementIndex++;
        }
        if (elementIndex == OSD_HEADING_GRAPH && !sensors(SENSOR_MAG)) {
            elementIndex = feature(FEATURE_CURRENT_METER) ? OSD_WH_DRAWN : OSD_BATTERY_REMAINING_PERCENT;
        }
        if (elementIndex == OSD_EFFICIENCY_WH_PER_KM) {
            elementIndex = OSD_ATTITUDE_PITCH;
        }
        if (elementIndex == OSD_GPS_SPEED) {
            elementIndex = OSD_ALTITUDE;
        }
        if (elementIndex == OSD_GPS_LON) {
            elementIndex = sensors(SENSOR_MAG) ? OSD_HEADING : OSD_VARIO;
        }
        if (elementIndex == OSD_MAP_NORTH) {
            elementIndex = feature(FEATURE_CURRENT_METER) ? OSD_SAG_COMPENSATED_MAIN_BATT_VOLTAGE : OSD_LEVEL_PIDS;
        }
        if (elementIndex == OSD_PLUS_CODE) {
            elementIndex = OSD_GFORCE;
        }
        if (elementIndex == OSD_GLIDESLOPE) {
            elementIndex = OSD_AIR_MAX_SPEED;
        }
        if (elementIndex == OSD_GLIDE_RANGE) {
            elementIndex = feature(FEATURE_CURRENT_METER) ? OSD_CLIMB_EFFICIENCY : OSD_PILOT_NAME;
        }
        if (elementIndex == OSD_NAV_WP_MULTI_MISSION_INDEX) {
            elementIndex = OSD_PILOT_NAME;
        }
    }

    if (!sensors(SENSOR_ACC)) {
        if (elementIndex == OSD_CROSSHAIRS) {
            elementIndex = OSD_ONTIME;
        }
        if (elementIndex == OSD_GFORCE) {
            elementIndex = OSD_RC_SOURCE;
        }
    }

    if (elementIndex == OSD_ITEM_COUNT) {
        elementIndex = 0;
    }
    return elementIndex;
}

void osdDrawNextElement(void)
{
    static uint8_t elementIndex = 0;
    // Flag for end of loop, also prevents infinite loop when no elements are enabled
    uint8_t index = elementIndex;
    do {
        elementIndex = osdIncElementIndex(elementIndex);
    } while (!osdDrawSingleElement(elementIndex) && index != elementIndex);

    // Draw artificial horizon + tracking telemtry last
    osdDrawSingleElement(OSD_ARTIFICIAL_HORIZON);
    if (osdConfig()->telemetry>0){
        osdDisplayTelemetry();
    }
}

PG_RESET_TEMPLATE(osdConfig_t, osdConfig,
    .rssi_alarm = SETTING_OSD_RSSI_ALARM_DEFAULT,
    .time_alarm = SETTING_OSD_TIME_ALARM_DEFAULT,
    .alt_alarm = SETTING_OSD_ALT_ALARM_DEFAULT,
    .dist_alarm = SETTING_OSD_DIST_ALARM_DEFAULT,
    .neg_alt_alarm = SETTING_OSD_NEG_ALT_ALARM_DEFAULT,
    .current_alarm = SETTING_OSD_CURRENT_ALARM_DEFAULT,
    .imu_temp_alarm_min = SETTING_OSD_IMU_TEMP_ALARM_MIN_DEFAULT,
    .imu_temp_alarm_max = SETTING_OSD_IMU_TEMP_ALARM_MAX_DEFAULT,
    .esc_temp_alarm_min = SETTING_OSD_ESC_TEMP_ALARM_MIN_DEFAULT,
    .esc_temp_alarm_max = SETTING_OSD_ESC_TEMP_ALARM_MAX_DEFAULT,
    .gforce_alarm = SETTING_OSD_GFORCE_ALARM_DEFAULT,
    .gforce_axis_alarm_min = SETTING_OSD_GFORCE_AXIS_ALARM_MIN_DEFAULT,
    .gforce_axis_alarm_max = SETTING_OSD_GFORCE_AXIS_ALARM_MAX_DEFAULT,
#ifdef USE_BARO
    .baro_temp_alarm_min = SETTING_OSD_BARO_TEMP_ALARM_MIN_DEFAULT,
    .baro_temp_alarm_max = SETTING_OSD_BARO_TEMP_ALARM_MAX_DEFAULT,
#endif
#ifdef USE_SERIALRX_CRSF
    .snr_alarm = SETTING_OSD_SNR_ALARM_DEFAULT,
    .crsf_lq_format = SETTING_OSD_CRSF_LQ_FORMAT_DEFAULT,
    .link_quality_alarm = SETTING_OSD_LINK_QUALITY_ALARM_DEFAULT,
    .rssi_dbm_alarm = SETTING_OSD_RSSI_DBM_ALARM_DEFAULT,
    .rssi_dbm_max = SETTING_OSD_RSSI_DBM_MAX_DEFAULT,
    .rssi_dbm_min = SETTING_OSD_RSSI_DBM_MIN_DEFAULT,
#endif
#ifdef USE_TEMPERATURE_SENSOR
    .temp_label_align = SETTING_OSD_TEMP_LABEL_ALIGN_DEFAULT,
#endif
#ifdef USE_PITOT
    .airspeed_alarm_min = SETTING_OSD_AIRSPEED_ALARM_MIN_DEFAULT,
    .airspeed_alarm_max = SETTING_OSD_AIRSPEED_ALARM_MAX_DEFAULT,
#endif

    .video_system = SETTING_OSD_VIDEO_SYSTEM_DEFAULT,
    .row_shiftdown = SETTING_OSD_ROW_SHIFTDOWN_DEFAULT,
    .msp_displayport_fullframe_interval = SETTING_OSD_MSP_DISPLAYPORT_FULLFRAME_INTERVAL_DEFAULT,

    .ahi_reverse_roll = SETTING_OSD_AHI_REVERSE_ROLL_DEFAULT,
    .ahi_max_pitch = SETTING_OSD_AHI_MAX_PITCH_DEFAULT,
    .crosshairs_style = SETTING_OSD_CROSSHAIRS_STYLE_DEFAULT,
    .horizon_offset = SETTING_OSD_HORIZON_OFFSET_DEFAULT,
    .camera_uptilt = SETTING_OSD_CAMERA_UPTILT_DEFAULT,
    .ahi_camera_uptilt_comp = SETTING_OSD_AHI_CAMERA_UPTILT_COMP_DEFAULT,
    .camera_fov_h = SETTING_OSD_CAMERA_FOV_H_DEFAULT,
    .camera_fov_v = SETTING_OSD_CAMERA_FOV_V_DEFAULT,
    .hud_margin_h = SETTING_OSD_HUD_MARGIN_H_DEFAULT,
    .hud_margin_v = SETTING_OSD_HUD_MARGIN_V_DEFAULT,
    .hud_homing = SETTING_OSD_HUD_HOMING_DEFAULT,
    .hud_homepoint = SETTING_OSD_HUD_HOMEPOINT_DEFAULT,
    .hud_radar_disp = SETTING_OSD_HUD_RADAR_DISP_DEFAULT,
    .hud_radar_range_min = SETTING_OSD_HUD_RADAR_RANGE_MIN_DEFAULT,
    .hud_radar_range_max = SETTING_OSD_HUD_RADAR_RANGE_MAX_DEFAULT,
    .hud_radar_alt_difference_display_time = SETTING_OSD_HUD_RADAR_ALT_DIFFERENCE_DISPLAY_TIME_DEFAULT,
    .hud_radar_distance_display_time = SETTING_OSD_HUD_RADAR_DISTANCE_DISPLAY_TIME_DEFAULT,
    .hud_wp_disp = SETTING_OSD_HUD_WP_DISP_DEFAULT,
    .left_sidebar_scroll = SETTING_OSD_LEFT_SIDEBAR_SCROLL_DEFAULT,
    .right_sidebar_scroll = SETTING_OSD_RIGHT_SIDEBAR_SCROLL_DEFAULT,
    .sidebar_scroll_arrows = SETTING_OSD_SIDEBAR_SCROLL_ARROWS_DEFAULT,
    .sidebar_horizontal_offset = SETTING_OSD_SIDEBAR_HORIZONTAL_OFFSET_DEFAULT,
    .left_sidebar_scroll_step = SETTING_OSD_LEFT_SIDEBAR_SCROLL_STEP_DEFAULT,
    .right_sidebar_scroll_step = SETTING_OSD_RIGHT_SIDEBAR_SCROLL_STEP_DEFAULT,
    .sidebar_height = SETTING_OSD_SIDEBAR_HEIGHT_DEFAULT,
    .ahi_pitch_interval = SETTING_OSD_AHI_PITCH_INTERVAL_DEFAULT,
    .osd_home_position_arm_screen = SETTING_OSD_HOME_POSITION_ARM_SCREEN_DEFAULT,
    .pan_servo_index = SETTING_OSD_PAN_SERVO_INDEX_DEFAULT,
    .pan_servo_pwm2centideg = SETTING_OSD_PAN_SERVO_PWM2CENTIDEG_DEFAULT,
    .pan_servo_offcentre_warning = SETTING_OSD_PAN_SERVO_OFFCENTRE_WARNING_DEFAULT,
    .pan_servo_indicator_show_degrees = SETTING_OSD_PAN_SERVO_INDICATOR_SHOW_DEGREES_DEFAULT,
    .esc_rpm_precision = SETTING_OSD_ESC_RPM_PRECISION_DEFAULT,
    .mAh_used_precision = SETTING_OSD_MAH_USED_PRECISION_DEFAULT,
    .osd_switch_indicator0_name = SETTING_OSD_SWITCH_INDICATOR_ZERO_NAME_DEFAULT,
    .osd_switch_indicator0_channel = SETTING_OSD_SWITCH_INDICATOR_ZERO_CHANNEL_DEFAULT,
    .osd_switch_indicator1_name = SETTING_OSD_SWITCH_INDICATOR_ONE_NAME_DEFAULT,
    .osd_switch_indicator1_channel = SETTING_OSD_SWITCH_INDICATOR_ONE_CHANNEL_DEFAULT,
    .osd_switch_indicator2_name = SETTING_OSD_SWITCH_INDICATOR_TWO_NAME_DEFAULT,
    .osd_switch_indicator2_channel = SETTING_OSD_SWITCH_INDICATOR_TWO_CHANNEL_DEFAULT,
    .osd_switch_indicator3_name = SETTING_OSD_SWITCH_INDICATOR_THREE_NAME_DEFAULT,
    .osd_switch_indicator3_channel = SETTING_OSD_SWITCH_INDICATOR_THREE_CHANNEL_DEFAULT,
    .osd_switch_indicators_align_left = SETTING_OSD_SWITCH_INDICATORS_ALIGN_LEFT_DEFAULT,
    .system_msg_display_time = SETTING_OSD_SYSTEM_MSG_DISPLAY_TIME_DEFAULT,
    .units = SETTING_OSD_UNITS_DEFAULT,
    .main_voltage_decimals = SETTING_OSD_MAIN_VOLTAGE_DECIMALS_DEFAULT,
    .use_pilot_logo = SETTING_OSD_USE_PILOT_LOGO_DEFAULT,
    .inav_to_pilot_logo_spacing = SETTING_OSD_INAV_TO_PILOT_LOGO_SPACING_DEFAULT,
    .arm_screen_display_time = SETTING_OSD_ARM_SCREEN_DISPLAY_TIME_DEFAULT,

#ifdef USE_WIND_ESTIMATOR
    .estimations_wind_compensation = SETTING_OSD_ESTIMATIONS_WIND_COMPENSATION_DEFAULT,
#endif

    .coordinate_digits = SETTING_OSD_COORDINATE_DIGITS_DEFAULT,

    .osd_failsafe_switch_layout = SETTING_OSD_FAILSAFE_SWITCH_LAYOUT_DEFAULT,

    .plus_code_digits = SETTING_OSD_PLUS_CODE_DIGITS_DEFAULT,
    .plus_code_short = SETTING_OSD_PLUS_CODE_SHORT_DEFAULT,

    .ahi_width = SETTING_OSD_AHI_WIDTH_DEFAULT,
    .ahi_height = SETTING_OSD_AHI_HEIGHT_DEFAULT,
    .ahi_vertical_offset = SETTING_OSD_AHI_VERTICAL_OFFSET_DEFAULT,
    .ahi_bordered = SETTING_OSD_AHI_BORDERED_DEFAULT,
    .ahi_style = SETTING_OSD_AHI_STYLE_DEFAULT,

    .force_grid = SETTING_OSD_FORCE_GRID_DEFAULT,

    .stats_energy_unit = SETTING_OSD_STATS_ENERGY_UNIT_DEFAULT,
    .stats_min_voltage_unit = SETTING_OSD_STATS_MIN_VOLTAGE_UNIT_DEFAULT,
    .stats_page_auto_swap_time = SETTING_OSD_STATS_PAGE_AUTO_SWAP_TIME_DEFAULT
);

void pgResetFn_osdLayoutsConfig(osdLayoutsConfig_t *osdLayoutsConfig)
{
    osdLayoutsConfig->item_pos[0][OSD_ALTITUDE] = OSD_POS(1, 0) | OSD_VISIBLE_FLAG;
    osdLayoutsConfig->item_pos[0][OSD_MAIN_BATT_VOLTAGE] = OSD_POS(12, 0) | OSD_VISIBLE_FLAG;
    osdLayoutsConfig->item_pos[0][OSD_SAG_COMPENSATED_MAIN_BATT_VOLTAGE] = OSD_POS(12, 1);

    osdLayoutsConfig->item_pos[0][OSD_RSSI_VALUE] = OSD_POS(23, 0) | OSD_VISIBLE_FLAG;
    //line 2
    osdLayoutsConfig->item_pos[0][OSD_HOME_DIST] = OSD_POS(1, 1);
    osdLayoutsConfig->item_pos[0][OSD_TRIP_DIST] = OSD_POS(1, 2);
    osdLayoutsConfig->item_pos[0][OSD_MAIN_BATT_CELL_VOLTAGE] = OSD_POS(12, 1);
    osdLayoutsConfig->item_pos[0][OSD_MAIN_BATT_SAG_COMPENSATED_CELL_VOLTAGE] = OSD_POS(12, 1);
    osdLayoutsConfig->item_pos[0][OSD_GPS_SPEED] = OSD_POS(23, 1);
    osdLayoutsConfig->item_pos[0][OSD_3D_SPEED] = OSD_POS(23, 1);
    osdLayoutsConfig->item_pos[0][OSD_GLIDESLOPE] = OSD_POS(23, 2);

    osdLayoutsConfig->item_pos[0][OSD_THROTTLE_POS] = OSD_POS(1, 2) | OSD_VISIBLE_FLAG;
    osdLayoutsConfig->item_pos[0][OSD_SCALED_THROTTLE_POS] = OSD_POS(6, 2);
    osdLayoutsConfig->item_pos[0][OSD_HEADING] = OSD_POS(12, 2);
    osdLayoutsConfig->item_pos[0][OSD_GROUND_COURSE] = OSD_POS(12, 3);
    osdLayoutsConfig->item_pos[0][OSD_COURSE_HOLD_ERROR] = OSD_POS(12, 2);
    osdLayoutsConfig->item_pos[0][OSD_COURSE_HOLD_ADJUSTMENT] = OSD_POS(12, 2);
    osdLayoutsConfig->item_pos[0][OSD_CROSS_TRACK_ERROR] = OSD_POS(12, 3);
    osdLayoutsConfig->item_pos[0][OSD_HEADING_GRAPH] = OSD_POS(18, 2);
    osdLayoutsConfig->item_pos[0][OSD_CURRENT_DRAW] = OSD_POS(2, 3) | OSD_VISIBLE_FLAG;
    osdLayoutsConfig->item_pos[0][OSD_MAH_DRAWN] = OSD_POS(1, 4) | OSD_VISIBLE_FLAG;
    osdLayoutsConfig->item_pos[0][OSD_WH_DRAWN] = OSD_POS(1, 5);
    osdLayoutsConfig->item_pos[0][OSD_BATTERY_REMAINING_CAPACITY] = OSD_POS(1, 6);
    osdLayoutsConfig->item_pos[0][OSD_BATTERY_REMAINING_PERCENT] = OSD_POS(1, 7);
    osdLayoutsConfig->item_pos[0][OSD_POWER_SUPPLY_IMPEDANCE] = OSD_POS(1, 8);

    osdLayoutsConfig->item_pos[0][OSD_EFFICIENCY_MAH_PER_KM] = OSD_POS(1, 5);
    osdLayoutsConfig->item_pos[0][OSD_EFFICIENCY_WH_PER_KM] = OSD_POS(1, 5);

    osdLayoutsConfig->item_pos[0][OSD_ATTITUDE_ROLL] = OSD_POS(1, 7);
    osdLayoutsConfig->item_pos[0][OSD_ATTITUDE_PITCH] = OSD_POS(1, 8);

    // avoid OSD_VARIO under OSD_CROSSHAIRS
    osdLayoutsConfig->item_pos[0][OSD_VARIO] = OSD_POS(23, 5);
    // OSD_VARIO_NUM at the right of OSD_VARIO
    osdLayoutsConfig->item_pos[0][OSD_VARIO_NUM] = OSD_POS(24, 7);
    osdLayoutsConfig->item_pos[0][OSD_HOME_DIR] = OSD_POS(14, 11);
    osdLayoutsConfig->item_pos[0][OSD_ARTIFICIAL_HORIZON] = OSD_POS(8, 6);
    osdLayoutsConfig->item_pos[0][OSD_HORIZON_SIDEBARS] = OSD_POS(8, 6);

    osdLayoutsConfig->item_pos[0][OSD_CRAFT_NAME] = OSD_POS(20, 2);
    osdLayoutsConfig->item_pos[0][OSD_PILOT_NAME] = OSD_POS(20, 3);
    osdLayoutsConfig->item_pos[0][OSD_PILOT_LOGO] = OSD_POS(20, 3);
    osdLayoutsConfig->item_pos[0][OSD_VTX_CHANNEL] = OSD_POS(8, 6);

#ifdef USE_SERIALRX_CRSF
    osdLayoutsConfig->item_pos[0][OSD_CRSF_RSSI_DBM] = OSD_POS(23, 12);
    osdLayoutsConfig->item_pos[0][OSD_CRSF_LQ] = OSD_POS(23, 11);
    osdLayoutsConfig->item_pos[0][OSD_CRSF_SNR_DB] = OSD_POS(24, 9);
    osdLayoutsConfig->item_pos[0][OSD_CRSF_TX_POWER] = OSD_POS(24, 10);
#endif

    osdLayoutsConfig->item_pos[0][OSD_ONTIME] = OSD_POS(23, 8);
    osdLayoutsConfig->item_pos[0][OSD_FLYTIME] = OSD_POS(23, 9);
    osdLayoutsConfig->item_pos[0][OSD_ONTIME_FLYTIME] = OSD_POS(23, 11) | OSD_VISIBLE_FLAG;
    osdLayoutsConfig->item_pos[0][OSD_RTC_TIME] = OSD_POS(23, 12);
    osdLayoutsConfig->item_pos[0][OSD_REMAINING_FLIGHT_TIME_BEFORE_RTH] = OSD_POS(23, 7);
    osdLayoutsConfig->item_pos[0][OSD_REMAINING_DISTANCE_BEFORE_RTH] = OSD_POS(23, 6);

    osdLayoutsConfig->item_pos[0][OSD_MISSION] = OSD_POS(0, 10);
    osdLayoutsConfig->item_pos[0][OSD_GPS_SATS] = OSD_POS(0, 11) | OSD_VISIBLE_FLAG;
    osdLayoutsConfig->item_pos[0][OSD_GPS_HDOP] = OSD_POS(0, 10);

    osdLayoutsConfig->item_pos[0][OSD_GPS_LAT] = OSD_POS(0, 12);
    // Put this on top of the latitude, since it's very unlikely
    // that users will want to use both at the same time.
    osdLayoutsConfig->item_pos[0][OSD_PLUS_CODE] = OSD_POS(0, 12);
    osdLayoutsConfig->item_pos[0][OSD_FLYMODE] = OSD_POS(13, 12) | OSD_VISIBLE_FLAG;
    osdLayoutsConfig->item_pos[0][OSD_GPS_LON] = OSD_POS(18, 12);

    osdLayoutsConfig->item_pos[0][OSD_AZIMUTH] = OSD_POS(2, 12);

    osdLayoutsConfig->item_pos[0][OSD_ROLL_PIDS] = OSD_POS(2, 10);
    osdLayoutsConfig->item_pos[0][OSD_PITCH_PIDS] = OSD_POS(2, 11);
    osdLayoutsConfig->item_pos[0][OSD_YAW_PIDS] = OSD_POS(2, 12);
    osdLayoutsConfig->item_pos[0][OSD_LEVEL_PIDS] = OSD_POS(2, 12);
    osdLayoutsConfig->item_pos[0][OSD_POS_XY_PIDS] = OSD_POS(2, 12);
    osdLayoutsConfig->item_pos[0][OSD_POS_Z_PIDS] = OSD_POS(2, 12);
    osdLayoutsConfig->item_pos[0][OSD_VEL_XY_PIDS] = OSD_POS(2, 12);
    osdLayoutsConfig->item_pos[0][OSD_VEL_Z_PIDS] = OSD_POS(2, 12);
    osdLayoutsConfig->item_pos[0][OSD_HEADING_P] = OSD_POS(2, 12);
    osdLayoutsConfig->item_pos[0][OSD_BOARD_ALIGN_ROLL] = OSD_POS(2, 10);
    osdLayoutsConfig->item_pos[0][OSD_BOARD_ALIGN_PITCH] = OSD_POS(2, 11);
    osdLayoutsConfig->item_pos[0][OSD_RC_EXPO] = OSD_POS(2, 12);
    osdLayoutsConfig->item_pos[0][OSD_RC_YAW_EXPO] = OSD_POS(2, 12);
    osdLayoutsConfig->item_pos[0][OSD_THROTTLE_EXPO] = OSD_POS(2, 12);
    osdLayoutsConfig->item_pos[0][OSD_PITCH_RATE] = OSD_POS(2, 12);
    osdLayoutsConfig->item_pos[0][OSD_ROLL_RATE] = OSD_POS(2, 12);
    osdLayoutsConfig->item_pos[0][OSD_YAW_RATE] = OSD_POS(2, 12);
    osdLayoutsConfig->item_pos[0][OSD_MANUAL_RC_EXPO] = OSD_POS(2, 12);
    osdLayoutsConfig->item_pos[0][OSD_MANUAL_RC_YAW_EXPO] = OSD_POS(2, 12);
    osdLayoutsConfig->item_pos[0][OSD_MANUAL_PITCH_RATE] = OSD_POS(2, 12);
    osdLayoutsConfig->item_pos[0][OSD_MANUAL_ROLL_RATE] = OSD_POS(2, 12);
    osdLayoutsConfig->item_pos[0][OSD_MANUAL_YAW_RATE] = OSD_POS(2, 12);
    osdLayoutsConfig->item_pos[0][OSD_NAV_FW_CRUISE_THR] = OSD_POS(2, 12);
    osdLayoutsConfig->item_pos[0][OSD_NAV_FW_PITCH2THR] = OSD_POS(2, 12);
    osdLayoutsConfig->item_pos[0][OSD_FW_MIN_THROTTLE_DOWN_PITCH_ANGLE] = OSD_POS(2, 12);
    osdLayoutsConfig->item_pos[0][OSD_FW_ALT_PID_OUTPUTS] = OSD_POS(2, 12);
    osdLayoutsConfig->item_pos[0][OSD_FW_POS_PID_OUTPUTS] = OSD_POS(2, 12);
    osdLayoutsConfig->item_pos[0][OSD_MC_VEL_X_PID_OUTPUTS] = OSD_POS(2, 12);
    osdLayoutsConfig->item_pos[0][OSD_MC_VEL_Y_PID_OUTPUTS] = OSD_POS(2, 12);
    osdLayoutsConfig->item_pos[0][OSD_MC_VEL_Z_PID_OUTPUTS] = OSD_POS(2, 12);
    osdLayoutsConfig->item_pos[0][OSD_MC_POS_XYZ_P_OUTPUTS] = OSD_POS(2, 12);

    osdLayoutsConfig->item_pos[0][OSD_POWER] = OSD_POS(15, 1);

    osdLayoutsConfig->item_pos[0][OSD_IMU_TEMPERATURE] = OSD_POS(19, 2);
    osdLayoutsConfig->item_pos[0][OSD_BARO_TEMPERATURE] = OSD_POS(19, 3);
    osdLayoutsConfig->item_pos[0][OSD_TEMP_SENSOR_0_TEMPERATURE] = OSD_POS(19, 4);
    osdLayoutsConfig->item_pos[0][OSD_TEMP_SENSOR_1_TEMPERATURE] = OSD_POS(19, 5);
    osdLayoutsConfig->item_pos[0][OSD_TEMP_SENSOR_2_TEMPERATURE] = OSD_POS(19, 6);
    osdLayoutsConfig->item_pos[0][OSD_TEMP_SENSOR_3_TEMPERATURE] = OSD_POS(19, 7);
    osdLayoutsConfig->item_pos[0][OSD_TEMP_SENSOR_4_TEMPERATURE] = OSD_POS(19, 8);
    osdLayoutsConfig->item_pos[0][OSD_TEMP_SENSOR_5_TEMPERATURE] = OSD_POS(19, 9);
    osdLayoutsConfig->item_pos[0][OSD_TEMP_SENSOR_6_TEMPERATURE] = OSD_POS(19, 10);
    osdLayoutsConfig->item_pos[0][OSD_TEMP_SENSOR_7_TEMPERATURE] = OSD_POS(19, 11);

    osdLayoutsConfig->item_pos[0][OSD_AIR_SPEED] = OSD_POS(3, 5);
    osdLayoutsConfig->item_pos[0][OSD_WIND_SPEED_HORIZONTAL] = OSD_POS(3, 6);
    osdLayoutsConfig->item_pos[0][OSD_WIND_SPEED_VERTICAL] = OSD_POS(3, 7);

    osdLayoutsConfig->item_pos[0][OSD_GFORCE] = OSD_POS(12, 4);
    osdLayoutsConfig->item_pos[0][OSD_GFORCE_X] = OSD_POS(12, 5);
    osdLayoutsConfig->item_pos[0][OSD_GFORCE_Y] = OSD_POS(12, 6);
    osdLayoutsConfig->item_pos[0][OSD_GFORCE_Z] = OSD_POS(12, 7);

    osdLayoutsConfig->item_pos[0][OSD_VTX_POWER] = OSD_POS(3, 5);

    osdLayoutsConfig->item_pos[0][OSD_GVAR_0] = OSD_POS(1, 1);
    osdLayoutsConfig->item_pos[0][OSD_GVAR_1] = OSD_POS(1, 2);
    osdLayoutsConfig->item_pos[0][OSD_GVAR_2] = OSD_POS(1, 3);
    osdLayoutsConfig->item_pos[0][OSD_GVAR_3] = OSD_POS(1, 4);

    osdLayoutsConfig->item_pos[0][OSD_MULTI_FUNCTION] = OSD_POS(1, 4);

    osdLayoutsConfig->item_pos[0][OSD_SWITCH_INDICATOR_0] = OSD_POS(2, 7);
    osdLayoutsConfig->item_pos[0][OSD_SWITCH_INDICATOR_1] = OSD_POS(2, 8);
    osdLayoutsConfig->item_pos[0][OSD_SWITCH_INDICATOR_2] = OSD_POS(2, 9);
    osdLayoutsConfig->item_pos[0][OSD_SWITCH_INDICATOR_3] = OSD_POS(2, 10);

#if defined(USE_ESC_SENSOR)
    osdLayoutsConfig->item_pos[0][OSD_ESC_RPM] = OSD_POS(1, 2);
    osdLayoutsConfig->item_pos[0][OSD_ESC_TEMPERATURE] = OSD_POS(1, 3);
#endif

#if defined(USE_RX_MSP) && defined(USE_MSP_RC_OVERRIDE)
    osdLayoutsConfig->item_pos[0][OSD_RC_SOURCE] = OSD_POS(3, 4);
#endif

#ifdef USE_POWER_LIMITS
    osdLayoutsConfig->item_pos[0][OSD_PLIMIT_REMAINING_BURST_TIME] = OSD_POS(3, 4);
    osdLayoutsConfig->item_pos[0][OSD_PLIMIT_ACTIVE_CURRENT_LIMIT] = OSD_POS(3, 5);
    osdLayoutsConfig->item_pos[0][OSD_PLIMIT_ACTIVE_POWER_LIMIT] = OSD_POS(3, 6);
#endif

    // Under OSD_FLYMODE. TODO: Might not be visible on NTSC?
    osdLayoutsConfig->item_pos[0][OSD_MESSAGES] = OSD_POS(1, 13) | OSD_VISIBLE_FLAG;

    for (unsigned ii = 1; ii < OSD_LAYOUT_COUNT; ii++) {
        for (unsigned jj = 0; jj < ARRAYLEN(osdLayoutsConfig->item_pos[0]); jj++) {
            osdLayoutsConfig->item_pos[ii][jj] = osdLayoutsConfig->item_pos[0][jj] & ~OSD_VISIBLE_FLAG;
        }
    }
}

/**
 * @brief Draws the INAV and/or pilot logos on the display
 * 
 * @param singular If true, only one logo will be drawn. If false, both logos will be drawn, separated by osdConfig()->inav_to_pilot_logo_spacing characters
 * @param row The row number to start drawing the logos. If not singular, both logos are drawn on the same rows.
 * @return uint8_t The row number after the logo(s).
 */
uint8_t drawLogos(bool singular, uint8_t row) {
    uint8_t logoRow = row;
    uint8_t logoColOffset = 0;
    bool usePilotLogo = (osdConfig()->use_pilot_logo && osdDisplayIsHD());

#ifndef DISABLE_MSP_BF_COMPAT   // IF BFCOMPAT is in use, the pilot logo cannot be used, due to font issues.
    if (isBfCompatibleVideoSystem(osdConfig()))
        usePilotLogo = false;
#endif

    uint8_t logoSpacing = osdConfig()->inav_to_pilot_logo_spacing;

    if (logoSpacing > 0 && ((osdDisplayPort->cols % 2) != (logoSpacing % 2))) {
        logoSpacing++; // Add extra 1 character space between logos, if the odd/even of the OSD cols doesn't match the odd/even of the logo spacing
    }

    // Draw Logo(s)
    if (usePilotLogo && !singular) {
        logoColOffset = ((osdDisplayPort->cols - (SYM_LOGO_WIDTH * 2)) - logoSpacing) / 2;
    } else {
        logoColOffset = floor((osdDisplayPort->cols - SYM_LOGO_WIDTH) / 2.0f);
    }

    // Draw INAV logo
    if ((singular && !usePilotLogo) || !singular) {
        unsigned logo_c = SYM_LOGO_START;
        uint8_t logo_x = logoColOffset;
        for (uint8_t lRow = 0; lRow < SYM_LOGO_HEIGHT; lRow++) {
            for (uint8_t lCol = 0; lCol < SYM_LOGO_WIDTH; lCol++) {
                displayWriteChar(osdDisplayPort, logo_x + lCol, logoRow, logo_c++);
            }
            logoRow++;
        }
    }

    // Draw the pilot logo
    if (usePilotLogo) {
        unsigned logo_c = SYM_PILOT_LOGO_LRG_START;
        uint8_t logo_x = 0;
        logoRow = row;
        if (singular) {
            logo_x = logoColOffset;
        } else {
            logo_x = logoColOffset + SYM_LOGO_WIDTH + logoSpacing;
        }
        
        for (uint8_t lRow = 0; lRow < SYM_LOGO_HEIGHT; lRow++) {
            for (uint8_t lCol = 0; lCol < SYM_LOGO_WIDTH; lCol++) {
                displayWriteChar(osdDisplayPort, logo_x + lCol, logoRow, logo_c++);
            }
            logoRow++;
        }
    }

    return logoRow;
}

uint8_t drawStats(uint8_t row) {
#ifdef USE_STATS
    char string_buffer[30];
    uint8_t statNameX = (osdDisplayPort->cols - 22) / 2;
    uint8_t statValueX = statNameX + 21;

    if (statsConfig()->stats_enabled) {
        displayWrite(osdDisplayPort, statNameX, row, "ODOMETER:");
        switch (osdConfig()->units) {
            case OSD_UNIT_UK:
                FALLTHROUGH;
            case OSD_UNIT_IMPERIAL:
                tfp_sprintf(string_buffer, "%5d", (int)(statsConfig()->stats_total_dist / METERS_PER_MILE));
                string_buffer[5] = SYM_MI;
                break;
            default:
            case OSD_UNIT_GA:
                tfp_sprintf(string_buffer, "%5d", (int)(statsConfig()->stats_total_dist / METERS_PER_NAUTICALMILE));
                string_buffer[5] = SYM_NM;
                break;
            case OSD_UNIT_METRIC_MPH:
                FALLTHROUGH;
            case OSD_UNIT_METRIC:
                tfp_sprintf(string_buffer, "%5d", (int)(statsConfig()->stats_total_dist / METERS_PER_KILOMETER));
                string_buffer[5] = SYM_KM;
                break;
        }
        string_buffer[6] = '\0';
        displayWrite(osdDisplayPort, statValueX-5, row,  string_buffer);

        displayWrite(osdDisplayPort, statNameX, ++row, "TOTAL TIME:");
        uint32_t tot_mins = statsConfig()->stats_total_time / 60;
        tfp_sprintf(string_buffer, "%2d:%02dH:M", (int)(tot_mins / 60), (int)(tot_mins % 60));
        displayWrite(osdDisplayPort, statValueX-7, row,  string_buffer);

#ifdef USE_ADC
        if (feature(FEATURE_VBAT) && feature(FEATURE_CURRENT_METER)) {
            displayWrite(osdDisplayPort, statNameX, ++row, "TOTAL ENERGY:");
            osdFormatCentiNumber(string_buffer, statsConfig()->stats_total_energy / 10, 0, 2, 0, 4);
            displayWrite(osdDisplayPort, statValueX-4, row,  string_buffer);
            displayWriteChar(osdDisplayPort, statValueX, row, SYM_WH);

            displayWrite(osdDisplayPort, statNameX, ++row, "AVG EFFICIENCY:");
            if (statsConfig()->stats_total_dist) {
                uint32_t avg_efficiency = statsConfig()->stats_total_energy / (statsConfig()->stats_total_dist / METERS_PER_KILOMETER); // mWh/km
                switch (osdConfig()->units) {
                    case OSD_UNIT_UK:
                        FALLTHROUGH;
                    case OSD_UNIT_IMPERIAL:
                        osdFormatCentiNumber(string_buffer, avg_efficiency / 10, 0, 2, 0, 3);
                        string_buffer[3] = SYM_WH_MI;
                        break;
                    case OSD_UNIT_GA:
                        osdFormatCentiNumber(string_buffer, avg_efficiency / 10, 0, 2, 0, 3);
                        string_buffer[3] = SYM_WH_NM;
                        break;
                    default:
                    case OSD_UNIT_METRIC_MPH:
                        FALLTHROUGH;
                    case OSD_UNIT_METRIC:
                        osdFormatCentiNumber(string_buffer, avg_efficiency / 10000 * METERS_PER_MILE, 0, 2, 0, 3);
                        string_buffer[3] = SYM_WH_KM;
                        break;
                }
            } else {
                string_buffer[0] = string_buffer[1] = string_buffer[2] = '-';
            }
            string_buffer[4] = '\0';
            displayWrite(osdDisplayPort, statValueX-3, row++,  string_buffer);
        }
#endif // USE_ADC
    }
#endif // USE_STATS
    return row;
}

static void osdSetNextRefreshIn(uint32_t timeMs) {
    resumeRefreshAt = micros() + timeMs * 1000;
    refreshWaitForResumeCmdRelease = true;
}

static void osdCompleteAsyncInitialization(void)
{
    if (!displayIsReady(osdDisplayPort)) {
        // Update the display.
        // XXX: Rename displayDrawScreen() and associated functions
        // to displayUpdate()
        displayDrawScreen(osdDisplayPort);
        return;
    }

    osdDisplayIsReady = true;

#if defined(USE_CANVAS)
    if (osdConfig()->force_grid) {
        osdDisplayHasCanvas = false;
    } else {
        osdDisplayHasCanvas = displayGetCanvas(&osdCanvas, osdDisplayPort);
    }
#endif

    displayBeginTransaction(osdDisplayPort, DISPLAY_TRANSACTION_OPT_RESET_DRAWING);
    displayClearScreen(osdDisplayPort);

    uint8_t y = 1;
    displayFontMetadata_t metadata;
    bool fontHasMetadata = displayGetFontMetadata(&metadata, osdDisplayPort);
    LOG_DEBUG(OSD, "Font metadata version %s: %u (%u chars)",
        fontHasMetadata ? "Y" : "N", metadata.version, metadata.charCount);

    if (fontHasMetadata && metadata.charCount > 256) {
        hasExtendedFont = true;
    
        y = drawLogos(false, y);
        y++;
    } else if (!fontHasMetadata) {
        const char *m = "INVALID FONT";
        displayWrite(osdDisplayPort, OSD_CENTER_S(m), y++, m);
    }

    if (fontHasMetadata && metadata.version < OSD_MIN_FONT_VERSION) {
        const char *m = "INVALID FONT VERSION";
        displayWrite(osdDisplayPort, OSD_CENTER_S(m), y++, m);
    }

    char string_buffer[30];
    tfp_sprintf(string_buffer, "INAV VERSION: %s", FC_VERSION_STRING);
    uint8_t xPos = (osdDisplayPort->cols - 19) / 2; // Automatically centre, regardless of resolution. In the case of odd number screens, bias to the left.
    displayWrite(osdDisplayPort, xPos, y++, string_buffer);
#ifdef USE_CMS
    displayWrite(osdDisplayPort, xPos+2, y++, CMS_STARTUP_HELP_TEXT1);
    displayWrite(osdDisplayPort, xPos+6, y++, CMS_STARTUP_HELP_TEXT2);
    displayWrite(osdDisplayPort, xPos+6, y++, CMS_STARTUP_HELP_TEXT3);
#endif

#ifdef USE_STATS
    y = drawStats(++y);
#endif

    displayCommitTransaction(osdDisplayPort);
    displayResync(osdDisplayPort);
    osdSetNextRefreshIn(SPLASH_SCREEN_DISPLAY_TIME);
}

void osdInit(displayPort_t *osdDisplayPortToUse)
{
    if (!osdDisplayPortToUse)
        return;

    BUILD_BUG_ON(OSD_POS_MAX != OSD_POS(63,63));

    osdDisplayPort = osdDisplayPortToUse;

#ifdef USE_CMS
    cmsDisplayPortRegister(osdDisplayPort);
#endif

    armState = ARMING_FLAG(ARMED);
    osdCompleteAsyncInitialization();
}

static void osdResetStats(void)
{
    stats.max_current = 0;
    stats.max_power = 0;
    stats.max_speed = 0;
    stats.max_3D_speed = 0;
    stats.max_air_speed = 0;
    stats.min_voltage = 5000;
    stats.min_rssi = 99;
    stats.min_lq = 300;
    stats.min_rssi_dbm = 0;
    stats.max_altitude = 0;
}

static void osdUpdateStats(void)
{
    int32_t value;

    if (feature(FEATURE_GPS)) {
        value = osdGet3DSpeed();
        const float airspeed_estimate = getAirspeedEstimate();

        if (stats.max_3D_speed < value)
            stats.max_3D_speed = value;

        if (stats.max_speed < gpsSol.groundSpeed)
            stats.max_speed = gpsSol.groundSpeed;

        if (stats.max_air_speed < airspeed_estimate)
            stats.max_air_speed = airspeed_estimate;

        if (stats.max_distance < GPS_distanceToHome)
            stats.max_distance = GPS_distanceToHome;
    }

    value = getBatteryVoltage();
    if (stats.min_voltage > value)
        stats.min_voltage = value;

    value = abs(getAmperage());
    if (stats.max_current < value)
        stats.max_current = value;

    value = labs(getPower());
    if (stats.max_power < value)
        stats.max_power = value;

    value = osdConvertRSSI();
    if (stats.min_rssi > value)
        stats.min_rssi = value;

    value = osdGetCrsfLQ();
    if (stats.min_lq > value)
        stats.min_lq = value;

    if (!failsafeIsReceivingRxData())
        stats.min_lq = 0;

    value = osdGetCrsfdBm();
    if (stats.min_rssi_dbm > value)
        stats.min_rssi_dbm = value;

    stats.max_altitude = MAX(stats.max_altitude, osdGetAltitude());
}

static void osdShowStats(bool isSinglePageStatsCompatible, uint8_t page)
{
    const char * disarmReasonStr[DISARM_REASON_COUNT] = { "UNKNOWN", "TIMEOUT", "STICKS", "SWITCH", "SWITCH", "KILLSW", "FAILSAFE", "NAV SYS", "LANDING"};
    uint8_t top = 1;  // Start one line down leaving space at the top of the screen.
    size_t multiValueLengthOffset = 0;

    const uint8_t statNameX = osdDisplayIsHD() ? 11 : 1;
    const uint8_t statValuesX = osdDisplayIsHD() ? 30 : 20;
    char buff[10];

    if (page > 1)
        page = 0;

    displayBeginTransaction(osdDisplayPort, DISPLAY_TRANSACTION_OPT_RESET_DRAWING);
    displayClearScreen(osdDisplayPort);

    if (isSinglePageStatsCompatible) {
        displayWrite(osdDisplayPort, statNameX, top++, "--- STATS ---");
    } else if (page == 0) {
        displayWrite(osdDisplayPort, statNameX, top++, "--- STATS ---      1/2 ->");
    } else if (page == 1) {
        displayWrite(osdDisplayPort, statNameX, top++, "--- STATS ---   <- 2/2");
    }

    if (isSinglePageStatsCompatible || page == 0) {
        if (feature(FEATURE_GPS)) {
            if (isSinglePageStatsCompatible) {
                displayWrite(osdDisplayPort, statNameX, top, "MAX/AVG SPEED    :");
                osdFormatVelocityStr(buff, stats.max_3D_speed, true, false);
                osdLeftAlignString(buff);
                strcat(osdFormatTrimWhiteSpace(buff),"/");
                multiValueLengthOffset = strlen(buff);
                displayWrite(osdDisplayPort, statValuesX, top, buff);
                osdGenerateAverageVelocityStr(buff);
                osdLeftAlignString(buff);
                displayWrite(osdDisplayPort, statValuesX + multiValueLengthOffset, top++, buff);
            } else {
                displayWrite(osdDisplayPort, statNameX, top, "MAX SPEED        :");
                osdFormatVelocityStr(buff, stats.max_3D_speed, true, false);
                osdLeftAlignString(buff);
                displayWrite(osdDisplayPort, statValuesX, top++, buff);

                displayWrite(osdDisplayPort, statNameX, top, "AVG SPEED        :");
                osdGenerateAverageVelocityStr(buff);
                osdLeftAlignString(buff);
                displayWrite(osdDisplayPort, statValuesX, top++, buff);
            }

            displayWrite(osdDisplayPort, statNameX, top, "MAX DISTANCE     :");
            osdFormatDistanceStr(buff, stats.max_distance*100);
            displayWrite(osdDisplayPort, statValuesX, top++, buff);

            displayWrite(osdDisplayPort, statNameX, top, "TRAVELED DISTANCE:");
            osdFormatDistanceStr(buff, getTotalTravelDistance());
            displayWrite(osdDisplayPort, statValuesX, top++, buff);
        }

        displayWrite(osdDisplayPort, statNameX, top, "MAX ALTITUDE     :");
        osdFormatAltitudeStr(buff, stats.max_altitude);
        displayWrite(osdDisplayPort, statValuesX, top++, buff);

        switch (rxConfig()->serialrx_provider) {
            case SERIALRX_CRSF:
                if (isSinglePageStatsCompatible) {
                    displayWrite(osdDisplayPort, statNameX, top, "MIN RSSI %/DBM   :");
                    itoa(stats.min_rssi, buff, 10);
                    osdLeftAlignString(buff);
                    strcat(osdFormatTrimWhiteSpace(buff), "%/");
                    multiValueLengthOffset = strlen(buff);
                    displayWrite(osdDisplayPort, statValuesX, top, buff);
                    itoa(stats.min_rssi_dbm, buff, 10);
                    tfp_sprintf(buff, "%s%c", buff, SYM_DBM);
                    osdLeftAlignString(buff);
                    displayWrite(osdDisplayPort, statValuesX + multiValueLengthOffset, top++, buff);
                } else {
                    displayWrite(osdDisplayPort, statNameX, top, "MIN RSSI %       :");
                    itoa(stats.min_rssi, buff, 10);
                    strcat(buff, "%");
                    displayWrite(osdDisplayPort, statValuesX, top++, buff);

                    displayWrite(osdDisplayPort, statNameX, top, "MIN RSSI DBM     :");
                    itoa(stats.min_rssi_dbm, buff, 10);
                    tfp_sprintf(buff, "%s%c", buff, SYM_DBM);
                    displayWrite(osdDisplayPort, statValuesX, top++, buff);
                }

                displayWrite(osdDisplayPort, statNameX, top, "MIN LQ           :");
                itoa(stats.min_lq, buff, 10);
                strcat(buff, "%");
                displayWrite(osdDisplayPort, statValuesX, top++, buff);
                break;
            default:
                displayWrite(osdDisplayPort, statNameX, top, "MIN RSSI         :");
                itoa(stats.min_rssi, buff, 10);
                strcat(buff, "%");
                displayWrite(osdDisplayPort, statValuesX, top++, buff);
            }

        displayWrite(osdDisplayPort, statNameX, top, "FLY TIME         :");
        uint16_t flySeconds = getFlightTime();
        uint16_t flyMinutes = flySeconds / 60;
        flySeconds %= 60;
        uint16_t flyHours = flyMinutes / 60;
        flyMinutes %= 60;
        tfp_sprintf(buff, "%02u:%02u:%02u", flyHours, flyMinutes, flySeconds);
        displayWrite(osdDisplayPort, statValuesX, top++, buff);

        displayWrite(osdDisplayPort, statNameX, top, "DISARMED BY      :");
        displayWrite(osdDisplayPort, statValuesX, top++, disarmReasonStr[getDisarmReason()]);
    }

    if (isSinglePageStatsCompatible || page == 1) {
        if (osdConfig()->stats_min_voltage_unit == OSD_STATS_MIN_VOLTAGE_UNIT_BATTERY) {
            displayWrite(osdDisplayPort, statNameX, top, "MIN BATTERY VOLT :");
            osdFormatCentiNumber(buff, stats.min_voltage, 0, osdConfig()->main_voltage_decimals, 0, osdConfig()->main_voltage_decimals + 2);
        } else {
            displayWrite(osdDisplayPort, statNameX, top, "MIN CELL VOLTAGE :");
            osdFormatCentiNumber(buff, stats.min_voltage/getBatteryCellCount(), 0, 2, 0, 3);
        }
        tfp_sprintf(buff, "%s%c", buff, SYM_VOLT);
        displayWrite(osdDisplayPort, statValuesX, top++, buff);

        if (feature(FEATURE_CURRENT_METER)) {
            displayWrite(osdDisplayPort, statNameX, top, "MAX CURRENT      :");
            osdFormatCentiNumber(buff, stats.max_current, 0, 2, 0, 3);
            tfp_sprintf(buff, "%s%c", buff, SYM_AMP);
            displayWrite(osdDisplayPort, statValuesX, top++, buff);

            displayWrite(osdDisplayPort, statNameX, top, "MAX POWER        :");
            bool kiloWatt = osdFormatCentiNumber(buff, stats.max_power, 1000, 2, 2, 3);
            buff[3] = kiloWatt ? SYM_KILOWATT : SYM_WATT;
            buff[4] = '\0';
            displayWrite(osdDisplayPort, statValuesX, top++, buff);

            displayWrite(osdDisplayPort, statNameX, top, "USED CAPACITY    :");
            if (osdConfig()->stats_energy_unit == OSD_STATS_ENERGY_UNIT_MAH) {
                tfp_sprintf(buff, "%d%c", (int)getMAhDrawn(), SYM_MAH);
            } else {
                osdFormatCentiNumber(buff, getMWhDrawn() / 10, 0, 2, 0, 3);
                tfp_sprintf(buff, "%s%c", buff, SYM_WH);
            }
            displayWrite(osdDisplayPort, statValuesX, top++, buff);

            int32_t totalDistance = getTotalTravelDistance();
            bool moreThanAh = false;
            bool efficiencyValid = totalDistance >= 10000;
            if (feature(FEATURE_GPS)) {
                displayWrite(osdDisplayPort, statNameX, top, "AVG EFFICIENCY   :");
                uint8_t digits = 3U;    // Total number of digits (including decimal point)
                #ifndef DISABLE_MSP_BF_COMPAT   // IF BFCOMPAT is not supported, there's no need to check for it and change the values
                    if (isBfCompatibleVideoSystem(osdConfig())) {
                        // Add one digit so no switch to scaled decimal occurs above 99
                        digits = 4U;
                    }
                #endif
                switch (osdConfig()->units) {
                    case OSD_UNIT_UK:
                        FALLTHROUGH;
                    case OSD_UNIT_IMPERIAL:
                        if (osdConfig()->stats_energy_unit == OSD_STATS_ENERGY_UNIT_MAH) {
                            moreThanAh = osdFormatCentiNumber(buff, (int32_t)(getMAhDrawn() * 10000.0f * METERS_PER_MILE / totalDistance), 1000, 0, 2, digits);
                            if (!moreThanAh) {
                                tfp_sprintf(buff, "%s%c%c", buff, SYM_MAH_MI_0, SYM_MAH_MI_1);
                            } else {
                                tfp_sprintf(buff, "%s%c", buff, SYM_AH_MI);
                            }
                            if (!efficiencyValid) {
                                buff[0] = buff[1] = buff[2] = '-';
                                buff[3] = SYM_MAH_MI_0;
                                buff[4] = SYM_MAH_MI_1;
                                buff[5] = '\0';
                            }
                        } else {
                            osdFormatCentiNumber(buff, (int32_t)(getMWhDrawn() * 10.0f * METERS_PER_MILE / totalDistance), 0, 2, 0, digits);
                            tfp_sprintf(buff, "%s%c", buff, SYM_WH_MI);
                            if (!efficiencyValid) {
                                buff[0] = buff[1] = buff[2] = '-';
                            }
                        }
                        break;
                    case OSD_UNIT_GA:
                        if (osdConfig()->stats_energy_unit == OSD_STATS_ENERGY_UNIT_MAH) {
                            moreThanAh = osdFormatCentiNumber(buff, (int32_t)(getMAhDrawn() * 10000.0f * METERS_PER_NAUTICALMILE / totalDistance), 1000, 0, 2, digits);
                            if (!moreThanAh) {
                                tfp_sprintf(buff, "%s%c%c", buff, SYM_MAH_NM_0, SYM_MAH_NM_1);
                            } else {
                                tfp_sprintf(buff, "%s%c", buff, SYM_AH_NM);
                            }
                            if (!efficiencyValid) {
                                buff[0] = buff[1] = buff[2] = '-';
                                buff[3] = SYM_MAH_NM_0;
                                buff[4] = SYM_MAH_NM_1;
                                buff[5] = '\0';
                            }
                        } else {
                            osdFormatCentiNumber(buff, (int32_t)(getMWhDrawn() * 10.0f * METERS_PER_NAUTICALMILE / totalDistance), 0, 2, 0, digits);
                            tfp_sprintf(buff, "%s%c", buff, SYM_WH_NM);
                            if (!efficiencyValid) {
                                buff[0] = buff[1] = buff[2] = '-';
                            }
                        }
                        break;
                    case OSD_UNIT_METRIC_MPH:
                        FALLTHROUGH;
                    case OSD_UNIT_METRIC:
                        if (osdConfig()->stats_energy_unit == OSD_STATS_ENERGY_UNIT_MAH) {
                            moreThanAh = osdFormatCentiNumber(buff, (int32_t)(getMAhDrawn() * 10000000.0f / totalDistance), 1000, 0, 2, digits);
                            if (!moreThanAh) {
                                tfp_sprintf(buff, "%s%c%c", buff, SYM_MAH_KM_0, SYM_MAH_KM_1);
                            } else {
                                tfp_sprintf(buff, "%s%c", buff, SYM_AH_KM);
                            }
                            if (!efficiencyValid) {
                                buff[0] = buff[1] = buff[2] = '-';
                                buff[3] = SYM_MAH_KM_0;
                                buff[4] = SYM_MAH_KM_1;
                                buff[5] = '\0';
                            }
                        } else {
                            osdFormatCentiNumber(buff, (int32_t)(getMWhDrawn() * 10000.0f / totalDistance), 0, 2, 0, digits);
                            tfp_sprintf(buff, "%s%c", buff, SYM_WH_KM);
                            if (!efficiencyValid) {
                                buff[0] = buff[1] = buff[2] = '-';
                            }
                        }
                        break;
                }
                osdLeftAlignString(buff);
                displayWrite(osdDisplayPort, statValuesX, top++, buff);
            }
        }

        const float max_gforce = accGetMeasuredMaxG();
        displayWrite(osdDisplayPort, statNameX, top, "MAX G-FORCE      :");
        osdFormatCentiNumber(buff, max_gforce * 100, 0, 2, 0, 3);
        displayWrite(osdDisplayPort, statValuesX, top++, buff);

        const acc_extremes_t *acc_extremes = accGetMeasuredExtremes();
        const float acc_extremes_min = acc_extremes[Z].min;
        const float acc_extremes_max = acc_extremes[Z].max;
        displayWrite(osdDisplayPort, statNameX, top, "MIN/MAX Z G-FORCE:");
        osdFormatCentiNumber(buff, acc_extremes_min * 100, 0, 2, 0, 4);
        osdLeftAlignString(buff);
        strcat(osdFormatTrimWhiteSpace(buff),"/");
        multiValueLengthOffset = strlen(buff);
        displayWrite(osdDisplayPort, statValuesX, top, buff);
        osdFormatCentiNumber(buff, acc_extremes_max * 100, 0, 2, 0, 3);
        osdLeftAlignString(buff);
        displayWrite(osdDisplayPort, statValuesX + multiValueLengthOffset, top++, buff);
    }

    if (savingSettings == true) {
        displayWrite(osdDisplayPort, statNameX, top++, OSD_MESSAGE_STR(OSD_MSG_SAVING_SETTNGS));
    } else if (notify_settings_saved > 0) {
        if (millis() > notify_settings_saved) {
            notify_settings_saved = 0;
        } else {
            displayWrite(osdDisplayPort, statNameX, top++, OSD_MESSAGE_STR(OSD_MSG_SETTINGS_SAVED));
        }
    }

    displayCommitTransaction(osdDisplayPort);
}

// HD arming screen. based on the minimum HD OSD grid size of 50 x 18
static void osdShowHDArmScreen(void)
{
    dateTime_t  dt;
    char        buf[MAX(osdDisplayPort->cols, FORMATTED_DATE_TIME_BUFSIZE)];
    char        buf2[MAX(osdDisplayPort->cols, FORMATTED_DATE_TIME_BUFSIZE)];
    char        craftNameBuf[MAX_NAME_LENGTH];
    char        versionBuf[osdDisplayPort->cols];
    uint8_t     safehomeRow     = 0;
    uint8_t     armScreenRow    = 2; // Start at row 2

    armScreenRow = drawLogos(false, armScreenRow);
    armScreenRow++;

    if (strlen(systemConfig()->craftName) > 0) {
        osdFormatCraftName(craftNameBuf);
        strcpy(buf2, "ARMED!");
        tfp_sprintf(buf, "%s - %s", craftNameBuf, buf2);
    } else {
        strcpy(buf, "ARMED!");
    }
    displayWrite(osdDisplayPort, (osdDisplayPort->cols - strlen(buf)) / 2, armScreenRow++, buf);
#if defined(USE_GPS)
#if defined (USE_SAFE_HOME)
    if (safehome_distance) {
        safehomeRow = armScreenRow;
        armScreenRow++;
    }
#endif // USE_SAFE_HOME
#endif // USE_GPS
    armScreenRow++;

    if (posControl.waypointListValid && posControl.waypointCount > 0) {
#ifdef USE_MULTI_MISSION
        tfp_sprintf(buf, "MISSION %u/%u (%u WP)", posControl.loadedMultiMissionIndex, posControl.multiMissionCount, posControl.waypointCount);
        displayWrite(osdDisplayPort, (osdDisplayPort->cols - strlen(buf)) / 2, armScreenRow++, buf);
#else
        strcpy(buf, "*MISSION LOADED*");
        displayWrite(osdDisplayPort, (osdDisplayPort->cols - strlen(buf)) / 2, armScreenRow++, buf);
#endif
    }
    armScreenRow++;

#if defined(USE_GPS)
    if (feature(FEATURE_GPS)) {
        if (STATE(GPS_FIX_HOME)) {
            if (osdConfig()->osd_home_position_arm_screen) {
                osdFormatCoordinate(buf, SYM_LAT, GPS_home.lat);
                osdFormatCoordinate(buf2, SYM_LON, GPS_home.lon);
                uint8_t gap = 1;
                uint8_t col = strlen(buf) + strlen(buf2) + gap;

                if ((osdDisplayPort->cols %2) != (col %2)) {
                    gap++;
                    col++;
                }

                col = (osdDisplayPort->cols - col) / 2;

                displayWrite(osdDisplayPort, col, armScreenRow, buf);
                displayWrite(osdDisplayPort, col + strlen(buf) + gap, armScreenRow++, buf2);
                
                int digits = osdConfig()->plus_code_digits;
                olc_encode(GPS_home.lat, GPS_home.lon, digits, buf, sizeof(buf));
                displayWrite(osdDisplayPort, (osdDisplayPort->cols - strlen(buf)) / 2, armScreenRow++, buf);
            }
            
#if defined (USE_SAFE_HOME)
            if (posControl.safehomeState.distance) { // safehome found during arming
                if (navConfig()->general.flags.safehome_usage_mode == SAFEHOME_USAGE_OFF) {
                    strcpy(buf, "SAFEHOME FOUND; MODE OFF");
                } else {
<<<<<<< HEAD
                    osdFormatDistanceStr(buf2, safehome_distance);
                    tfp_sprintf(buf, "%c SAFEHOME %u @ %s", SYM_HOME, safehome_index, buf2);
                }
                textAttributes_t elemAttr = _TEXT_ATTRIBUTES_BLINK_BIT;
                // write this message below the ARMED message to make it obvious
                displayWriteWithAttr(osdDisplayPort, (osdDisplayPort->cols - strlen(buf)) / 2, safehomeRow, buf, elemAttr);
=======
                    char buf2[12]; // format the distance first
                    osdFormatDistanceStr(buf2, posControl.safehomeState.distance);
                    tfp_sprintf(buf, "%c - %s -> SAFEHOME %u", SYM_HOME, buf2, posControl.safehomeState.index);
                }
                textAttributes_t elemAttr = _TEXT_ATTRIBUTES_BLINK_BIT;
                // write this message above the ARMED message to make it obvious
                displayWriteWithAttr(osdDisplayPort, (osdDisplayPort->cols - strlen(buf)) / 2, y - 8, buf, elemAttr);
>>>>>>> 03734bc9
            }
#endif
        } else {
            strcpy(buf, "!NO HOME POSITION!");
            displayWrite(osdDisplayPort, (osdDisplayPort->cols - strlen(buf)) / 2, armScreenRow++, buf);
        }
        armScreenRow++;
    }
#endif

    if (rtcGetDateTimeLocal(&dt)) {
        tfp_sprintf(buf, "%04u-%02u-%02u  %02u:%02u:%02u", dt.year, dt.month, dt.day, dt.hours, dt.minutes, dt.seconds);
        displayWrite(osdDisplayPort, (osdDisplayPort->cols - strlen(buf)) / 2, armScreenRow++, buf);
        armScreenRow++;
    }

    tfp_sprintf(versionBuf, "INAV VERSION: %s", FC_VERSION_STRING);
    displayWrite(osdDisplayPort, (osdDisplayPort->cols - strlen(versionBuf)) / 2, armScreenRow++, versionBuf);
    armScreenRow++;

#ifdef USE_STATS
    if (armScreenRow < (osdDisplayPort->rows - 4))
        armScreenRow = drawStats(armScreenRow);
#endif // USE_STATS
}

static void osdShowSDArmScreen(void)
{
    dateTime_t  dt;
    char        buf[MAX(osdDisplayPort->cols, FORMATTED_DATE_TIME_BUFSIZE)];
    char        buf2[MAX(osdDisplayPort->cols, FORMATTED_DATE_TIME_BUFSIZE)];
    char        craftNameBuf[MAX_NAME_LENGTH];
    char        versionBuf[osdDisplayPort->cols];
    // We need 12 visible rows, start row never < first fully visible row 1
    uint8_t     armScreenRow = osdDisplayPort->rows > 13 ? (osdDisplayPort->rows - 12) / 2 : 1;
    uint8_t     safehomeRow = 0;

    strcpy(buf, "ARMED!");
    displayWrite(osdDisplayPort, (osdDisplayPort->cols - strlen(buf)) / 2, armScreenRow++, buf);
    safehomeRow = armScreenRow;
    armScreenRow++;

    if (strlen(systemConfig()->craftName) > 0) {
        osdFormatCraftName(craftNameBuf);
        displayWrite(osdDisplayPort, (osdDisplayPort->cols - strlen(systemConfig()->craftName)) / 2, armScreenRow++, craftNameBuf );
    }

    if (posControl.waypointListValid && posControl.waypointCount > 0) {
#ifdef USE_MULTI_MISSION
        tfp_sprintf(buf, "MISSION %u/%u (%u WP)", posControl.loadedMultiMissionIndex, posControl.multiMissionCount, posControl.waypointCount);
        displayWrite(osdDisplayPort, (osdDisplayPort->cols - strlen(buf)) / 2, armScreenRow, buf);
#else
        strcpy(buf, "*MISSION LOADED*");
        displayWrite(osdDisplayPort, (osdDisplayPort->cols - strlen(buf)) / 2, armScreenRow, buf);
#endif
    }
    armScreenRow++;

#if defined(USE_GPS)
    if (feature(FEATURE_GPS)) {
        if (STATE(GPS_FIX_HOME)) {
            if (osdConfig()->osd_home_position_arm_screen) {
                osdFormatCoordinate(buf, SYM_LAT, GPS_home.lat);
                osdFormatCoordinate(buf2, SYM_LON, GPS_home.lon);

                uint8_t gpsStartCol = (osdDisplayPort->cols - (strlen(buf) + strlen(buf2) + 2)) / 2;
                displayWrite(osdDisplayPort, gpsStartCol, armScreenRow, buf);
                displayWrite(osdDisplayPort, gpsStartCol + strlen(buf) + 2, armScreenRow++, buf2);
                
                int digits = osdConfig()->plus_code_digits;
                olc_encode(GPS_home.lat, GPS_home.lon, digits, buf, sizeof(buf));
                displayWrite(osdDisplayPort, (osdDisplayPort->cols - strlen(buf)) / 2, armScreenRow++, buf);
            }

#if defined (USE_SAFE_HOME)
            if (safehome_distance) { // safehome found during arming
                if (navConfig()->general.flags.safehome_usage_mode == SAFEHOME_USAGE_OFF) {
                    strcpy(buf, "SAFEHOME FOUND; MODE OFF");
                } else {
                    osdFormatDistanceStr(buf2, safehome_distance);
                    tfp_sprintf(buf, "%c SAFEHOME %u @ %s", SYM_HOME, safehome_index, buf2);
                }
                textAttributes_t elemAttr = _TEXT_ATTRIBUTES_BLINK_BIT;
                // write this message below the ARMED message to make it obvious
                displayWriteWithAttr(osdDisplayPort, (osdDisplayPort->cols - strlen(buf)) / 2, safehomeRow, buf, elemAttr);
            }
#endif
        } else {
            strcpy(buf, "!NO HOME POSITION!");
            displayWrite(osdDisplayPort, (osdDisplayPort->cols - strlen(buf)) / 2, armScreenRow++, buf);
        }
        armScreenRow++;
    }
#endif

    if (rtcGetDateTimeLocal(&dt)) {
        tfp_sprintf(buf, "%04u-%02u-%02u  %02u:%02u:%02u", dt.year, dt.month, dt.day, dt.hours, dt.minutes, dt.seconds);
        displayWrite(osdDisplayPort, (osdDisplayPort->cols - strlen(buf)) / 2, armScreenRow++, buf);
        armScreenRow++;
    }

    tfp_sprintf(versionBuf, "INAV VERSION: %s", FC_VERSION_STRING);
    displayWrite(osdDisplayPort, (osdDisplayPort->cols - strlen(versionBuf)) / 2, armScreenRow++, versionBuf);
    armScreenRow++;

#ifdef USE_STATS
    if (armScreenRow < (osdDisplayPort->rows - 4))
        armScreenRow = drawStats(armScreenRow);
#endif // USE_STATS
}

// called when motors armed
static void osdShowArmed(void)
{
    displayClearScreen(osdDisplayPort);

    if (osdDisplayIsHD()) {
        osdShowHDArmScreen();
    } else {
        osdShowSDArmScreen();
    }
}

static void osdFilterData(timeUs_t currentTimeUs) {
    static timeUs_t lastRefresh = 0;
    float refresh_dT = US2S(cmpTimeUs(currentTimeUs, lastRefresh));

    GForce = fast_fsqrtf(vectorNormSquared(&imuMeasuredAccelBF)) / GRAVITY_MSS;
    for (uint8_t axis = 0; axis < XYZ_AXIS_COUNT; ++axis) GForceAxis[axis] = imuMeasuredAccelBF.v[axis] / GRAVITY_MSS;

    if (lastRefresh) {
        GForce = pt1FilterApply3(&GForceFilter, GForce, refresh_dT);
        for (uint8_t axis = 0; axis < XYZ_AXIS_COUNT; ++axis) pt1FilterApply3(GForceFilterAxis + axis, GForceAxis[axis], refresh_dT);
    } else {
        pt1FilterInitRC(&GForceFilter, GFORCE_FILTER_TC, 0);
        pt1FilterReset(&GForceFilter, GForce);

        for (uint8_t axis = 0; axis < XYZ_AXIS_COUNT; ++axis) {
            pt1FilterInitRC(GForceFilterAxis + axis, GFORCE_FILTER_TC, 0);
            pt1FilterReset(GForceFilterAxis + axis, GForceAxis[axis]);
        }
    }

    lastRefresh = currentTimeUs;
}

// Detect when the user is holding the roll stick to the right
static bool osdIsPageUpStickCommandHeld(void)
{
    static int pageUpHoldCount = 1;

    bool keyHeld = false;

    if (IS_HI(ROLL)) {
         keyHeld = true;
    }

    if (!keyHeld) {
        pageUpHoldCount = 1;
    } else {
        ++pageUpHoldCount;
    }

    if (pageUpHoldCount > 20) {
        pageUpHoldCount = 1;
        return true;
    }

    return false;
}

// Detect when the user is holding the roll stick to the left
static bool osdIsPageDownStickCommandHeld(void)
{
    static int pageDownHoldCount = 1;

    bool keyHeld = false;
    if (IS_LO(ROLL)) {
        keyHeld = true;
    }

    if (!keyHeld) {
        pageDownHoldCount = 1;
    } else {
        ++pageDownHoldCount;
    }

    if (pageDownHoldCount > 20) {
        pageDownHoldCount = 1;
        return true;
    }

    return false;
}

static void osdRefresh(timeUs_t currentTimeUs)
{
    osdFilterData(currentTimeUs);

#ifdef USE_CMS
    if (IS_RC_MODE_ACTIVE(BOXOSD) && (!cmsInMenu) && !(osdConfig()->osd_failsafe_switch_layout && FLIGHT_MODE(FAILSAFE_MODE))) {
#else
    if (IS_RC_MODE_ACTIVE(BOXOSD) && !(osdConfig()->osd_failsafe_switch_layout && FLIGHT_MODE(FAILSAFE_MODE))) {
#endif
      displayClearScreen(osdDisplayPort);
      armState = ARMING_FLAG(ARMED);
      return;
    }

    bool statsSinglePageCompatible = (osdDisplayPort->rows >= OSD_STATS_SINGLE_PAGE_MIN_ROWS);
    static uint8_t statsCurrentPage = 0;
    static bool statsDisplayed = false;
    static bool statsAutoPagingEnabled = true;

    // Detect arm/disarm
    if (armState != ARMING_FLAG(ARMED)) {
        if (ARMING_FLAG(ARMED)) {
            // Display the "Arming" screen
            statsDisplayed = false;
            osdResetStats();
            osdShowArmed();
            uint32_t delay = osdConfig()->arm_screen_display_time;
#if defined(USE_SAFE_HOME)
<<<<<<< HEAD
            if (safehome_distance)
                delay+= 3000;
=======
            if (posControl.safehomeState.distance)
                delay *= 3;
>>>>>>> 03734bc9
#endif
            osdSetNextRefreshIn(delay);
        } else {
            // Display the "Stats" screen
            statsDisplayed = true;
            statsCurrentPage = 0;
            statsAutoPagingEnabled = osdConfig()->stats_page_auto_swap_time > 0 ? true : false;
            osdShowStats(statsSinglePageCompatible, statsCurrentPage);
            osdSetNextRefreshIn(STATS_SCREEN_DISPLAY_TIME);
        }

        armState = ARMING_FLAG(ARMED);
    }

    // This block is entered when we're showing the "Splash", "Armed" or "Stats" screens
    if (resumeRefreshAt) {

        // Handle events only when the "Stats" screen is being displayed.
        if (statsDisplayed) {

             // Manual paging stick commands are only applicable to multi-page stats.
             // ******************************
             // For single-page stats, this effectively disables the ability to cancel the
             // automatic paging/updates with the stick commands. So unless stats_page_auto_swap_time
             // is set to 0 or greater than 4 (saved settings display interval is 5 seconds), then
             // "Saved Settings" should display if it is active within the refresh interval.
             // ******************************
             // With multi-page stats, "Saved Settings" could also be missed if the user
             // has canceled automatic paging using the stick commands, because that is only
             // updated when osdShowStats() is called. So, in that case, they would only see
             // the "Saved Settings" message if they happen to manually change pages using the
             // stick commands within the interval the message is displayed.
            bool manualPageUpRequested = false;
            bool manualPageDownRequested = false;
            if (!statsSinglePageCompatible) {
                // These methods ensure the paging stick commands are held for a brief period
                // Otherwise it can result in a race condition where the stats are
                // updated too quickly and can result in partial blanks, etc.
                if (osdIsPageUpStickCommandHeld()) {
                    manualPageUpRequested = true;
                    statsAutoPagingEnabled = false;
                } else if (osdIsPageDownStickCommandHeld()) {
                    manualPageDownRequested = true;
                    statsAutoPagingEnabled = false;
                }
            }

            if (statsAutoPagingEnabled) {
                // Alternate screens for multi-page stats.
                // Also, refreshes screen at swap interval for single-page stats.
                if (OSD_ALTERNATING_CHOICES((osdConfig()->stats_page_auto_swap_time * 1000), 2)) {
                    if (statsCurrentPage == 0) {
                        osdShowStats(statsSinglePageCompatible, statsCurrentPage);
                        statsCurrentPage = 1;
                    }
                } else {
                    if (statsCurrentPage == 1) {
                        osdShowStats(statsSinglePageCompatible, statsCurrentPage);
                        statsCurrentPage = 0;
                    }
                }
            } else {
                // Process manual page change events for multi-page stats.
                if (manualPageUpRequested) {
                    osdShowStats(statsSinglePageCompatible, 1);
                    statsCurrentPage = 1;
                } else if (manualPageDownRequested) {
                    osdShowStats(statsSinglePageCompatible, 0);
                    statsCurrentPage = 0;
                }
            }
        }

        // Handle events when either "Splash", "Armed" or "Stats" screens are displayed.
        if ((currentTimeUs > resumeRefreshAt) || OSD_RESUME_UPDATES_STICK_COMMAND) {
            // Time elapsed or canceled by stick commands.
            // Exit to normal OSD operation.
            displayClearScreen(osdDisplayPort);
            resumeRefreshAt = 0;
            statsDisplayed = false;
        } else {
            // Continue "Splash", "Armed" or "Stats" screens.
            displayHeartbeat(osdDisplayPort);
        }

        return;
    }

#ifdef USE_CMS
    if (!displayIsGrabbed(osdDisplayPort)) {
        displayBeginTransaction(osdDisplayPort, DISPLAY_TRANSACTION_OPT_RESET_DRAWING);
        if (fullRedraw) {
            displayClearScreen(osdDisplayPort);
            fullRedraw = false;
        }
        osdDrawNextElement();
        displayHeartbeat(osdDisplayPort);
        displayCommitTransaction(osdDisplayPort);
#ifdef OSD_CALLS_CMS
    } else {
        cmsUpdate(currentTimeUs);
#endif
    }
#endif
}

/*
 * Called periodically by the scheduler
 */
void osdUpdate(timeUs_t currentTimeUs)
{
    static uint32_t counter = 0;

    // don't touch buffers if DMA transaction is in progress
    if (displayIsTransferInProgress(osdDisplayPort)) {
        return;
    }

    if (!osdDisplayIsReady) {
        osdCompleteAsyncInitialization();
        return;
    }

#if defined(OSD_ALTERNATE_LAYOUT_COUNT) && OSD_ALTERNATE_LAYOUT_COUNT > 0
    // Check if the layout has changed. Higher numbered
    // boxes take priority.
    unsigned activeLayout;
    if (layoutOverride >= 0) {
        activeLayout = layoutOverride;
        // Check for timed override, it will go into effect on
        // the next OSD iteration
        if (layoutOverrideUntil > 0 && millis() > layoutOverrideUntil) {
            layoutOverrideUntil = 0;
            layoutOverride = -1;
        }
    } else if (osdConfig()->osd_failsafe_switch_layout && FLIGHT_MODE(FAILSAFE_MODE)) {
        activeLayout = 0;
    } else {
#if OSD_ALTERNATE_LAYOUT_COUNT > 2
        if (IS_RC_MODE_ACTIVE(BOXOSDALT3))
            activeLayout = 3;
        else
#endif
#if OSD_ALTERNATE_LAYOUT_COUNT > 1
        if (IS_RC_MODE_ACTIVE(BOXOSDALT2))
            activeLayout = 2;
        else
#endif
        if (IS_RC_MODE_ACTIVE(BOXOSDALT1))
            activeLayout = 1;
        else
#ifdef USE_PROGRAMMING_FRAMEWORK
        if (LOGIC_CONDITION_GLOBAL_FLAG(LOGIC_CONDITION_GLOBAL_FLAG_OVERRIDE_OSD_LAYOUT))
            activeLayout = constrain(logicConditionValuesByType[LOGIC_CONDITION_SET_OSD_LAYOUT], 0, OSD_ALTERNATE_LAYOUT_COUNT);
        else
#endif
            activeLayout = 0;
    }
    if (currentLayout != activeLayout) {
        currentLayout = activeLayout;
        osdStartFullRedraw();
    }
#endif

#define DRAW_FREQ_DENOM     4
#define STATS_FREQ_DENOM    50
    counter++;

    if ((counter % STATS_FREQ_DENOM) == 0) {
        osdUpdateStats();
    }

    if ((counter % DRAW_FREQ_DENOM) == 0) {
        // redraw values in buffer
        osdRefresh(currentTimeUs);
    } else {
        // rest of time redraw screen
        displayDrawScreen(osdDisplayPort);
    }

#ifdef USE_CMS
    // do not allow ARM if we are in menu
    if (displayIsGrabbed(osdDisplayPort)) {
        ENABLE_ARMING_FLAG(ARMING_DISABLED_OSD_MENU);
    } else {
        DISABLE_ARMING_FLAG(ARMING_DISABLED_OSD_MENU);
    }
#endif
}

void osdStartFullRedraw(void)
{
    fullRedraw = true;
}

void osdOverrideLayout(int layout, timeMs_t duration)
{
    layoutOverride = constrain(layout, -1, ARRAYLEN(osdLayoutsConfig()->item_pos) - 1);
    if (layoutOverride >= 0 && duration > 0) {
        layoutOverrideUntil = millis() + duration;
    } else {
        layoutOverrideUntil = 0;
    }
}

int osdGetActiveLayout(bool *overridden)
{
    if (overridden) {
        *overridden = layoutOverride >= 0;
    }
    return currentLayout;
}

bool osdItemIsFixed(osd_items_e item)
{
    return item == OSD_CROSSHAIRS ||
        item == OSD_ARTIFICIAL_HORIZON ||
        item == OSD_HORIZON_SIDEBARS;
}

displayPort_t *osdGetDisplayPort(void)
{
    return osdDisplayPort;
}

displayCanvas_t *osdGetDisplayPortCanvas(void)
{
#if defined(USE_CANVAS)
    if (osdDisplayHasCanvas) {
        return &osdCanvas;
    }
#endif
    return NULL;
}

timeMs_t systemMessageCycleTime(unsigned messageCount, const char **messages){
    uint8_t i = 0;
    float factor = 1.0f;
    while (i < messageCount) {
        if ((float)strlen(messages[i]) / 15.0f > factor) {
            factor = (float)strlen(messages[i]) / 15.0f;
        }
        i++;
    }
    return osdConfig()->system_msg_display_time * factor;
}

textAttributes_t osdGetSystemMessage(char *buff, size_t buff_size, bool isCenteredText)
{
    textAttributes_t elemAttr = TEXT_ATTRIBUTES_NONE;

    if (buff != NULL) {
        const char *message = NULL;
        char messageBuf[MAX(SETTING_MAX_NAME_LENGTH, OSD_MESSAGE_LENGTH+1)];
        // We might have up to 5 messages to show.
        const char *messages[5];
        unsigned messageCount = 0;
        const char *failsafeInfoMessage = NULL;
        const char *invertedInfoMessage = NULL;

        if (ARMING_FLAG(ARMED)) {
            if (FLIGHT_MODE(FAILSAFE_MODE) || FLIGHT_MODE(NAV_RTH_MODE) || FLIGHT_MODE(NAV_WP_MODE) || navigationIsExecutingAnEmergencyLanding()) {
                if (isWaypointMissionRTHActive()) {
                    // if RTH activated whilst WP mode selected, remind pilot to cancel WP mode to exit RTH
                    messages[messageCount++] = OSD_MESSAGE_STR(OSD_MSG_WP_RTH_CANCEL);
                }
                if (navGetCurrentStateFlags() & NAV_AUTO_WP_DONE) {
                    messages[messageCount++] = STATE(LANDING_DETECTED) ? OSD_MESSAGE_STR(OSD_MSG_WP_LANDED) : OSD_MESSAGE_STR(OSD_MSG_WP_FINISHED);
                } else if (NAV_Status.state == MW_NAV_STATE_WP_ENROUTE) {
                    // Countdown display for remaining Waypoints
                    char buf[6];
                    osdFormatDistanceSymbol(buf, posControl.wpDistance, 0);
                    tfp_sprintf(messageBuf, "TO WP %u/%u (%s)", getGeoWaypointNumber(posControl.activeWaypointIndex), posControl.geoWaypointCount, buf);
                    messages[messageCount++] = messageBuf;
                } else if (NAV_Status.state == MW_NAV_STATE_HOLD_TIMED) {
                    if (navConfig()->general.waypoint_enforce_altitude && !posControl.wpAltitudeReached) {
                        messages[messageCount++] = OSD_MESSAGE_STR(OSD_MSG_ADJUSTING_WP_ALT);
                    } else {
                        // WP hold time countdown in seconds
                        timeMs_t currentTime = millis();
                        int holdTimeRemaining = posControl.waypointList[posControl.activeWaypointIndex].p1 - (int)(MS2S(currentTime - posControl.wpReachedTime));
                        holdTimeRemaining = holdTimeRemaining >= 0 ? holdTimeRemaining : 0;

                        tfp_sprintf(messageBuf, "HOLDING WP FOR %2u S", holdTimeRemaining);

                        messages[messageCount++] = messageBuf;
                    }
                } else {
                    const char *navStateMessage = navigationStateMessage();
                    if (navStateMessage) {
                        messages[messageCount++] = navStateMessage;
                    }
                }
#if defined(USE_SAFE_HOME)
                const char *safehomeMessage = divertingToSafehomeMessage();
                if (safehomeMessage) {
                    messages[messageCount++] = safehomeMessage;
                }
#endif
                if (FLIGHT_MODE(FAILSAFE_MODE)) {
                    // In FS mode while being armed too
                    const char *failsafePhaseMessage = osdFailsafePhaseMessage();
                    failsafeInfoMessage = osdFailsafeInfoMessage();

                    if (failsafePhaseMessage) {
                        messages[messageCount++] = failsafePhaseMessage;
                    }
                    if (failsafeInfoMessage) {
                        messages[messageCount++] = failsafeInfoMessage;
                    }
                }
            } else {    /* messages shown only when Failsafe, WP, RTH or Emergency Landing not active */
                if (STATE(FIXED_WING_LEGACY) && (navGetCurrentStateFlags() & NAV_CTL_LAUNCH)) {
                    messages[messageCount++] = navConfig()->fw.launch_manual_throttle ? OSD_MESSAGE_STR(OSD_MSG_AUTOLAUNCH_MANUAL) :
                                                                                        OSD_MESSAGE_STR(OSD_MSG_AUTOLAUNCH);
                    const char *launchStateMessage = fixedWingLaunchStateMessage();
                    if (launchStateMessage) {
                        messages[messageCount++] = launchStateMessage;
                    }
                } else {
                    if (FLIGHT_MODE(NAV_ALTHOLD_MODE) && !navigationRequiresAngleMode()) {
                        // ALTHOLD might be enabled alongside ANGLE/HORIZON/ACRO
                        // when it doesn't require ANGLE mode (required only in FW
                        // right now). If if requires ANGLE, its display is handled
                        // by OSD_FLYMODE.
                        messages[messageCount++] = OSD_MESSAGE_STR(OSD_MSG_ALTITUDE_HOLD);
                    }
                    if (STATE(MULTIROTOR) && FLIGHT_MODE(NAV_COURSE_HOLD_MODE)) {
                        if (posControl.cruise.multicopterSpeed >= 50.0f) {
                            char buf[6];
                            osdFormatVelocityStr(buf, posControl.cruise.multicopterSpeed, false, false);
                            tfp_sprintf(messageBuf, "(SPD %s)", buf);
                        } else {
                            strcpy(messageBuf, "(HOLD)");
                        }
                        messages[messageCount++] = messageBuf;
                    }
                    if (IS_RC_MODE_ACTIVE(BOXAUTOTRIM) && !feature(FEATURE_FW_AUTOTRIM)) {
                        messages[messageCount++] = OSD_MESSAGE_STR(OSD_MSG_AUTOTRIM);
                    }
                    if (IS_RC_MODE_ACTIVE(BOXAUTOTUNE)) {
                        messages[messageCount++] = OSD_MESSAGE_STR(OSD_MSG_AUTOTUNE);
                        if (FLIGHT_MODE(MANUAL_MODE)) {
                            messages[messageCount++] = OSD_MESSAGE_STR(OSD_MSG_AUTOTUNE_ACRO);
                        }
                    }
                    if (IS_RC_MODE_ACTIVE(BOXAUTOLEVEL) && (FLIGHT_MODE(ANGLE_MODE) || FLIGHT_MODE(HORIZON_MODE) || (navigationRequiresAngleMode() && !navigationIsControllingAltitude()))) {
                            messages[messageCount++] = OSD_MESSAGE_STR(OSD_MSG_AUTOLEVEL);
                    }
                    if (FLIGHT_MODE(HEADFREE_MODE)) {
                        messages[messageCount++] = OSD_MESSAGE_STR(OSD_MSG_HEADFREE);
                    }
                    if (FLIGHT_MODE(SOARING_MODE)) {
                        messages[messageCount++] = OSD_MESSAGE_STR(OSD_MSG_NAV_SOARING);
                    }
                    if (posControl.flags.wpMissionPlannerActive) {
                        messages[messageCount++] = OSD_MESSAGE_STR(OSD_MSG_MISSION_PLANNER);
                    }
                    if (STATE(LANDING_DETECTED)) {
                        messages[messageCount++] = OSD_MESSAGE_STR(OSD_MSG_LANDED);
                    }
                }
            }
        } else if (ARMING_FLAG(ARMING_DISABLED_ALL_FLAGS)) {
            unsigned invalidIndex;

            // Check if we're unable to arm for some reason
            if (ARMING_FLAG(ARMING_DISABLED_INVALID_SETTING) && !settingsValidate(&invalidIndex)) {

                    const setting_t *setting = settingGet(invalidIndex);
                    settingGetName(setting, messageBuf);
                    for (int ii = 0; messageBuf[ii]; ii++) {
                        messageBuf[ii] = sl_toupper(messageBuf[ii]);
                    }
                    invertedInfoMessage = messageBuf;
                    messages[messageCount++] = invertedInfoMessage;

                    invertedInfoMessage = OSD_MESSAGE_STR(OSD_MSG_INVALID_SETTING);
                    messages[messageCount++] = invertedInfoMessage;

            } else {

                    invertedInfoMessage = OSD_MESSAGE_STR(OSD_MSG_UNABLE_ARM);
                    messages[messageCount++] = invertedInfoMessage;

                    // Show the reason for not arming
                    messages[messageCount++] = osdArmingDisabledReasonMessage();

            }
        } else if (!ARMING_FLAG(ARMED)) {
            if (isWaypointListValid()) {
                messages[messageCount++] = OSD_MESSAGE_STR(OSD_MSG_WP_MISSION_LOADED);
            }
        }

        /* Messages that are shown regardless of Arming state */

        if (savingSettings == true) {
           messages[messageCount++] = OSD_MESSAGE_STR(OSD_MSG_SAVING_SETTNGS);
        } else if (notify_settings_saved > 0) {
            if (millis() > notify_settings_saved) {
                notify_settings_saved = 0;
            } else {
                messages[messageCount++] = OSD_MESSAGE_STR(OSD_MSG_SETTINGS_SAVED);
            }
        }

        if (messageCount > 0) {
            message = messages[OSD_ALTERNATING_CHOICES(systemMessageCycleTime(messageCount, messages), messageCount)];
            if (message == failsafeInfoMessage) {
                // failsafeInfoMessage is not useful for recovering
                // a lost model, but might help avoiding a crash.
                // Blink to grab user attention.
                TEXT_ATTRIBUTES_ADD_BLINK(elemAttr);
            } else if (message == invertedInfoMessage) {
                TEXT_ATTRIBUTES_ADD_INVERTED(elemAttr);
            }
            // We're shoing either failsafePhaseMessage or
            // navStateMessage. Don't BLINK here since
            // having this text available might be crucial
            // during a lost aircraft recovery and blinking
            // will cause it to be missing from some frames.
        }

        osdFormatMessage(buff, buff_size, message, isCenteredText);
    }
    return elemAttr;
}

void osdResetWarningFlags(void)
{
    osdWarningsFlags = 0;
}

static bool osdCheckWarning(bool condition, uint8_t warningFlag, uint8_t *warningsCount)
{
#define WARNING_REDISPLAY_DURATION 5000;    // milliseconds

    const timeMs_t currentTimeMs = millis();
    static timeMs_t warningDisplayStartTime = 0;
    static timeMs_t redisplayStartTimeMs = 0;
    static uint16_t osdWarningTimerDuration;
    static uint8_t newWarningFlags;

    if (condition) {    // condition required to trigger warning
        if (!(osdWarningsFlags & warningFlag)) {
            osdWarningsFlags |= warningFlag;
            newWarningFlags |= warningFlag;
            redisplayStartTimeMs = 0;
        }
#ifdef USE_DEV_TOOLS
        if (systemConfig()->groundTestMode) {
            return true;
        }
#endif
        /* Warnings displayed in full for set time before shrinking down to alert symbol with warning count only.
         * All current warnings then redisplayed for 5s on 30s rolling cycle.
         * New warnings dislayed individually for 10s */
        if (currentTimeMs > redisplayStartTimeMs) {
            warningDisplayStartTime = currentTimeMs;
            osdWarningTimerDuration = newWarningFlags ? 10000 : WARNING_REDISPLAY_DURATION;
            redisplayStartTimeMs = currentTimeMs + osdWarningTimerDuration + 30000;
        }

        if (currentTimeMs - warningDisplayStartTime < osdWarningTimerDuration) {
            return (newWarningFlags & warningFlag) || osdWarningTimerDuration == WARNING_REDISPLAY_DURATION;
        } else {
            newWarningFlags = 0;
        }
        *warningsCount += 1;
    } else if (osdWarningsFlags & warningFlag) {
        osdWarningsFlags &= ~warningFlag;
    }

    return false;
}

static textAttributes_t osdGetMultiFunctionMessage(char *buff)
{
    /* Message length limit 10 char max */

    textAttributes_t elemAttr = TEXT_ATTRIBUTES_NONE;
    static uint8_t warningsCount;
    const char *message = NULL;

#ifdef USE_MULTI_FUNCTIONS
    /* --- FUNCTIONS --- */
    multi_function_e selectedFunction = multiFunctionSelection();

    if (selectedFunction) {
        multi_function_e activeFunction = selectedFunction;

        switch (selectedFunction) {
        case MULTI_FUNC_NONE:
        case MULTI_FUNC_1:
            message = warningsCount ? "WARNINGS !" : "0 WARNINGS";
            break;
        case MULTI_FUNC_2:
            message = posControl.flags.manualEmergLandActive ? "ABORT LAND" : "EMERG LAND";
            break;
        case MULTI_FUNC_3:
#if defined(USE_SAFE_HOME)
            if (navConfig()->general.flags.safehome_usage_mode != SAFEHOME_USAGE_OFF) {
                message = MULTI_FUNC_FLAG(MF_SUSPEND_SAFEHOMES) ? "USE SFHOME" : "SUS SFHOME";
                break;
            }
#endif
            activeFunction++;
            FALLTHROUGH;
        case MULTI_FUNC_4:
            if (navConfig()->general.flags.rth_trackback_mode != RTH_TRACKBACK_OFF) {
                message = MULTI_FUNC_FLAG(MF_SUSPEND_TRACKBACK) ? "USE TKBACK" : "SUS TKBACK";
                break;
            }
            activeFunction++;
            FALLTHROUGH;
        case MULTI_FUNC_5:
#ifdef USE_DSHOT
            if (STATE(MULTIROTOR)) {
                message = MULTI_FUNC_FLAG(MF_TURTLE_MODE) ? "END TURTLE" : "USE TURTLE";
                break;
            }
#endif
            activeFunction++;
            FALLTHROUGH;
        case MULTI_FUNC_6:
            message = ARMING_FLAG(ARMED) ? "NOW ARMED " : "EMERG ARM ";
            break;
        case MULTI_FUNC_END:
            break;
        }

        if (activeFunction != selectedFunction) {
            setMultifunctionSelection(activeFunction);
        }

        strcpy(buff, message);

        if (isNextMultifunctionItemAvailable()) {
            // provides feedback indicating when a new selection command has been received by flight controller
            buff[9] = '>';
        }

        return elemAttr;
    }
#endif  // MULTIFUNCTION - functions only, warnings always defined

    /* --- WARNINGS --- */
    const char *messages[7];
    uint8_t messageCount = 0;
    bool warningCondition = false;
    warningsCount = 0;
    uint8_t warningFlagID = 1;

    // Low Battery
    const batteryState_e batteryState = getBatteryState();
    warningCondition = batteryState == BATTERY_CRITICAL || batteryState == BATTERY_WARNING;
    if (osdCheckWarning(warningCondition, warningFlagID, &warningsCount)) {
        messages[messageCount++] = batteryState == BATTERY_CRITICAL ? "BATT EMPTY" : "BATT LOW !";
    }

#if defined(USE_GPS)
    // GPS Fix and Failure
    if (feature(FEATURE_GPS)) {
        if (osdCheckWarning(!STATE(GPS_FIX), warningFlagID <<= 1, &warningsCount)) {
            bool gpsFailed = getHwGPSStatus() == HW_SENSOR_UNAVAILABLE;
            messages[messageCount++] = gpsFailed ? "GPS FAILED" : "NO GPS FIX";
        }
    }

    // RTH sanity (warning if RTH heads 200m further away from home than closest point)
    warningCondition = NAV_Status.state == MW_NAV_STATE_RTH_ENROUTE && !posControl.flags.rthTrackbackActive &&
                       (posControl.homeDistance - posControl.rthSanityChecker.minimalDistanceToHome) > 20000;
    if (osdCheckWarning(warningCondition, warningFlagID <<= 1, &warningsCount)) {
        messages[messageCount++] = "RTH SANITY";
    }

    // Altitude sanity (warning if significant mismatch between estimated and GPS altitude)
    if (osdCheckWarning(posControl.flags.gpsCfEstimatedAltitudeMismatch, warningFlagID <<= 1, &warningsCount)) {
        messages[messageCount++] = "ALT SANITY";
    }
#endif

#if defined(USE_MAG)
    // Magnetometer failure
    if (requestedSensors[SENSOR_INDEX_MAG] != MAG_NONE) {
        hardwareSensorStatus_e magStatus = getHwCompassStatus();
        if (osdCheckWarning(magStatus == HW_SENSOR_UNAVAILABLE || magStatus == HW_SENSOR_UNHEALTHY, warningFlagID <<= 1, &warningsCount)) {
            messages[messageCount++] = "MAG FAILED";
        }
    }
#endif
    // Vibration levels   TODO - needs better vibration measurement to be useful
    // const float vibrationLevel = accGetVibrationLevel();
    // warningCondition = vibrationLevel > 1.5f;
    // if (osdCheckWarning(warningCondition, warningFlagID <<= 1, &warningsCount)) {
        // messages[messageCount++] = vibrationLevel > 2.5f ? "BAD VIBRTN" : "VIBRATION!";
    // }

#ifdef USE_DEV_TOOLS
    if (osdCheckWarning(systemConfig()->groundTestMode, warningFlagID <<= 1, &warningsCount)) {
        messages[messageCount++] = "GRD TEST !";
    }
#endif

    if (messageCount) {
        message = messages[OSD_ALTERNATING_CHOICES(1000, messageCount)];    // display each warning on 1s cycle
        strcpy(buff, message);
        TEXT_ATTRIBUTES_ADD_BLINK(elemAttr);
    } else if (warningsCount) {
        buff[0] = SYM_ALERT;
        tfp_sprintf(buff + 1, "%u        ", warningsCount);
    }

    return elemAttr;
}
#endif // OSD<|MERGE_RESOLUTION|>--- conflicted
+++ resolved
@@ -991,11 +991,7 @@
 #if defined(USE_SAFE_HOME)
 static const char * divertingToSafehomeMessage(void)
 {
-<<<<<<< HEAD
-    if (NAV_Status.state != MW_NAV_STATE_HOVER_ABOVE_HOME && safehome_applied) {
-=======
     if (NAV_Status.state != MW_NAV_STATE_HOVER_ABOVE_HOME && posControl.safehomeState.isApplied) {
->>>>>>> 03734bc9
         return OSD_MESSAGE_STR(OSD_MSG_DIVERT_SAFEHOME);
     }
     return NULL;
@@ -4548,22 +4544,12 @@
                 if (navConfig()->general.flags.safehome_usage_mode == SAFEHOME_USAGE_OFF) {
                     strcpy(buf, "SAFEHOME FOUND; MODE OFF");
                 } else {
-<<<<<<< HEAD
-                    osdFormatDistanceStr(buf2, safehome_distance);
-                    tfp_sprintf(buf, "%c SAFEHOME %u @ %s", SYM_HOME, safehome_index, buf2);
+                    osdFormatDistanceStr(buf2, posControl.safehomeState.distance);
+                    tfp_sprintf(buf, "%c SAFEHOME %u @ %s", SYM_HOME, posControl.safehomeState.index, buf2);
                 }
                 textAttributes_t elemAttr = _TEXT_ATTRIBUTES_BLINK_BIT;
                 // write this message below the ARMED message to make it obvious
                 displayWriteWithAttr(osdDisplayPort, (osdDisplayPort->cols - strlen(buf)) / 2, safehomeRow, buf, elemAttr);
-=======
-                    char buf2[12]; // format the distance first
-                    osdFormatDistanceStr(buf2, posControl.safehomeState.distance);
-                    tfp_sprintf(buf, "%c - %s -> SAFEHOME %u", SYM_HOME, buf2, posControl.safehomeState.index);
-                }
-                textAttributes_t elemAttr = _TEXT_ATTRIBUTES_BLINK_BIT;
-                // write this message above the ARMED message to make it obvious
-                displayWriteWithAttr(osdDisplayPort, (osdDisplayPort->cols - strlen(buf)) / 2, y - 8, buf, elemAttr);
->>>>>>> 03734bc9
             }
 #endif
         } else {
@@ -4787,14 +4773,9 @@
             osdShowArmed();
             uint32_t delay = osdConfig()->arm_screen_display_time;
 #if defined(USE_SAFE_HOME)
-<<<<<<< HEAD
-            if (safehome_distance)
+            if (posControl.safehomeState.distance)
                 delay+= 3000;
-=======
-            if (posControl.safehomeState.distance)
-                delay *= 3;
->>>>>>> 03734bc9
-#endif
+
             osdSetNextRefreshIn(delay);
         } else {
             // Display the "Stats" screen
