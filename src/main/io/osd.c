--- conflicted
+++ resolved
@@ -1899,13 +1899,7 @@
 
             const char* showsnr = "-20";
             const char* hidesnr = "     ";
-<<<<<<< HEAD
-            int16_t osdSNR = rxLinkStatistics.uplinkSNR;
-            if (osdSNR > osdConfig()->snr_alarm) {
-=======
-
             if (snrFiltered > osdConfig()->snr_alarm) {
->>>>>>> 884b7c33
                 if (cmsInMenu) {
                     buff[0] = SYM_SNR;
                     tfp_sprintf(buff + 1, "%s%c", showsnr, SYM_DB);
@@ -1913,19 +1907,13 @@
                     buff[0] = SYM_BLANK;
                     tfp_sprintf(buff + 1, "%s%c", hidesnr, SYM_BLANK);
                 }
-<<<<<<< HEAD
-            } else if (osdSNR <= osdConfig()->snr_alarm) {
-                buff[0] = SYM_SNR;
-                if (osdSNR <= -10) {
-                    tfp_sprintf(buff + 1, "%3d%c", osdSNR, SYM_DB);
-                } else {
-                    tfp_sprintf(buff + 1, "%2d%c%c", osdSNR, SYM_DB, ' ');
-                }
-=======
             } else if (snrFiltered <= osdConfig()->snr_alarm) {
                 buff[0] = SYM_SNR;
-                tfp_sprintf(buff + 1, "%3d%c", snrFiltered, SYM_DB);
->>>>>>> 884b7c33
+                if (snrFiltered <= -10) {
+                    tfp_sprintf(buff + 1, "%3d%c", snrFiltered, SYM_DB);
+                } else {
+                    tfp_sprintf(buff + 1, "%2d%c%c", snrFiltered, SYM_DB, ' ');
+                }
             }
             break;
         }
