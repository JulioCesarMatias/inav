/*
 * This file is part of Cleanflight.
 *
 * Cleanflight is free software: you can redistribute it and/or modify
 * it under the terms of the GNU General Public License as published by
 * the Free Software Foundation, either version 3 of the License, or
 * (at your option) any later version.
 *
 * Cleanflight is distributed in the hope that it will be useful,
 * but WITHOUT ANY WARRANTY; without even the implied warranty of
 * MERCHANTABILITY or FITNESS FOR A PARTICULAR PURPOSE.  See the
 * GNU General Public License for more details.
 *
 * You should have received a copy of the GNU General Public License
 * along with Cleanflight.  If not, see <http://www.gnu.org/licenses/>.
 */

#include <stdbool.h>
#include <stdint.h>
#include <ctype.h>
#include <math.h>

#include "platform.h"
#include "build/build_config.h"


#ifdef USE_GPS

#include "build/debug.h"

#include "common/maths.h"
#include "common/axis.h"
#include "common/utils.h"

#include "config/parameter_group.h"
#include "config/parameter_group_ids.h"

#include "drivers/compass/compass.h"
#include "drivers/light_led.h"
#include "drivers/serial.h"
#include "drivers/system.h"
#include "drivers/time.h"

#if defined(USE_FAKE_GPS)
#include "fc/runtime_config.h"
#endif

#include "fc/rc_modes.h"

#include "sensors/sensors.h"
#include "sensors/compass.h"
#include "sensors/barometer.h"
#include "sensors/pitotmeter.h"

#include "io/serial.h"
#include "io/gps.h"
#include "io/gps_private.h"
#include "io/gps_ublox.h"

#include "navigation/navigation.h"
#include "navigation/navigation_private.h"

#include "config/feature.h"

#include "fc/config.h"
#include "fc/runtime_config.h"
#include "fc/settings.h"

#include "flight/imu.h"
#include "flight/wind_estimator.h"
#include "flight/pid.h"
#include "flight/mixer.h"

#include "programming/logic_condition.h"

typedef struct {
    bool                isDriverBased;
    portMode_t          portMode;           // Port mode RX/TX (only for serial based)
    void                (*restart)(void);   // Restart protocol driver thread
    void                (*protocol)(void);  // Process protocol driver thread
} gpsProviderDescriptor_t;

// GPS public data
gpsReceiverData_t gpsState;
gpsStatistics_t   gpsStats;

//it is not safe to access gpsSolDRV which is filled in gps thread by driver.
//gpsSolDRV can be accessed only after driver signalled that data is ready
//we copy gpsSolDRV to gpsSol, process by "Disable GPS logic condition" and "GPS Fix estimation" features
//and use it in the rest of code.
gpsSolutionData_t gpsSolDRV;  //filled by driver
gpsSolutionData_t gpsSol;     //used in the rest of the code

// Map gpsBaudRate_e index to baudRate_e
baudRate_e gpsToSerialBaudRate[GPS_BAUDRATE_COUNT] = { BAUD_115200, BAUD_57600, BAUD_38400, BAUD_19200, BAUD_9600, BAUD_230400, BAUD_460800, BAUD_921600 };

static gpsProviderDescriptor_t gpsProviders[GPS_PROVIDER_COUNT] = {
    /* NMEA GPS */
#ifdef USE_GPS_PROTO_NMEA
    { false, MODE_RX, gpsRestartNMEA, &gpsHandleNMEA },
#else
    { false, 0, NULL, NULL },
#endif

    /* UBLOX binary */
#ifdef USE_GPS_PROTO_UBLOX
    { false, MODE_RXTX, &gpsRestartUBLOX, &gpsHandleUBLOX },
#else
    { false, 0, NULL, NULL },
#endif

    /* UBLOX7PLUS binary */
#ifdef USE_GPS_PROTO_UBLOX
    { false, MODE_RXTX, &gpsRestartUBLOX, &gpsHandleUBLOX },
#else
    { false, 0,  NULL, NULL },
#endif

    /* MSP GPS */
#ifdef USE_GPS_PROTO_MSP
    { true, 0, &gpsRestartMSP, &gpsHandleMSP },
#else
    { false, 0, NULL, NULL },
#endif

#ifdef USE_GPS_FAKE
    {true, 0, &gpsFakeRestart, &gpsFakeHandle},
#else
    { false, 0, NULL, NULL },
#endif

};

PG_REGISTER_WITH_RESET_TEMPLATE(gpsConfig_t, gpsConfig, PG_GPS_CONFIG, 3);

PG_RESET_TEMPLATE(gpsConfig_t, gpsConfig,
    .provider = SETTING_GPS_PROVIDER_DEFAULT,
    .sbasMode = SETTING_GPS_SBAS_MODE_DEFAULT,
    .autoConfig = SETTING_GPS_AUTO_CONFIG_DEFAULT,
    .autoBaud = SETTING_GPS_AUTO_BAUD_DEFAULT,
    .dynModel = SETTING_GPS_DYN_MODEL_DEFAULT,
    .gpsMinSats = SETTING_GPS_MIN_SATS_DEFAULT,
    .ubloxUseGalileo = SETTING_GPS_UBLOX_USE_GALILEO_DEFAULT,
    .ubloxUseBeidou = SETTING_GPS_UBLOX_USE_BEIDOU_DEFAULT,
    .ubloxUseGlonass = SETTING_GPS_UBLOX_USE_GLONASS_DEFAULT,
    .ubloxNavHz = SETTING_GPS_UBLOX_NAV_HZ_DEFAULT
);


int getGpsBaudrate(void)
{
    switch(gpsState.baudrateIndex)
    {
        case GPS_BAUDRATE_115200:
            return 115200;
        case GPS_BAUDRATE_57600:
            return 57600;
        case GPS_BAUDRATE_38400:
            return 38400;
        case GPS_BAUDRATE_19200:
            return 19200;
        case GPS_BAUDRATE_9600:
            return 9600;
        case GPS_BAUDRATE_230400:
            return 230400;
        case GPS_BAUDRATE_460800:
            return 460800;
        case GPS_BAUDRATE_921600:
            return 921600;
        default:
            return 0;
    }
}

const char *getGpsHwVersion(void)
{
    switch(gpsState.hwVersion)
    {
        case UBX_HW_VERSION_UBLOX5:
            return "UBLOX5";
        case UBX_HW_VERSION_UBLOX6:
            return "UBLOX6";
        case UBX_HW_VERSION_UBLOX7:
            return "UBLOX7";
        case UBX_HW_VERSION_UBLOX8:
            return "UBLOX8";
        case UBX_HW_VERSION_UBLOX9:
            return "UBLOX9";
        case UBX_HW_VERSION_UBLOX10:
            return "UBLOX10";
        default:
            return "Unknown";
    }
}

uint8_t getGpsProtoMajorVersion(void)
{
    return gpsState.swVersionMajor;
}

uint8_t getGpsProtoMinorVersion(void)
{
    return gpsState.swVersionMinor;
}

void gpsSetState(gpsState_e state)
{
    gpsState.state = state;
    gpsState.lastStateSwitchMs = millis();
}

static void gpsUpdateTime(void)
{
    if (!rtcHasTime() && gpsSol.flags.validTime && gpsSol.time.year != 0) {
        rtcSetDateTime(&gpsSol.time);
    }
}

void gpsSetProtocolTimeout(timeMs_t timeoutMs)
{
    gpsState.lastLastMessageMs = gpsState.lastMessageMs;
    gpsState.lastMessageMs = millis();
    gpsState.timeoutMs = timeoutMs;
}


bool canEstimateGPSFix(void)
{
#if defined(USE_GPS) && defined(USE_MAG) && defined(USE_BARO)

    //we do not check neither sensors(SENSOR_GPS) nor FEATURE(FEATURE_GPS) because:
    //1) checking STATE(GPS_FIX_HOME) is enough to ensure that GPS sensor was initialized once
    //2) sensors(SENSOR_GPS) is false on GPS timeout. We also want to support GPS timeouts, not just lost fix
    return positionEstimationConfig()->allow_gps_fix_estimation && STATE(AIRPLANE) && 
        sensors(SENSOR_BARO) && baroIsHealthy() &&
        sensors(SENSOR_MAG) && compassIsHealthy() &&
        ARMING_FLAG(WAS_EVER_ARMED) && STATE(GPS_FIX_HOME);
        
#else
    return false;
#endif        

}

void processDisableGPSFix(void) 
{
    static int32_t last_lat = 0;
    static int32_t last_lon = 0;
    static int32_t last_alt = 0;

    if (LOGIC_CONDITION_GLOBAL_FLAG(LOGIC_CONDITION_GLOBAL_FLAG_DISABLE_GPS_FIX)) {
        gpsSol.fixType = GPS_NO_FIX;
        gpsSol.hdop = 9999;
        gpsSol.numSat = 0;

        gpsSol.flags.validVelNE = false;
        gpsSol.flags.validVelD = false;  
        gpsSol.flags.validEPE = false;
        gpsSol.flags.validTime = false;

        //freeze coordinates
        gpsSol.llh.lat = last_lat;
        gpsSol.llh.lon = last_lon;
        gpsSol.llh.alt = last_alt;
    } else {
        last_lat = gpsSol.llh.lat;
        last_lon = gpsSol.llh.lon;
        last_alt = gpsSol.llh.alt;
    }
}

//called after gpsSolDRV is copied to gpsSol and processed by "Disable GPS Fix logical condition"
void updateEstimatedGPSFix(void) 
{
    static uint32_t lastUpdateMs = 0;
    static int32_t estimated_lat = 0;
    static int32_t estimated_lon = 0;
    static int32_t estimated_alt = 0;

    uint32_t t = millis();
    int32_t dt = t - lastUpdateMs;
    lastUpdateMs = t;

    bool sensorHasFix = gpsSol.fixType == GPS_FIX_3D && gpsSol.numSat >= gpsConfig()->gpsMinSats;

    if (sensorHasFix || !canEstimateGPSFix()) {
        estimated_lat = gpsSol.llh.lat;
        estimated_lon = gpsSol.llh.lon;
        estimated_alt = posControl.gpsOrigin.alt + baro.BaroAlt;
        return;
    }

    gpsSol.fixType = GPS_FIX_3D;
    gpsSol.hdop = 99;
    gpsSol.numSat = 99;

    gpsSol.eph = 100;
    gpsSol.epv = 100;

    gpsSol.flags.validVelNE = true;
    gpsSol.flags.validVelD = false;  //do not provide velocity.z
    gpsSol.flags.validEPE = true;
    gpsSol.flags.validTime = false;

    float speed = pidProfile()->fixedWingReferenceAirspeed;

#ifdef USE_PITOT
    if (sensors(SENSOR_PITOT) && pitotIsHealthy()) {
        speed = getAirspeedEstimate();
    }
#endif

    float velX = rMat[0][0] * speed;
    float velY = -rMat[1][0] * speed;
    // here (velX, velY) is estimated horizontal speed without wind influence = airspeed, cm/sec in NEU frame

    if (isEstimatedWindSpeedValid()) {
        velX += getEstimatedWindSpeed(X);
        velY += getEstimatedWindSpeed(Y);
    }
    // here (velX, velY) is estimated horizontal speed with wind influence = ground speed

    if (STATE(LANDING_DETECTED) || ((posControl.navState == NAV_STATE_RTH_LANDING) && (getThrottlePercent(false) == 0))) {
        velX = 0;
        velY = 0;
    }

    estimated_lat += (int32_t)( velX * dt / (DISTANCE_BETWEEN_TWO_LONGITUDE_POINTS_AT_EQUATOR * 1000 ) );
    estimated_lon += (int32_t)( velY * dt / (DISTANCE_BETWEEN_TWO_LONGITUDE_POINTS_AT_EQUATOR * 1000 * posControl.gpsOrigin.scale) );
    estimated_alt = posControl.gpsOrigin.alt + baro.BaroAlt;

    gpsSol.llh.lat = estimated_lat;
    gpsSol.llh.lon = estimated_lon;
    gpsSol.llh.alt = estimated_alt;

    gpsSol.groundSpeed = (int16_t)fast_fsqrtf(velX * velX + velY * velY);

    float groundCourse = atan2_approx(velY, velX); // atan2 returns [-M_PI, M_PI], with 0 indicating the vector points in the X direction
    if (groundCourse < 0) {
        groundCourse += 2 * M_PIf;
    }
    gpsSol.groundCourse = RADIANS_TO_DECIDEGREES(groundCourse);

    gpsSol.velNED[X] = (int16_t)(velX);
    gpsSol.velNED[Y] = (int16_t)(velY);
    gpsSol.velNED[Z] = 0;
}


void gpsProcessNewDriverData(void)
{
    gpsSol = gpsSolDRV;

    processDisableGPSFix();
    updateEstimatedGPSFix();
}

//called after: 
//1)driver copies gpsSolDRV to gpsSol
//2)gpsSol is processed by "Disable GPS logical switch"
//3)gpsSol is processed by GPS Fix estimator - updateEstimatedGPSFix()
//On GPS sensor timeout - called after updateEstimatedGPSFix()
void gpsProcessNewSolutionData(bool timeout)
{
    if ( gpsSol.numSat == 99 ) {
        ENABLE_STATE(GPS_ESTIMATED_FIX);
        DISABLE_STATE(GPS_FIX);
    } else {
        DISABLE_STATE(GPS_ESTIMATED_FIX);

        // Set GPS fix flag only if we have 3D fix
        if (gpsSol.fixType == GPS_FIX_3D && gpsSol.numSat >= gpsConfig()->gpsMinSats) {
            ENABLE_STATE(GPS_FIX);
        }
        else {
            /* When no fix available - reset flags as well */
            gpsSol.flags.validVelNE = false;
            gpsSol.flags.validVelD = false;
            gpsSol.flags.validEPE = false;
            DISABLE_STATE(GPS_FIX);
        }
    }

    if (!timeout) {
        // Data came from GPS sensor - set sensor as ready and available (it may still not have GPS fix)
        sensorsSet(SENSOR_GPS);
    }

    // Pass on GPS update to NAV and IMU
    onNewGPSData();

    // Update time
    gpsUpdateTime();

    // Update timeout
    gpsSetProtocolTimeout(gpsState.baseTimeoutMs);

    // Update statistics
    gpsStats.lastMessageDt = gpsState.lastMessageMs - gpsState.lastLastMessageMs;
    gpsSol.flags.hasNewData = true;

    // Toggle heartbeat
    gpsSol.flags.gpsHeartbeat = !gpsSol.flags.gpsHeartbeat;
}

static void gpsResetSolution(gpsSolutionData_t* gpsSol)
{
    gpsSol->eph = 9999;
    gpsSol->epv = 9999;
    gpsSol->numSat = 0;
    gpsSol->hdop = 9999;

    gpsSol->fixType = GPS_NO_FIX;

    gpsSol->flags.validVelNE = false;
    gpsSol->flags.validVelD = false;
    gpsSol->flags.validEPE = false;
    gpsSol->flags.validTime = false;
}

void gpsTryEstimateOnTimeout(void)
{
    gpsResetSolution(&gpsSol);
    DISABLE_STATE(GPS_FIX);

    updateEstimatedGPSFix();

    if (gpsSol.fixType == GPS_FIX_3D) {  //estimation kicked in
        gpsProcessNewSolutionData(true);
    }
}

void gpsPreInit(void)
{
    // Make sure gpsProvider is known when gpsMagDetect is called
    gpsState.gpsConfig = gpsConfig();
    gpsState.baseTimeoutMs = (gpsState.gpsConfig->provider == GPS_NMEA) ? GPS_TIMEOUT*2 : GPS_TIMEOUT;
}

void gpsInit(void)
{
    gpsState.serialConfig = serialConfig();
    gpsState.gpsConfig = gpsConfig();

    gpsStats.errors = 0;
    gpsStats.timeouts = 0;

    // Reset solution, timeout and prepare to start
    gpsResetSolution(&gpsSolDRV);
    gpsResetSolution(&gpsSol);
    gpsSetProtocolTimeout(gpsState.baseTimeoutMs);
    gpsSetState(GPS_UNKNOWN);

    // If given GPS provider has protocol() function not defined - we can't use it
    if (!gpsProviders[gpsState.gpsConfig->provider].protocol) {
        featureClear(FEATURE_GPS);
        return;
    }

    // Shortcut for driver-based GPS (MSP)
    if (gpsProviders[gpsState.gpsConfig->provider].isDriverBased) {
        gpsSetState(GPS_INITIALIZING);
        return;
    }

    serialPortConfig_t * gpsPortConfig = findSerialPortConfig(FUNCTION_GPS);
    if (!gpsPortConfig) {
        featureClear(FEATURE_GPS);
        return;
    }

    // Start with baud rate index as configured for serial port
    int baudrateIndex;
    gpsState.baudrateIndex = GPS_BAUDRATE_115200;
    for (baudrateIndex = 0, gpsState.baudrateIndex = 0; baudrateIndex < GPS_BAUDRATE_COUNT; baudrateIndex++) {
        if (gpsToSerialBaudRate[baudrateIndex] == gpsPortConfig->gps_baudrateIndex) {
            gpsState.baudrateIndex = baudrateIndex;
            break;
        }
    }

    // Start with the same baud for autodetection
    gpsState.autoBaudrateIndex = gpsState.baudrateIndex;

    // Open serial port
    portMode_t mode = gpsProviders[gpsState.gpsConfig->provider].portMode;
    gpsState.gpsPort = openSerialPort(gpsPortConfig->identifier, FUNCTION_GPS, NULL, NULL, baudRates[gpsToSerialBaudRate[gpsState.baudrateIndex]], mode, SERIAL_NOT_INVERTED);

    // Check if we have a serial port opened
    if (!gpsState.gpsPort) {
        featureClear(FEATURE_GPS);
        return;
    }

    gpsSetState(GPS_INITIALIZING);
}

uint16_t gpsConstrainEPE(uint32_t epe)
{
    return (epe > 9999) ? 9999 : epe; // max 99.99m error
}

uint16_t gpsConstrainHDOP(uint32_t hdop)
{
    return (hdop > 9999) ? 9999 : hdop; // max 99.99m error
}

bool gpsUpdate(void)
{
    // Sanity check
    if (!feature(FEATURE_GPS)) {
        sensorsClear(SENSOR_GPS);
        DISABLE_STATE(GPS_FIX);
        return false;
    }

    /* Extra delay for at least 2 seconds after booting to give GPS time to initialise */
    if (!isMPUSoftReset() && (millis() < GPS_BOOT_DELAY)) {
        sensorsClear(SENSOR_GPS);
        DISABLE_STATE(GPS_FIX);
        return false;
    }

#ifdef USE_SIMULATOR
    if (ARMING_FLAG(SIMULATOR_MODE_HITL)) {
<<<<<<< HEAD
        if ( SIMULATOR_HAS_OPTION(HITL_GPS_TIMEOUT)) {
            gpsSetState(GPS_LOST_COMMUNICATION);
            sensorsClear(SENSOR_GPS);
            gpsStats.timeouts = 5;
            gpsTryEstimateOnTimeout();
        } else {
            gpsSetState(GPS_RUNNING);
            sensorsSet(SENSOR_GPS);
        }
        bool res = gpsSol.flags.hasNewData;
        gpsSol.flags.hasNewData = false;
        return res;
=======
        if ( SIMULATOR_HAS_OPTION(HITL_GPS_TIMEOUT))
        {
            gpsSetState(GPS_LOST_COMMUNICATION);
            sensorsClear(SENSOR_GPS);
            gpsStats.timeouts = 5;
            return false;
        }
        else
        {
            gpsSetState(GPS_RUNNING);
            sensorsSet(SENSOR_GPS);
            bool res = gpsSol.flags.hasNewData;
            gpsSol.flags.hasNewData = false;
            return res;
        }
>>>>>>> fd59159f
    }
#endif

    switch (gpsState.state) {
    default:
    case GPS_INITIALIZING:
        // Wait for GPS_INIT_DELAY before starting the GPS protocol thread
        if ((millis() - gpsState.lastStateSwitchMs) >= GPS_INIT_DELAY) {
            // Reset internals
            DISABLE_STATE(GPS_FIX);

            // Reset solution
            gpsResetSolution(&gpsSolDRV);

            // Call GPS protocol reset handler
            gpsProviders[gpsState.gpsConfig->provider].restart();

            // Switch to GPS_RUNNING state (mind the timeout)
            gpsSetProtocolTimeout(gpsState.baseTimeoutMs);
            gpsSetState(GPS_RUNNING);
        }
        break;

    case GPS_RUNNING:
        // Call GPS protocol thread
        gpsProviders[gpsState.gpsConfig->provider].protocol();

        // Check for GPS timeout
        if ((millis() - gpsState.lastMessageMs) > gpsState.baseTimeoutMs) {
            sensorsClear(SENSOR_GPS);
            DISABLE_STATE(GPS_FIX);
            gpsSol.fixType = GPS_NO_FIX;
            gpsSetState(GPS_LOST_COMMUNICATION);
        }
        break;

    case GPS_LOST_COMMUNICATION:
        gpsStats.timeouts++;
        gpsSetState(GPS_INITIALIZING);
        break;
    }

    if ( !sensors(SENSOR_GPS) && canEstimateGPSFix() ) {
        gpsTryEstimateOnTimeout();
    }

    bool res = gpsSol.flags.hasNewData;
    gpsSol.flags.hasNewData = false;
    return res;
}

void gpsEnablePassthrough(serialPort_t *gpsPassthroughPort)
{
    waitForSerialPortToFinishTransmitting(gpsState.gpsPort);
    waitForSerialPortToFinishTransmitting(gpsPassthroughPort);

    if (!(gpsState.gpsPort->mode & MODE_TX))
    serialSetMode(gpsState.gpsPort, gpsState.gpsPort->mode | MODE_TX);

    LED0_OFF;
    LED1_OFF;

    char c;
    while (1) {
        if (serialRxBytesWaiting(gpsState.gpsPort)) {
            LED0_ON;
            c = serialRead(gpsState.gpsPort);
            serialWrite(gpsPassthroughPort, c);
            LED0_OFF;
        }
        if (serialRxBytesWaiting(gpsPassthroughPort)) {
            LED1_ON;
            c = serialRead(gpsPassthroughPort);
            serialWrite(gpsState.gpsPort, c);
            LED1_OFF;
        }
    }
}

void updateGpsIndicator(timeUs_t currentTimeUs)
{
    static timeUs_t GPSLEDTime;
    if ((int32_t)(currentTimeUs - GPSLEDTime) >= 0 && (gpsSol.numSat>= 5)) {
        GPSLEDTime = currentTimeUs + 150000;
        LED1_TOGGLE;
    }
}

bool isGPSHealthy(void)
{
    return true;
}

bool isGPSHeadingValid(void)
{
    return ((STATE(GPS_FIX) && gpsSol.numSat >= 6) || STATE(GPS_ESTIMATED_FIX)) && gpsSol.groundSpeed >= 300;
}

#endif<|MERGE_RESOLUTION|>--- conflicted
+++ resolved
@@ -523,7 +523,6 @@
 
 #ifdef USE_SIMULATOR
     if (ARMING_FLAG(SIMULATOR_MODE_HITL)) {
-<<<<<<< HEAD
         if ( SIMULATOR_HAS_OPTION(HITL_GPS_TIMEOUT)) {
             gpsSetState(GPS_LOST_COMMUNICATION);
             sensorsClear(SENSOR_GPS);
@@ -536,23 +535,6 @@
         bool res = gpsSol.flags.hasNewData;
         gpsSol.flags.hasNewData = false;
         return res;
-=======
-        if ( SIMULATOR_HAS_OPTION(HITL_GPS_TIMEOUT))
-        {
-            gpsSetState(GPS_LOST_COMMUNICATION);
-            sensorsClear(SENSOR_GPS);
-            gpsStats.timeouts = 5;
-            return false;
-        }
-        else
-        {
-            gpsSetState(GPS_RUNNING);
-            sensorsSet(SENSOR_GPS);
-            bool res = gpsSol.flags.hasNewData;
-            gpsSol.flags.hasNewData = false;
-            return res;
-        }
->>>>>>> fd59159f
     }
 #endif
 
