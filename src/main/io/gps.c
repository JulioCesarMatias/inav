--- conflicted
+++ resolved
@@ -522,10 +522,7 @@
             gpsSetState(GPS_LOST_COMMUNICATION);
             sensorsClear(SENSOR_GPS);
             gpsStats.timeouts = 5;
-<<<<<<< HEAD
-        	gpsTryEstimateOnTimeout();
-=======
->>>>>>> 2c5e80ec
+            gpsTryEstimateOnTimeout();
             return false;
         }
         else
