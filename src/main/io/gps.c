/*
 * This file is part of Cleanflight.
 *
 * Cleanflight is free software: you can redistribute it and/or modify
 * it under the terms of the GNU General Public License as published by
 * the Free Software Foundation, either version 3 of the License, or
 * (at your option) any later version.
 *
 * Cleanflight is distributed in the hope that it will be useful,
 * but WITHOUT ANY WARRANTY; without even the implied warranty of
 * MERCHANTABILITY or FITNESS FOR A PARTICULAR PURPOSE.  See the
 * GNU General Public License for more details.
 *
 * You should have received a copy of the GNU General Public License
 * along with Cleanflight.  If not, see <http://www.gnu.org/licenses/>.
 */

#include <stdbool.h>
#include <stdint.h>
#include <ctype.h>
#include <math.h>

#include "platform.h"
#include "build/build_config.h"


#ifdef USE_GPS

#include "build/debug.h"

#include "common/maths.h"
#include "common/axis.h"
#include "common/utils.h"

#include "config/parameter_group.h"
#include "config/parameter_group_ids.h"

#include "drivers/compass/compass.h"
#include "drivers/light_led.h"
#include "drivers/serial.h"
#include "drivers/system.h"
#include "drivers/time.h"

#if defined(USE_FAKE_GPS)
#include "fc/runtime_config.h"
#endif

#include "sensors/sensors.h"
#include "sensors/compass.h"

#include "io/serial.h"
#include "io/gps.h"
#include "io/gps_private.h"

#include "navigation/navigation.h"

#include "config/feature.h"

#include "fc/config.h"
#include "fc/runtime_config.h"
#include "fc/settings.h"

typedef struct {
    bool                isDriverBased;
    portMode_t          portMode;           // Port mode RX/TX (only for serial based)
    void                (*restart)(void);   // Restart protocol driver thread
    void                (*protocol)(void);  // Process protocol driver thread
} gpsProviderDescriptor_t;

// GPS public data
gpsReceiverData_t gpsState;
gpsStatistics_t   gpsStats;
gpsSolutionData_t gpsSol;

// Map gpsBaudRate_e index to baudRate_e
baudRate_e gpsToSerialBaudRate[GPS_BAUDRATE_COUNT] = { BAUD_115200, BAUD_57600, BAUD_38400, BAUD_19200, BAUD_9600, BAUD_230400 };

static gpsProviderDescriptor_t gpsProviders[GPS_PROVIDER_COUNT] = {
    /* NMEA GPS */
#ifdef USE_GPS_PROTO_NMEA
    { false, MODE_RX, gpsRestartNMEA, &gpsHandleNMEA },
#else
    { false, 0, NULL, NULL },
#endif

    /* UBLOX binary */
#ifdef USE_GPS_PROTO_UBLOX
    { false, MODE_RXTX, &gpsRestartUBLOX, &gpsHandleUBLOX },
#else
    { false, 0, NULL, NULL },
#endif

    /* UBLOX7PLUS binary */
#ifdef USE_GPS_PROTO_UBLOX
    { false, MODE_RXTX, &gpsRestartUBLOX, &gpsHandleUBLOX },
#else
    { false, 0,  NULL, NULL },
#endif

    /* MSP GPS */
#ifdef USE_GPS_PROTO_MSP
    { true, 0, &gpsRestartMSP, &gpsHandleMSP },
#else
    { false, 0, NULL, NULL },
#endif

#ifdef USE_GPS_FAKE
    {true, 0, &gpsFakeRestart, &gpsFakeHandle},
#else
    { false, 0, NULL, NULL },
#endif

};

PG_REGISTER_WITH_RESET_TEMPLATE(gpsConfig_t, gpsConfig, PG_GPS_CONFIG, 2);

PG_RESET_TEMPLATE(gpsConfig_t, gpsConfig,
    .provider = SETTING_GPS_PROVIDER_DEFAULT,
    .sbasMode = SETTING_GPS_SBAS_MODE_DEFAULT,
    .autoConfig = SETTING_GPS_AUTO_CONFIG_DEFAULT,
    .autoBaud = SETTING_GPS_AUTO_BAUD_DEFAULT,
    .dynModel = SETTING_GPS_DYN_MODEL_DEFAULT,
    .gpsMinSats = SETTING_GPS_MIN_SATS_DEFAULT,
    .ubloxUseGalileo = SETTING_GPS_UBLOX_USE_GALILEO_DEFAULT,
<<<<<<< HEAD
    .ubloxUseBeidou = SETTING_GPS_UBLOX_USE_BEIDOU_DEFAULT,
    .ubloxUseGlonass = SETTING_GPS_UBLOX_USE_GLONASS_DEFAULT,
=======
    .ubloxNavHz = SETTING_GPS_UBLOX_NAV_HZ_DEFAULT
>>>>>>> a5e700fd
);

void gpsSetState(gpsState_e state)
{
    gpsState.state = state;
    gpsState.lastStateSwitchMs = millis();
}

static void gpsUpdateTime(void)
{
    if (!rtcHasTime() && gpsSol.flags.validTime && gpsSol.time.year != 0) {
        rtcSetDateTime(&gpsSol.time);
    }
}

void gpsSetProtocolTimeout(timeMs_t timeoutMs)
{
    gpsState.lastLastMessageMs = gpsState.lastMessageMs;
    gpsState.lastMessageMs = millis();
    gpsState.timeoutMs = timeoutMs;
}

void gpsProcessNewSolutionData(void)
{
    // Set GPS fix flag only if we have 3D fix
    if (gpsSol.fixType == GPS_FIX_3D && gpsSol.numSat >= gpsConfig()->gpsMinSats) {
        ENABLE_STATE(GPS_FIX);
    }
    else {
        /* When no fix available - reset flags as well */
        gpsSol.flags.validVelNE = false;
        gpsSol.flags.validVelD = false;
        gpsSol.flags.validEPE = false;
        DISABLE_STATE(GPS_FIX);
    }

    // Set sensor as ready and available
    sensorsSet(SENSOR_GPS);

    // Pass on GPS update to NAV and IMU
    onNewGPSData();

    // Update time
    gpsUpdateTime();

    // Update timeout
    gpsSetProtocolTimeout(gpsState.baseTimeoutMs);

    // Update statistics
    gpsStats.lastMessageDt = gpsState.lastMessageMs - gpsState.lastLastMessageMs;
    gpsSol.flags.hasNewData = true;

    // Toggle heartbeat
    gpsSol.flags.gpsHeartbeat = !gpsSol.flags.gpsHeartbeat;
}

static void gpsResetSolution(void)
{
    gpsSol.eph = 9999;
    gpsSol.epv = 9999;
    gpsSol.numSat = 0;
    gpsSol.hdop = 9999;

    gpsSol.fixType = GPS_NO_FIX;

    gpsSol.flags.validVelNE = false;
    gpsSol.flags.validVelD = false;
    gpsSol.flags.validMag = false;
    gpsSol.flags.validEPE = false;
    gpsSol.flags.validTime = false;
}

void gpsPreInit(void)
{
    // Make sure gpsProvider is known when gpsMagDetect is called
    gpsState.gpsConfig = gpsConfig();
    gpsState.baseTimeoutMs = (gpsState.gpsConfig->provider == GPS_NMEA) ? GPS_TIMEOUT*2 : GPS_TIMEOUT;
}

void gpsInit(void)
{
    gpsState.serialConfig = serialConfig();
    gpsState.gpsConfig = gpsConfig();

    gpsStats.errors = 0;
    gpsStats.timeouts = 0;

    // Reset solution, timeout and prepare to start
    gpsResetSolution();
    gpsSetProtocolTimeout(gpsState.baseTimeoutMs);
    gpsSetState(GPS_UNKNOWN);

    // If given GPS provider has protocol() function not defined - we can't use it
    if (!gpsProviders[gpsState.gpsConfig->provider].protocol) {
        featureClear(FEATURE_GPS);
        return;
    }

    // Shortcut for driver-based GPS (MSP)
    if (gpsProviders[gpsState.gpsConfig->provider].isDriverBased) {
        gpsSetState(GPS_INITIALIZING);
        return;
    }

    serialPortConfig_t * gpsPortConfig = findSerialPortConfig(FUNCTION_GPS);
    if (!gpsPortConfig) {
        featureClear(FEATURE_GPS);
        return;
    }

    // Start with baud rate index as configured for serial port
    int baudrateIndex;
    gpsState.baudrateIndex = GPS_BAUDRATE_115200;
    for (baudrateIndex = 0, gpsState.baudrateIndex = 0; baudrateIndex < GPS_BAUDRATE_COUNT; baudrateIndex++) {
        if (gpsToSerialBaudRate[baudrateIndex] == gpsPortConfig->gps_baudrateIndex) {
            gpsState.baudrateIndex = baudrateIndex;
            break;
        }
    }

    // Start with the same baud for autodetection
    gpsState.autoBaudrateIndex = gpsState.baudrateIndex;

    // Open serial port
    portMode_t mode = gpsProviders[gpsState.gpsConfig->provider].portMode;
    gpsState.gpsPort = openSerialPort(gpsPortConfig->identifier, FUNCTION_GPS, NULL, NULL, baudRates[gpsToSerialBaudRate[gpsState.baudrateIndex]], mode, SERIAL_NOT_INVERTED);

    // Check if we have a serial port opened
    if (!gpsState.gpsPort) {
        featureClear(FEATURE_GPS);
        return;
    }

    gpsSetState(GPS_INITIALIZING);
}

uint16_t gpsConstrainEPE(uint32_t epe)
{
    return (epe > 9999) ? 9999 : epe; // max 99.99m error
}

uint16_t gpsConstrainHDOP(uint32_t hdop)
{
    return (hdop > 9999) ? 9999 : hdop; // max 99.99m error
}

bool gpsUpdate(void)
{
    // Sanity check
    if (!feature(FEATURE_GPS)) {
        sensorsClear(SENSOR_GPS);
        DISABLE_STATE(GPS_FIX);
        return false;
    }

    /* Extra delay for at least 2 seconds after booting to give GPS time to initialise */
    if (!isMPUSoftReset() && (millis() < GPS_BOOT_DELAY)) {
        sensorsClear(SENSOR_GPS);
        DISABLE_STATE(GPS_FIX);
        return false;
    }

#ifdef USE_SIMULATOR
    if (ARMING_FLAG(SIMULATOR_MODE_HITL)) {
        gpsUpdateTime();
        gpsSetState(GPS_RUNNING);
        sensorsSet(SENSOR_GPS);
        return gpsSol.flags.hasNewData;
    }
#endif

    // Assume that we don't have new data this run
    gpsSol.flags.hasNewData = false;

    switch (gpsState.state) {
    default:
    case GPS_INITIALIZING:
        // Wait for GPS_INIT_DELAY before starting the GPS protocol thread
        if ((millis() - gpsState.lastStateSwitchMs) >= GPS_INIT_DELAY) {
            // Reset internals
            DISABLE_STATE(GPS_FIX);
            gpsSol.fixType = GPS_NO_FIX;

            // Reset solution
            gpsResetSolution();

            // Call GPS protocol reset handler
            gpsProviders[gpsState.gpsConfig->provider].restart();

            // Switch to GPS_RUNNING state (mind the timeout)
            gpsSetProtocolTimeout(gpsState.baseTimeoutMs);
            gpsSetState(GPS_RUNNING);
        }
        break;

    case GPS_RUNNING:
        // Call GPS protocol thread
        gpsProviders[gpsState.gpsConfig->provider].protocol();

        // Check for GPS timeout
        if ((millis() - gpsState.lastMessageMs) > gpsState.baseTimeoutMs) {
            sensorsClear(SENSOR_GPS);
            DISABLE_STATE(GPS_FIX);
            gpsSol.fixType = GPS_NO_FIX;
            gpsSetState(GPS_LOST_COMMUNICATION);
        }
        break;

    case GPS_LOST_COMMUNICATION:
        gpsStats.timeouts++;
        gpsSetState(GPS_INITIALIZING);
        break;
    }

    return gpsSol.flags.hasNewData;
}

void gpsEnablePassthrough(serialPort_t *gpsPassthroughPort)
{
    waitForSerialPortToFinishTransmitting(gpsState.gpsPort);
    waitForSerialPortToFinishTransmitting(gpsPassthroughPort);

    if (!(gpsState.gpsPort->mode & MODE_TX))
    serialSetMode(gpsState.gpsPort, gpsState.gpsPort->mode | MODE_TX);

    LED0_OFF;
    LED1_OFF;

    char c;
    while (1) {
        if (serialRxBytesWaiting(gpsState.gpsPort)) {
            LED0_ON;
            c = serialRead(gpsState.gpsPort);
            serialWrite(gpsPassthroughPort, c);
            LED0_OFF;
        }
        if (serialRxBytesWaiting(gpsPassthroughPort)) {
            LED1_ON;
            c = serialRead(gpsPassthroughPort);
            serialWrite(gpsState.gpsPort, c);
            LED1_OFF;
        }
    }
}

void updateGpsIndicator(timeUs_t currentTimeUs)
{
    static timeUs_t GPSLEDTime;
    if ((int32_t)(currentTimeUs - GPSLEDTime) >= 0 && (gpsSol.numSat>= 5)) {
        GPSLEDTime = currentTimeUs + 150000;
        LED1_TOGGLE;
    }
}

bool isGPSHealthy(void)
{
    return true;
}

bool isGPSHeadingValid(void)
{
    return sensors(SENSOR_GPS) && STATE(GPS_FIX) && gpsSol.numSat >= 6 && gpsSol.groundSpeed >= 300;
}

#endif<|MERGE_RESOLUTION|>--- conflicted
+++ resolved
@@ -122,12 +122,9 @@
     .dynModel = SETTING_GPS_DYN_MODEL_DEFAULT,
     .gpsMinSats = SETTING_GPS_MIN_SATS_DEFAULT,
     .ubloxUseGalileo = SETTING_GPS_UBLOX_USE_GALILEO_DEFAULT,
-<<<<<<< HEAD
     .ubloxUseBeidou = SETTING_GPS_UBLOX_USE_BEIDOU_DEFAULT,
     .ubloxUseGlonass = SETTING_GPS_UBLOX_USE_GLONASS_DEFAULT,
-=======
     .ubloxNavHz = SETTING_GPS_UBLOX_NAV_HZ_DEFAULT
->>>>>>> a5e700fd
 );
 
 void gpsSetState(gpsState_e state)
