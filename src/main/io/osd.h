--- conflicted
+++ resolved
@@ -257,14 +257,11 @@
     OSD_SWITCH_INDICATOR_1,
     OSD_SWITCH_INDICATOR_2,
     OSD_SWITCH_INDICATOR_3,
-<<<<<<< HEAD
+    OSD_TPA_TIME_CONSTANT,
+    OSD_FW_LEVEL_TRIM,
     OSD_GLIDE_TIME_REMAINING,
     OSD_GLIDE_RANGE,
     OSD_CLIMB_EFFICIENCY,
-=======
-    OSD_TPA_TIME_CONSTANT,
-    OSD_FW_LEVEL_TRIM,
->>>>>>> dcad7a13
     OSD_ITEM_COUNT // MUST BE LAST
 } osd_items_e;
 
