--- conflicted
+++ resolved
@@ -280,12 +280,9 @@
     OSD_MULTI_FUNCTION,
     OSD_ODOMETER,
     OSD_PILOT_LOGO,
-<<<<<<< HEAD
-    OSD_BLACKBOX,
-=======
     OSD_ADSB_WARNING,
     OSD_ADSB_INFO,
->>>>>>> cd4495d0
+    OSD_BLACKBOX,
     OSD_ITEM_COUNT // MUST BE LAST
 } osd_items_e;
 
