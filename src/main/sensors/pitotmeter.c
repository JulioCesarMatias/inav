--- conflicted
+++ resolved
@@ -215,20 +215,7 @@
 
         pitot.dev.calculate(&pitot.dev, &pitotPressureTmp, NULL);
 #ifdef USE_SIMULATOR
-<<<<<<< HEAD
-        float airSpeed;
     	if (SIMULATOR_HAS_OPTION(HITL_AIRSPEED)) {
-             airSpeed = simulatorData.airSpeed;
-#if defined(USE_PITOT_FAKE)
-        } else if (pitotmeterConfig()->pitot_hardware == PITOT_FAKE) { 
-        	airSpeed = fakePitotGetAirspeed();
-#endif
-    	} else {
-            airSpeed = 0;
-    	}
-        pitotPressureTmp = sq(airSpeed) * SSL_AIR_DENSITY / 20000.0f + SSL_AIR_PRESSURE;     
-=======
-        if (SIMULATOR_HAS_OPTION(HITL_AIRSPEED)) {
             pitotPressureTmp = sq(simulatorData.airSpeed) * SSL_AIR_DENSITY / 20000.0f + SSL_AIR_PRESSURE;     
         }
 #endif
@@ -236,7 +223,6 @@
         if (pitotmeterConfig()->pitot_hardware == PITOT_FAKE) { 
             pitotPressureTmp = sq(fakePitotGetAirspeed()) * SSL_AIR_DENSITY / 20000.0f + SSL_AIR_PRESSURE;     
     	} 
->>>>>>> ca2202ea
 #endif
         ptYield();
 
@@ -269,14 +255,7 @@
 #if defined(USE_PITOT_FAKE)
         if (pitotmeterConfig()->pitot_hardware == PITOT_FAKE) { 
             pitot.airSpeed = fakePitotGetAirspeed();
-<<<<<<< HEAD
-#endif
-        } else {
-            pitot.airSpeed = 0;
     	}
-=======
-        }
->>>>>>> ca2202ea
 #endif
     }
 
