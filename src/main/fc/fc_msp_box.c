/*
 * This file is part of Cleanflight.
 *
 * Cleanflight is free software: you can redistribute it and/or modify
 * it under the terms of the GNU General Public License as published by
 * the Free Software Foundation, either version 3 of the License, or
 * (at your option) any later version.
 *
 * Cleanflight is distributed in the hope that it will be useful,
 * but WITHOUT ANY WARRANTY; without even the implied warranty of
 * MERCHANTABILITY or FITNESS FOR A PARTICULAR PURPOSE.  See the
 * GNU General Public License for more details.
 *
 * You should have received a copy of the GNU General Public License
 * along with Cleanflight.  If not, see <http://www.gnu.org/licenses/>.
 */

#include <stdbool.h>
#include <stdint.h>
#include <string.h>

#include "platform.h"

#include "common/streambuf.h"
#include "common/utils.h"

#include "config/feature.h"

#include "fc/config.h"
#include "fc/fc_msp_box.h"
#include "fc/runtime_config.h"
#include "flight/mixer.h"

#include "io/osd.h"

#include "drivers/pwm_output.h"

#include "sensors/diagnostics.h"
#include "sensors/sensors.h"

#include "navigation/navigation.h"

#include "telemetry/telemetry.h"

#define BOX_SUFFIX ';'
#define BOX_SUFFIX_LEN 1

static const box_t boxes[CHECKBOX_ITEM_COUNT + 1] = {
    { .boxId = BOXARM,              .boxName = "ARM",               .permanentId = 0 },
    { .boxId = BOXANGLE,            .boxName = "ANGLE",             .permanentId = 1 },
    { .boxId = BOXHORIZON,          .boxName = "HORIZON",           .permanentId = 2 },
    { .boxId = BOXNAVALTHOLD,       .boxName = "NAV ALTHOLD",       .permanentId = 3 },
    { .boxId = BOXHEADINGHOLD,      .boxName = "HEADING HOLD",      .permanentId = 5 },
    { .boxId = BOXHEADFREE,         .boxName = "HEADFREE",          .permanentId = 6 },
    { .boxId = BOXHEADADJ,          .boxName = "HEADADJ",           .permanentId = 7 },
    { .boxId = BOXCAMSTAB,          .boxName = "CAMSTAB",           .permanentId = 8 },
    { .boxId = BOXNAVRTH,           .boxName = "NAV RTH",           .permanentId = 10 },
    { .boxId = BOXNAVPOSHOLD,       .boxName = "NAV POSHOLD",       .permanentId = 11 },
    { .boxId = BOXMANUAL,           .boxName = "MANUAL",            .permanentId = 12 },
    { .boxId = BOXBEEPERON,         .boxName = "BEEPER",            .permanentId = 13 },
    { .boxId = BOXLEDLOW,           .boxName = "LEDS OFF",          .permanentId = 15 },
    { .boxId = BOXLIGHTS,           .boxName = "LIGHTS",            .permanentId = 16 },
    { .boxId = BOXOSD,              .boxName = "OSD OFF",           .permanentId = 19 },
    { .boxId = BOXTELEMETRY,        .boxName = "TELEMETRY",         .permanentId = 20 },
    { .boxId = BOXAUTOTUNE,         .boxName = "AUTO TUNE",         .permanentId = 21 },
    { .boxId = BOXBLACKBOX,         .boxName = "BLACKBOX",          .permanentId = 26 },
    { .boxId = BOXFAILSAFE,         .boxName = "FAILSAFE",          .permanentId = 27 },
    { .boxId = BOXNAVWP,            .boxName = "NAV WP",            .permanentId = 28 },
    { .boxId = BOXAIRMODE,          .boxName = "AIR MODE",          .permanentId = 29 },
    { .boxId = BOXHOMERESET,        .boxName = "HOME RESET",        .permanentId = 30 },
    { .boxId = BOXGCSNAV,           .boxName = "GCS NAV",           .permanentId = 31 },
    { .boxId = BOXFPVANGLEMIX,      .boxName = "FPV ANGLE MIX",     .permanentId = 32 },
    { .boxId = BOXSURFACE,          .boxName = "SURFACE",           .permanentId = 33 },
    { .boxId = BOXFLAPERON,         .boxName = "FLAPERON",          .permanentId = 34 },
    { .boxId = BOXTURNASSIST,       .boxName = "TURN ASSIST",       .permanentId = 35 },
    { .boxId = BOXNAVLAUNCH,        .boxName = "NAV LAUNCH",        .permanentId = 36 },
    { .boxId = BOXAUTOTRIM,         .boxName = "SERVO AUTOTRIM",    .permanentId = 37 },
    { .boxId = BOXKILLSWITCH,       .boxName = "KILLSWITCH",        .permanentId = 38 },
    { .boxId = BOXCAMERA1,          .boxName = "CAMERA CONTROL 1",  .permanentId = 39 },
    { .boxId = BOXCAMERA2,          .boxName = "CAMERA CONTROL 2",  .permanentId = 40 },
    { .boxId = BOXCAMERA3,          .boxName = "CAMERA CONTROL 3",  .permanentId = 41 },
    { .boxId = BOXOSDALT1,          .boxName = "OSD ALT 1",         .permanentId = 42 },
    { .boxId = BOXOSDALT2,          .boxName = "OSD ALT 2",         .permanentId = 43 },
    { .boxId = BOXOSDALT3,          .boxName = "OSD ALT 3",         .permanentId = 44 },
    { .boxId = BOXNAVCOURSEHOLD,    .boxName = "NAV COURSE HOLD",   .permanentId = 45 },
    { .boxId = BOXBRAKING,          .boxName = "MC BRAKING",        .permanentId = 46 },
    { .boxId = BOXUSER1,            .boxName = "USER1",             .permanentId = BOX_PERMANENT_ID_USER1 }, // 47
    { .boxId = BOXUSER2,            .boxName = "USER2",             .permanentId = BOX_PERMANENT_ID_USER2 }, // 48
    { .boxId = BOXUSER3,            .boxName = "USER3",             .permanentId = BOX_PERMANENT_ID_USER3 }, // 57
    { .boxId = BOXUSER4,            .boxName = "USER4",             .permanentId = BOX_PERMANENT_ID_USER4 }, // 58
    { .boxId = BOXLOITERDIRCHN,     .boxName = "LOITER CHANGE",     .permanentId = 49 },
    { .boxId = BOXMSPRCOVERRIDE,    .boxName = "MSP RC OVERRIDE",   .permanentId = 50 },
    { .boxId = BOXPREARM,           .boxName = "PREARM",            .permanentId = 51 },
    { .boxId = BOXTURTLE,           .boxName = "TURTLE",            .permanentId = 52 },
    { .boxId = BOXNAVCRUISE,        .boxName = "NAV CRUISE",        .permanentId = 53 },
    { .boxId = BOXAUTOLEVEL,        .boxName = "AUTO LEVEL TRIM",   .permanentId = 54 },
    { .boxId = BOXPLANWPMISSION,    .boxName = "WP PLANNER",        .permanentId = 55 },
    { .boxId = BOXSOARING,          .boxName = "SOARING",           .permanentId = 56 },
    { .boxId = BOXCHANGEMISSION,    .boxName = "MISSION CHANGE",    .permanentId = 59 },
<<<<<<< HEAD
    { .boxId = BOXMULTIFUNCTION,    .boxName = "MULTI FUNCTION",    .permanentId = 60 },
=======
    { .boxId = BOXBEEPERMUTE,       .boxName = "BEEPER MUTE",       .permanentId = 60 },
>>>>>>> f31f6fc4
    { .boxId = CHECKBOX_ITEM_COUNT, .boxName = NULL,                .permanentId = 0xFF }
};

// this is calculated at startup based on enabled features.
static uint8_t activeBoxIds[CHECKBOX_ITEM_COUNT];
// this is the number of filled indexes in above array
uint8_t activeBoxIdCount = 0;

#define RESET_BOX_ID_COUNT activeBoxIdCount = 0
#define ADD_ACTIVE_BOX(box) activeBoxIds[activeBoxIdCount++] = box

const box_t *findBoxByActiveBoxId(uint8_t activeBoxId)
{
    for (uint8_t boxIndex = 0; boxIndex < sizeof(boxes) / sizeof(box_t); boxIndex++) {
        const box_t *candidate = &boxes[boxIndex];
        if (candidate->boxId == activeBoxId) {
            return candidate;
        }
    }
    return NULL;
}

const box_t *findBoxByPermanentId(uint8_t permenantId)
{
    for (uint8_t boxIndex = 0; boxIndex < sizeof(boxes) / sizeof(box_t); boxIndex++) {
        const box_t *candidate = &boxes[boxIndex];
        if (candidate->permanentId == permenantId) {
            return candidate;
        }
    }
    return NULL;
}

bool serializeBoxNamesReply(sbuf_t *dst)
{
    // First run of the loop - calculate total length of the reply
    int replyLengthTotal = 0;
    for (int i = 0; i < activeBoxIdCount; i++) {
        const box_t *box = findBoxByActiveBoxId(activeBoxIds[i]);
        if (box) {
            replyLengthTotal += strlen(box->boxName) + BOX_SUFFIX_LEN;
        }
    }

    // Check if we have enough space to send a reply
    if (sbufBytesRemaining(dst) < replyLengthTotal) {
        return false;
    }

    for (int i = 0; i < activeBoxIdCount; i++) {
        const int activeBoxId = activeBoxIds[i];
        const box_t *box = findBoxByActiveBoxId(activeBoxId);
        if (box) {
            const int len = strlen(box->boxName);
            sbufWriteData(dst, box->boxName, len);
            sbufWriteU8(dst, BOX_SUFFIX);
        }
    }

    return true;
}

void serializeBoxReply(sbuf_t *dst)
{
    for (int i = 0; i < activeBoxIdCount; i++) {
        const box_t *box = findBoxByActiveBoxId(activeBoxIds[i]);
        if (!box) {
            continue;
        }
        sbufWriteU8(dst, box->permanentId);
    }
}

void initActiveBoxIds(void)
{
    // calculate used boxes based on features and fill availableBoxes[] array
    memset(activeBoxIds, 0xFF, sizeof(activeBoxIds));

    RESET_BOX_ID_COUNT;
    ADD_ACTIVE_BOX(BOXARM);
    ADD_ACTIVE_BOX(BOXPREARM);
    ADD_ACTIVE_BOX(BOXMULTIFUNCTION);

    if (sensors(SENSOR_ACC) && STATE(ALTITUDE_CONTROL)) {
        ADD_ACTIVE_BOX(BOXANGLE);
        ADD_ACTIVE_BOX(BOXHORIZON);
        ADD_ACTIVE_BOX(BOXTURNASSIST);
    }

    if (!feature(FEATURE_AIRMODE) && STATE(ALTITUDE_CONTROL)) {
        ADD_ACTIVE_BOX(BOXAIRMODE);
    }

    ADD_ACTIVE_BOX(BOXHEADINGHOLD);

    //Camstab mode is enabled always
    ADD_ACTIVE_BOX(BOXCAMSTAB);

    if (STATE(MULTIROTOR)) {
        if ((sensors(SENSOR_ACC) || sensors(SENSOR_MAG))) {
            ADD_ACTIVE_BOX(BOXHEADFREE);
            ADD_ACTIVE_BOX(BOXHEADADJ);
        }
        if (sensors(SENSOR_BARO) && sensors(SENSOR_RANGEFINDER)) {
            ADD_ACTIVE_BOX(BOXSURFACE);
        }
        ADD_ACTIVE_BOX(BOXFPVANGLEMIX);
    }

    bool navReadyAltControl = sensors(SENSOR_BARO);
#ifdef USE_GPS
    navReadyAltControl = navReadyAltControl || (feature(FEATURE_GPS) && (STATE(AIRPLANE) || positionEstimationConfig()->use_gps_no_baro));

    const bool navFlowDeadReckoning = sensors(SENSOR_OPFLOW) && sensors(SENSOR_ACC) && positionEstimationConfig()->allow_dead_reckoning;
    bool navReadyPosControl = sensors(SENSOR_ACC) && feature(FEATURE_GPS);
    if (STATE(MULTIROTOR)) {
        navReadyPosControl = navReadyPosControl && getHwCompassStatus() != HW_SENSOR_NONE;
    }

    if (STATE(ALTITUDE_CONTROL) && navReadyAltControl && (navReadyPosControl || navFlowDeadReckoning)) {
        ADD_ACTIVE_BOX(BOXNAVPOSHOLD);
        if (STATE(AIRPLANE)) {
            ADD_ACTIVE_BOX(BOXLOITERDIRCHN);
        }
    }

    if (navReadyPosControl) {
        if (!STATE(ALTITUDE_CONTROL) || (STATE(ALTITUDE_CONTROL) && navReadyAltControl)) {
            ADD_ACTIVE_BOX(BOXNAVRTH);
            ADD_ACTIVE_BOX(BOXNAVWP);
            ADD_ACTIVE_BOX(BOXHOMERESET);
            ADD_ACTIVE_BOX(BOXGCSNAV);
            ADD_ACTIVE_BOX(BOXPLANWPMISSION);
#ifdef USE_MULTI_MISSION
            ADD_ACTIVE_BOX(BOXCHANGEMISSION);
#endif
        }

        if (STATE(AIRPLANE)) {
            ADD_ACTIVE_BOX(BOXNAVCRUISE);
            ADD_ACTIVE_BOX(BOXNAVCOURSEHOLD);
            ADD_ACTIVE_BOX(BOXSOARING);
        }
    }

#ifdef USE_MR_BRAKING_MODE
    if (mixerConfig()->platformType == PLATFORM_MULTIROTOR) {
        ADD_ACTIVE_BOX(BOXBRAKING);
    }
#endif
#endif  // GPS
    if (STATE(ALTITUDE_CONTROL) && navReadyAltControl) {
        ADD_ACTIVE_BOX(BOXNAVALTHOLD);
    }

    if (STATE(AIRPLANE) || STATE(ROVER) || STATE(BOAT)) {
        ADD_ACTIVE_BOX(BOXMANUAL);
    }

    if (STATE(AIRPLANE)) {
        if (!feature(FEATURE_FW_LAUNCH)) {
           ADD_ACTIVE_BOX(BOXNAVLAUNCH);
        }

        if (!feature(FEATURE_FW_AUTOTRIM)) {
            ADD_ACTIVE_BOX(BOXAUTOTRIM);
        }

#if defined(USE_AUTOTUNE_FIXED_WING)
        ADD_ACTIVE_BOX(BOXAUTOTUNE);
#endif
        if (sensors(SENSOR_BARO)) {
            ADD_ACTIVE_BOX(BOXAUTOLEVEL);
        }
    }

    /*
     * FLAPERON mode active only in case of airplane and custom airplane. Activating on
     * flying wing can cause bad thing
     */
    if (STATE(FLAPERON_AVAILABLE)) {
        ADD_ACTIVE_BOX(BOXFLAPERON);
    }

    ADD_ACTIVE_BOX(BOXBEEPERON);
    ADD_ACTIVE_BOX(BOXBEEPERMUTE);

#ifdef USE_LIGHTS
    ADD_ACTIVE_BOX(BOXLIGHTS);
#endif

#ifdef USE_LED_STRIP
    if (feature(FEATURE_LED_STRIP)) {
        ADD_ACTIVE_BOX(BOXLEDLOW);
    }
#endif

    ADD_ACTIVE_BOX(BOXOSD);

#ifdef USE_TELEMETRY
    if (feature(FEATURE_TELEMETRY) && telemetryConfig()->telemetry_switch) {
        ADD_ACTIVE_BOX(BOXTELEMETRY);
    }
#endif

#ifdef USE_BLACKBOX
    if (feature(FEATURE_BLACKBOX)) {
        ADD_ACTIVE_BOX(BOXBLACKBOX);
    }
#endif

    ADD_ACTIVE_BOX(BOXKILLSWITCH);
    ADD_ACTIVE_BOX(BOXFAILSAFE);

#ifdef USE_RCDEVICE
    ADD_ACTIVE_BOX(BOXCAMERA1);
    ADD_ACTIVE_BOX(BOXCAMERA2);
    ADD_ACTIVE_BOX(BOXCAMERA3);
#endif

#ifdef USE_PINIOBOX
    // USER modes are only used for PINIO at the moment
    ADD_ACTIVE_BOX(BOXUSER1);
    ADD_ACTIVE_BOX(BOXUSER2);
    ADD_ACTIVE_BOX(BOXUSER3);
    ADD_ACTIVE_BOX(BOXUSER4);
#endif

#if defined(USE_OSD) && defined(OSD_LAYOUT_COUNT)
#if OSD_LAYOUT_COUNT > 0
    ADD_ACTIVE_BOX(BOXOSDALT1);
#if OSD_LAYOUT_COUNT > 1
    ADD_ACTIVE_BOX(BOXOSDALT2);
#if OSD_LAYOUT_COUNT > 2
    ADD_ACTIVE_BOX(BOXOSDALT3);
#endif
#endif
#endif
#endif

#if defined(USE_RX_MSP) && defined(USE_MSP_RC_OVERRIDE)
    ADD_ACTIVE_BOX(BOXMSPRCOVERRIDE);
#endif

#ifdef USE_DSHOT
    if(STATE(MULTIROTOR) && isMotorProtocolDshot()) {
        ADD_ACTIVE_BOX(BOXTURTLE);
    }
#endif
}

#define IS_ENABLED(mask) ((mask) == 0 ? 0 : 1)
#define CHECK_ACTIVE_BOX(condition, index)    do { if (IS_ENABLED(condition)) { activeBoxes[index] = 1; } } while(0)

void packBoxModeFlags(boxBitmask_t * mspBoxModeFlags)
{
    uint8_t activeBoxes[CHECKBOX_ITEM_COUNT];
    ZERO_FARRAY(activeBoxes);

    // Serialize the flags in the order we delivered them, ignoring BOXNAMES and BOXINDEXES
    // Requires new Multiwii protocol version to fix
    // It would be preferable to setting the enabled bits based on BOXINDEX.
    CHECK_ACTIVE_BOX(IS_ENABLED(FLIGHT_MODE(ANGLE_MODE)),               BOXANGLE);
    CHECK_ACTIVE_BOX(IS_ENABLED(FLIGHT_MODE(HORIZON_MODE)),             BOXHORIZON);
    CHECK_ACTIVE_BOX(IS_ENABLED(FLIGHT_MODE(HEADING_MODE)),             BOXHEADINGHOLD);
    CHECK_ACTIVE_BOX(IS_ENABLED(FLIGHT_MODE(HEADFREE_MODE)),            BOXHEADFREE);
    CHECK_ACTIVE_BOX(IS_ENABLED(IS_RC_MODE_ACTIVE(BOXHEADADJ)),         BOXHEADADJ);
    CHECK_ACTIVE_BOX(IS_ENABLED(IS_RC_MODE_ACTIVE(BOXCAMSTAB)),         BOXCAMSTAB);
    CHECK_ACTIVE_BOX(IS_ENABLED(IS_RC_MODE_ACTIVE(BOXFPVANGLEMIX)),     BOXFPVANGLEMIX);
    CHECK_ACTIVE_BOX(IS_ENABLED(FLIGHT_MODE(MANUAL_MODE)),              BOXMANUAL);
    CHECK_ACTIVE_BOX(IS_ENABLED(IS_RC_MODE_ACTIVE(BOXBEEPERON)),        BOXBEEPERON);
    CHECK_ACTIVE_BOX(IS_ENABLED(IS_RC_MODE_ACTIVE(BOXLEDLOW)),          BOXLEDLOW);
    CHECK_ACTIVE_BOX(IS_ENABLED(IS_RC_MODE_ACTIVE(BOXLIGHTS)),          BOXLIGHTS);
    CHECK_ACTIVE_BOX(IS_ENABLED(IS_RC_MODE_ACTIVE(BOXOSD)),             BOXOSD);
    CHECK_ACTIVE_BOX(IS_ENABLED(IS_RC_MODE_ACTIVE(BOXTELEMETRY)),       BOXTELEMETRY);
    CHECK_ACTIVE_BOX(IS_ENABLED(ARMING_FLAG(ARMED)),                    BOXARM);
    CHECK_ACTIVE_BOX(IS_ENABLED(IS_RC_MODE_ACTIVE(BOXBLACKBOX)),        BOXBLACKBOX);
    CHECK_ACTIVE_BOX(IS_ENABLED(FLIGHT_MODE(FAILSAFE_MODE)),            BOXFAILSAFE);
    CHECK_ACTIVE_BOX(IS_ENABLED(FLIGHT_MODE(NAV_ALTHOLD_MODE)),         BOXNAVALTHOLD);
    CHECK_ACTIVE_BOX(IS_ENABLED(FLIGHT_MODE(NAV_POSHOLD_MODE)),         BOXNAVPOSHOLD);
    CHECK_ACTIVE_BOX(IS_ENABLED(FLIGHT_MODE(NAV_COURSE_HOLD_MODE)),     BOXNAVCOURSEHOLD);
    CHECK_ACTIVE_BOX(IS_ENABLED(FLIGHT_MODE(NAV_COURSE_HOLD_MODE)) && IS_ENABLED(FLIGHT_MODE(NAV_ALTHOLD_MODE)), BOXNAVCRUISE);
    CHECK_ACTIVE_BOX(IS_ENABLED(FLIGHT_MODE(NAV_RTH_MODE)),             BOXNAVRTH);
    CHECK_ACTIVE_BOX(IS_ENABLED(FLIGHT_MODE(NAV_WP_MODE)),              BOXNAVWP);
    CHECK_ACTIVE_BOX(IS_ENABLED(IS_RC_MODE_ACTIVE(BOXAIRMODE)),         BOXAIRMODE);
    CHECK_ACTIVE_BOX(IS_ENABLED(IS_RC_MODE_ACTIVE(BOXGCSNAV)),          BOXGCSNAV);
    CHECK_ACTIVE_BOX(IS_ENABLED(FLIGHT_MODE(FLAPERON)),                 BOXFLAPERON);
    CHECK_ACTIVE_BOX(IS_ENABLED(FLIGHT_MODE(TURN_ASSISTANT)),           BOXTURNASSIST);
    CHECK_ACTIVE_BOX(IS_ENABLED(FLIGHT_MODE(NAV_LAUNCH_MODE)),          BOXNAVLAUNCH);
    CHECK_ACTIVE_BOX(IS_ENABLED(FLIGHT_MODE(AUTO_TUNE)),                BOXAUTOTUNE);
    CHECK_ACTIVE_BOX(IS_ENABLED(IS_RC_MODE_ACTIVE(BOXAUTOTRIM)),        BOXAUTOTRIM);
    CHECK_ACTIVE_BOX(IS_ENABLED(IS_RC_MODE_ACTIVE(BOXKILLSWITCH)),      BOXKILLSWITCH);
    CHECK_ACTIVE_BOX(IS_ENABLED(IS_RC_MODE_ACTIVE(BOXHOMERESET)),       BOXHOMERESET);
    CHECK_ACTIVE_BOX(IS_ENABLED(IS_RC_MODE_ACTIVE(BOXCAMERA1)),         BOXCAMERA1);
    CHECK_ACTIVE_BOX(IS_ENABLED(IS_RC_MODE_ACTIVE(BOXCAMERA2)),         BOXCAMERA2);
    CHECK_ACTIVE_BOX(IS_ENABLED(IS_RC_MODE_ACTIVE(BOXCAMERA3)),         BOXCAMERA3);
    CHECK_ACTIVE_BOX(IS_ENABLED(IS_RC_MODE_ACTIVE(BOXOSDALT1)),         BOXOSDALT1);
    CHECK_ACTIVE_BOX(IS_ENABLED(IS_RC_MODE_ACTIVE(BOXOSDALT2)),         BOXOSDALT2);
    CHECK_ACTIVE_BOX(IS_ENABLED(IS_RC_MODE_ACTIVE(BOXOSDALT3)),         BOXOSDALT3);
    CHECK_ACTIVE_BOX(IS_ENABLED(navigationTerrainFollowingEnabled()),   BOXSURFACE);
    CHECK_ACTIVE_BOX(IS_ENABLED(IS_RC_MODE_ACTIVE(BOXBRAKING)),         BOXBRAKING);
    CHECK_ACTIVE_BOX(IS_ENABLED(IS_RC_MODE_ACTIVE(BOXUSER1)),           BOXUSER1);
    CHECK_ACTIVE_BOX(IS_ENABLED(IS_RC_MODE_ACTIVE(BOXUSER2)),           BOXUSER2);
    CHECK_ACTIVE_BOX(IS_ENABLED(IS_RC_MODE_ACTIVE(BOXUSER3)),           BOXUSER3);
    CHECK_ACTIVE_BOX(IS_ENABLED(IS_RC_MODE_ACTIVE(BOXUSER4)),           BOXUSER4);
    CHECK_ACTIVE_BOX(IS_ENABLED(IS_RC_MODE_ACTIVE(BOXLOITERDIRCHN)),    BOXLOITERDIRCHN);
#if defined(USE_RX_MSP) && defined(USE_MSP_RC_OVERRIDE)
    CHECK_ACTIVE_BOX(IS_ENABLED(IS_RC_MODE_ACTIVE(BOXMSPRCOVERRIDE)),   BOXMSPRCOVERRIDE);
#endif
    CHECK_ACTIVE_BOX(IS_ENABLED(IS_RC_MODE_ACTIVE(BOXAUTOLEVEL)),       BOXAUTOLEVEL);
    CHECK_ACTIVE_BOX(IS_ENABLED(IS_RC_MODE_ACTIVE(BOXPLANWPMISSION)),   BOXPLANWPMISSION);
    CHECK_ACTIVE_BOX(IS_ENABLED(IS_RC_MODE_ACTIVE(BOXSOARING)),         BOXSOARING);
#ifdef USE_MULTI_MISSION
    CHECK_ACTIVE_BOX(IS_ENABLED(IS_RC_MODE_ACTIVE(BOXCHANGEMISSION)),   BOXCHANGEMISSION);
#endif
    CHECK_ACTIVE_BOX(IS_ENABLED(IS_RC_MODE_ACTIVE(BOXMULTIFUNCTION)),   BOXMULTIFUNCTION);

    memset(mspBoxModeFlags, 0, sizeof(boxBitmask_t));
    for (uint32_t i = 0; i < activeBoxIdCount; i++) {
        if (activeBoxes[activeBoxIds[i]]) {
            bitArraySet(mspBoxModeFlags->bits, i);
        }
    }
}

uint16_t packSensorStatus(void)
{
    // Sensor bits
    uint16_t sensorStatus =
            IS_ENABLED(sensors(SENSOR_ACC))         << 0 |
            IS_ENABLED(sensors(SENSOR_BARO))        << 1 |
            IS_ENABLED(sensors(SENSOR_MAG))         << 2 |
            IS_ENABLED(sensors(SENSOR_GPS))         << 3 |
            IS_ENABLED(sensors(SENSOR_RANGEFINDER)) << 4 |
            IS_ENABLED(sensors(SENSOR_OPFLOW))      << 5 |
            IS_ENABLED(sensors(SENSOR_PITOT))       << 6 |
            IS_ENABLED(sensors(SENSOR_TEMP))        << 7;

    // Hardware failure indication bit
    if (!isHardwareHealthy()) {
        sensorStatus |= 1 << 15;        // Bit 15 of sensor bit field indicates hardware failure
    }

    return sensorStatus;
}<|MERGE_RESOLUTION|>--- conflicted
+++ resolved
@@ -97,11 +97,8 @@
     { .boxId = BOXPLANWPMISSION,    .boxName = "WP PLANNER",        .permanentId = 55 },
     { .boxId = BOXSOARING,          .boxName = "SOARING",           .permanentId = 56 },
     { .boxId = BOXCHANGEMISSION,    .boxName = "MISSION CHANGE",    .permanentId = 59 },
-<<<<<<< HEAD
-    { .boxId = BOXMULTIFUNCTION,    .boxName = "MULTI FUNCTION",    .permanentId = 60 },
-=======
     { .boxId = BOXBEEPERMUTE,       .boxName = "BEEPER MUTE",       .permanentId = 60 },
->>>>>>> f31f6fc4
+    { .boxId = BOXMULTIFUNCTION,    .boxName = "MULTI FUNCTION",    .permanentId = 61 },
     { .boxId = CHECKBOX_ITEM_COUNT, .boxName = NULL,                .permanentId = 0xFF }
 };
 
