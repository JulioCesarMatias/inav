/*
 * This file is part of Cleanflight.
 *
 * Cleanflight is free software: you can redistribute it and/or modify
 * it under the terms of the GNU General Public License as published by
 * the Free Software Foundation, either version 3 of the License, or
 * (at your option) any later version.
 *
 * Cleanflight is distributed in the hope that it will be useful,
 * but WITHOUT ANY WARRANTY; without even the implied warranty of
 * MERCHANTABILITY or FITNESS FOR A PARTICULAR PURPOSE.  See the
 * GNU General Public License for more details.
 *
 * You should have received a copy of the GNU General Public License
 * along with Cleanflight.  If not, see <http://www.gnu.org/licenses/>.
 */

#include <stdbool.h>
#include <stdlib.h>
#include <stdint.h>

#include "platform.h"

#include "blackbox/blackbox.h"

#include "build/debug.h"

#include "common/maths.h"
#include "common/axis.h"
#include "common/color.h"
#include "common/utils.h"
#include "common/filter.h"

#include "drivers/light_led.h"
#include "drivers/serial.h"
#include "drivers/time.h"
#include "drivers/system.h"
#include "drivers/pwm_output.h"

#include "sensors/sensors.h"
#include "sensors/diagnostics.h"
#include "sensors/boardalignment.h"
#include "sensors/acceleration.h"
#include "sensors/barometer.h"
#include "sensors/compass.h"
#include "sensors/pitotmeter.h"
#include "sensors/gyro.h"
#include "sensors/battery.h"
#include "sensors/rangefinder.h"
#include "sensors/opflow.h"
#include "sensors/esc_sensor.h"

#include "fc/fc_core.h"
#include "fc/cli.h"
#include "fc/config.h"
#include "fc/controlrate_profile.h"
#include "fc/multifunction.h"
#include "fc/rc_adjustments.h"
#include "fc/rc_smoothing.h"
#include "fc/rc_controls.h"
#include "fc/rc_curves.h"
#include "fc/rc_modes.h"
#include "fc/runtime_config.h"

#include "io/beeper.h"
#include "io/dashboard.h"
#include "io/gps.h"
#include "io/serial.h"
#include "io/statusindicator.h"
#include "io/asyncfatfs/asyncfatfs.h"
#include "io/piniobox.h"

#include "msp/msp_serial.h"

#include "navigation/navigation.h"

#include "rx/rx.h"
#include "rx/msp.h"

#include "scheduler/scheduler.h"

#include "telemetry/telemetry.h"

#include "flight/mixer_profile.h"
#include "flight/mixer.h"
#include "flight/servos.h"
#include "flight/pid.h"
#include "flight/imu.h"
#include "flight/rate_dynamics.h"

#include "flight/failsafe.h"
#include "flight/power_limits.h"

#include "config/feature.h"
#include "common/vector.h"
#include "programming/pid.h"

// June 2013     V2.2-dev

enum {
    ALIGN_GYRO = 0,
    ALIGN_ACCEL = 1,
    ALIGN_MAG = 2
};

#define EMERGENCY_ARMING_TIME_WINDOW_MS 10000
#define EMERGENCY_ARMING_COUNTER_STEP_MS 1000
#define EMERGENCY_ARMING_MIN_ARM_COUNT 10
#define EMERGENCY_INFLIGHT_REARM_TIME_WINDOW_MS 5000

timeDelta_t cycleTime = 0;         // this is the number in micro second to achieve a full loop, it can differ a little and is taken into account in the PID loop
static timeUs_t flightTime = 0;
static timeUs_t armTime = 0;

EXTENDED_FASTRAM float dT;

int16_t headFreeModeHold;

uint8_t motorControlEnable = false;

static bool isRXDataNew;
static disarmReason_t lastDisarmReason = DISARM_NONE;
timeUs_t lastDisarmTimeUs = 0;
timeMs_t emergRearmStabiliseTimeout = 0;

static bool prearmWasReset = false; // Prearm must be reset (RC Mode not active) before arming is possible
static timeMs_t prearmActivationTime = 0;

static bool isAccRequired(void) {
    return isModeActivationConditionPresent(BOXNAVPOSHOLD) ||
        isModeActivationConditionPresent(BOXNAVRTH) ||
        isModeActivationConditionPresent(BOXNAVWP) ||
        isModeActivationConditionPresent(BOXANGLE) ||
        isModeActivationConditionPresent(BOXHORIZON) ||
        isModeActivationConditionPresent(BOXNAVALTHOLD) ||
        isModeActivationConditionPresent(BOXHEADINGHOLD) ||
        isModeActivationConditionPresent(BOXNAVLAUNCH) ||
        isModeActivationConditionPresent(BOXTURNASSIST) ||
        isModeActivationConditionPresent(BOXNAVCOURSEHOLD) ||
        isModeActivationConditionPresent(BOXSOARING) ||
        failsafeConfig()->failsafe_procedure != FAILSAFE_PROCEDURE_DROP_IT;
}

bool areSensorsCalibrating(void)
{
#ifdef USE_BARO
    if (sensors(SENSOR_BARO) && !baroIsCalibrationComplete()) {
        return true;
    }
#endif

#ifdef USE_MAG
    if (sensors(SENSOR_MAG) && !compassIsCalibrationComplete()) {
        return true;
    }
#endif

#ifdef USE_PITOT
    if (sensors(SENSOR_PITOT) && !pitotIsCalibrationComplete()) {
        return true;
    }
#endif

    if (!navIsCalibrationComplete() && isAccRequired()) {
        return true;
    }

    if (!accIsCalibrationComplete() && sensors(SENSOR_ACC) && isAccRequired()) {
        return true;
    }

    if (!gyroIsCalibrationComplete()) {
        return true;
    }

    return false;
}

int16_t getAxisRcCommand(int16_t rawData, int16_t rate, int16_t deadband)
{
    int16_t stickDeflection = 0;

#if defined(SITL_BUILD) // Workaround due to strange bug in GCC > 10.2 https://gcc.gnu.org/bugzilla/show_bug.cgi?id=108914
    const int16_t value = rawData - PWM_RANGE_MIDDLE;
    if (value < -500) {
        stickDeflection = -500;
    } else if (value > 500) {
        stickDeflection = 500;
    } else {
        stickDeflection = value;
    }
#else
    stickDeflection = constrain(rawData - PWM_RANGE_MIDDLE, -500, 500);
#endif

    stickDeflection = applyDeadbandRescaled(stickDeflection, deadband, -500, 500);
    return rcLookup(stickDeflection, rate);
}

static void updateArmingStatus(void)
{
    if (ARMING_FLAG(ARMED)) {
        LED0_ON;
    } else {
        /* CHECK: Run-time calibration */
        static bool calibratingFinishedBeep = false;
        if (areSensorsCalibrating()) {
            ENABLE_ARMING_FLAG(ARMING_DISABLED_SENSORS_CALIBRATING);
            calibratingFinishedBeep = false;
        }
        else {
            DISABLE_ARMING_FLAG(ARMING_DISABLED_SENSORS_CALIBRATING);

            if (!calibratingFinishedBeep) {
                calibratingFinishedBeep = true;
                beeper(BEEPER_RUNTIME_CALIBRATION_DONE);
            }
        }

        /* CHECK: RX signal */
        if (!failsafeIsReceivingRxData()) {
            ENABLE_ARMING_FLAG(ARMING_DISABLED_RC_LINK);
        }
        else {
            DISABLE_ARMING_FLAG(ARMING_DISABLED_RC_LINK);
        }

        /* CHECK: Throttle */
        if (!armingConfig()->fixed_wing_auto_arm) {
            // Don't want this check if fixed_wing_auto_arm is in use - machine arms on throttle > LOW
            if (throttleStickIsLow()) {
                DISABLE_ARMING_FLAG(ARMING_DISABLED_THROTTLE);
            } else {
                ENABLE_ARMING_FLAG(ARMING_DISABLED_THROTTLE);
            }
        }

        /* CHECK: pitch / roll sticks centered when NAV_LAUNCH_MODE enabled */
        if (isNavLaunchEnabled()) {
            if (isRollPitchStickDeflected(rcControlsConfig()->control_deadband)) {
                ENABLE_ARMING_FLAG(ARMING_DISABLED_ROLLPITCH_NOT_CENTERED);
            } else {
                DISABLE_ARMING_FLAG(ARMING_DISABLED_ROLLPITCH_NOT_CENTERED);
            }
        }

        /* CHECK: Angle */
        if (!STATE(SMALL_ANGLE)) {
            ENABLE_ARMING_FLAG(ARMING_DISABLED_NOT_LEVEL);
        }
        else {
            DISABLE_ARMING_FLAG(ARMING_DISABLED_NOT_LEVEL);
        }

        /* CHECK: CPU load */
        if (isSystemOverloaded()) {
            ENABLE_ARMING_FLAG(ARMING_DISABLED_SYSTEM_OVERLOADED);
        }
        else {
            DISABLE_ARMING_FLAG(ARMING_DISABLED_SYSTEM_OVERLOADED);
        }

        /* CHECK: Navigation safety */
        if (navigationIsBlockingArming(NULL) != NAV_ARMING_BLOCKER_NONE) {
            ENABLE_ARMING_FLAG(ARMING_DISABLED_NAVIGATION_UNSAFE);
        }
        else {
            DISABLE_ARMING_FLAG(ARMING_DISABLED_NAVIGATION_UNSAFE);
        }

#if defined(USE_MAG)
        /* CHECK: */
        if (sensors(SENSOR_MAG) && !STATE(COMPASS_CALIBRATED)) {
            ENABLE_ARMING_FLAG(ARMING_DISABLED_COMPASS_NOT_CALIBRATED);
        }
        else {
            DISABLE_ARMING_FLAG(ARMING_DISABLED_COMPASS_NOT_CALIBRATED);
        }
#endif

        /* CHECK: */
        if (
            sensors(SENSOR_ACC) &&
            !STATE(ACCELEROMETER_CALIBRATED) &&
            // Require ACC calibration only if any of the setting might require it
            isAccRequired()
        ) {
            ENABLE_ARMING_FLAG(ARMING_DISABLED_ACCELEROMETER_NOT_CALIBRATED);
        }
        else {
            DISABLE_ARMING_FLAG(ARMING_DISABLED_ACCELEROMETER_NOT_CALIBRATED);
        }

        /* CHECK: */
        if (!isHardwareHealthy()) {
            ENABLE_ARMING_FLAG(ARMING_DISABLED_HARDWARE_FAILURE);
        }
        else {
            DISABLE_ARMING_FLAG(ARMING_DISABLED_HARDWARE_FAILURE);
        }

        /* CHECK: BOXFAILSAFE */
        if (IS_RC_MODE_ACTIVE(BOXFAILSAFE)) {
            ENABLE_ARMING_FLAG(ARMING_DISABLED_BOXFAILSAFE);
        }
        else {
            DISABLE_ARMING_FLAG(ARMING_DISABLED_BOXFAILSAFE);
        }

        /* CHECK: BOXKILLSWITCH */
        if (IS_RC_MODE_ACTIVE(BOXKILLSWITCH)) {
            ENABLE_ARMING_FLAG(ARMING_DISABLED_BOXKILLSWITCH);
        }
        else {
            DISABLE_ARMING_FLAG(ARMING_DISABLED_BOXKILLSWITCH);
        }

        /* CHECK: Do not allow arming if Servo AutoTrim is enabled */
        if (IS_RC_MODE_ACTIVE(BOXAUTOTRIM)) {
           ENABLE_ARMING_FLAG(ARMING_DISABLED_SERVO_AUTOTRIM);
        }
        else {
           DISABLE_ARMING_FLAG(ARMING_DISABLED_SERVO_AUTOTRIM);
        }

#ifdef USE_DSHOT
        /* CHECK: Don't arm if the DShot beeper was used recently, as there is a minimum delay before sending the next DShot command */
        if (micros() - getLastDshotBeeperCommandTimeUs() < getDShotBeaconGuardDelayUs()) {
            ENABLE_ARMING_FLAG(ARMING_DISABLED_DSHOT_BEEPER);
        } else {
            DISABLE_ARMING_FLAG(ARMING_DISABLED_DSHOT_BEEPER);
        }
#else
        DISABLE_ARMING_FLAG(ARMING_DISABLED_DSHOT_BEEPER);
#endif

        if (isModeActivationConditionPresent(BOXPREARM)) {
            if (IS_RC_MODE_ACTIVE(BOXPREARM)) {
                if (prearmWasReset && (armingConfig()->prearmTimeoutMs == 0 || millis() - prearmActivationTime < armingConfig()->prearmTimeoutMs)) {
                    DISABLE_ARMING_FLAG(ARMING_DISABLED_NO_PREARM);
                } else {
                    ENABLE_ARMING_FLAG(ARMING_DISABLED_NO_PREARM);
                }
            } else {
                prearmWasReset = true;
                prearmActivationTime = millis();
                ENABLE_ARMING_FLAG(ARMING_DISABLED_NO_PREARM);
            }
        } else {
            DISABLE_ARMING_FLAG(ARMING_DISABLED_NO_PREARM);
        }

        /* CHECK: Arming switch */
        // If arming is disabled and the ARM switch is on
        // Note that this should be last check so all other blockers could be cleared correctly
        // if blocking modes are linked to the same RC channel
        if (isArmingDisabled() && IS_RC_MODE_ACTIVE(BOXARM)) {
            ENABLE_ARMING_FLAG(ARMING_DISABLED_ARM_SWITCH);
        } else if (!IS_RC_MODE_ACTIVE(BOXARM)) {
            DISABLE_ARMING_FLAG(ARMING_DISABLED_ARM_SWITCH);
        }

        if (isArmingDisabled()) {
            warningLedFlash();
        } else {
            warningLedDisable();
        }

        warningLedUpdate();
    }
}

static bool emergencyArmingCanOverrideArmingDisabled(void)
{
    uint32_t armingPrevention = armingFlags & ARMING_DISABLED_ALL_FLAGS;
    armingPrevention &= ~ARMING_DISABLED_EMERGENCY_OVERRIDE;
    return armingPrevention == 0;
}

static bool emergencyArmingIsEnabled(void)
{
    return emergencyArmingUpdate(IS_RC_MODE_ACTIVE(BOXARM), false) && emergencyArmingCanOverrideArmingDisabled();
}

static void processPilotAndFailSafeActions(float dT)
{
    if (failsafeShouldApplyControlInput()) {
        // Failsafe will apply rcCommand for us
        failsafeApplyControlInput();
    }
    else {
        // Compute ROLL PITCH and YAW command
        rcCommand[ROLL] = getAxisRcCommand(rxGetChannelValue(ROLL), FLIGHT_MODE(MANUAL_MODE) ? currentControlRateProfile->manual.rcExpo8 : currentControlRateProfile->stabilized.rcExpo8, rcControlsConfig()->deadband);
        rcCommand[PITCH] = getAxisRcCommand(rxGetChannelValue(PITCH), FLIGHT_MODE(MANUAL_MODE) ? currentControlRateProfile->manual.rcExpo8 : currentControlRateProfile->stabilized.rcExpo8, rcControlsConfig()->deadband);
        rcCommand[YAW] = -getAxisRcCommand(rxGetChannelValue(YAW), FLIGHT_MODE(MANUAL_MODE) ? currentControlRateProfile->manual.rcYawExpo8 : currentControlRateProfile->stabilized.rcYawExpo8, rcControlsConfig()->yaw_deadband);

        // Apply manual control rates
        if (FLIGHT_MODE(MANUAL_MODE)) {
            rcCommand[ROLL] = rcCommand[ROLL] * currentControlRateProfile->manual.rates[FD_ROLL] / 100L;
            rcCommand[PITCH] = rcCommand[PITCH] * currentControlRateProfile->manual.rates[FD_PITCH] / 100L;
            rcCommand[YAW] = rcCommand[YAW] * currentControlRateProfile->manual.rates[FD_YAW] / 100L;
        } else {
            DEBUG_SET(DEBUG_RATE_DYNAMICS, 0, rcCommand[ROLL]);
            rcCommand[ROLL] = applyRateDynamics(rcCommand[ROLL], ROLL, dT);
            DEBUG_SET(DEBUG_RATE_DYNAMICS, 1, rcCommand[ROLL]);

            DEBUG_SET(DEBUG_RATE_DYNAMICS, 2, rcCommand[PITCH]);
            rcCommand[PITCH] = applyRateDynamics(rcCommand[PITCH], PITCH, dT);
            DEBUG_SET(DEBUG_RATE_DYNAMICS, 3, rcCommand[PITCH]);

            DEBUG_SET(DEBUG_RATE_DYNAMICS, 4, rcCommand[YAW]);
            rcCommand[YAW] = applyRateDynamics(rcCommand[YAW], YAW, dT);
            DEBUG_SET(DEBUG_RATE_DYNAMICS, 5, rcCommand[YAW]);

        }

        //Compute THROTTLE command
        rcCommand[THROTTLE] = throttleStickMixedValue();

        // Signal updated rcCommand values to Failsafe system
        failsafeUpdateRcCommandValues();

        if (FLIGHT_MODE(HEADFREE_MODE)) {
            const float radDiff = degreesToRadians(DECIDEGREES_TO_DEGREES(attitude.values.yaw) - headFreeModeHold);
            const float cosDiff = cos_approx(radDiff);
            const float sinDiff = sin_approx(radDiff);
            const int16_t rcCommand_PITCH = rcCommand[PITCH] * cosDiff + rcCommand[ROLL] * sinDiff;
            rcCommand[ROLL] = rcCommand[ROLL] * cosDiff - rcCommand[PITCH] * sinDiff;
            rcCommand[PITCH] = rcCommand_PITCH;
        }
    }
}

void disarm(disarmReason_t disarmReason)
{
    if (ARMING_FLAG(ARMED)) {
        lastDisarmReason = disarmReason;
        lastDisarmTimeUs = micros();
        DISABLE_ARMING_FLAG(ARMED);
        DISABLE_STATE(IN_FLIGHT_EMERG_REARM);

#ifdef USE_BLACKBOX
        if (feature(FEATURE_BLACKBOX)) {
            blackboxFinish();
        }
#endif
#ifdef USE_DSHOT
        if (FLIGHT_MODE(TURTLE_MODE)) {
            sendDShotCommand(DSHOT_CMD_SPIN_DIRECTION_NORMAL);
            DISABLE_FLIGHT_MODE(TURTLE_MODE);
        }
#endif
        statsOnDisarm();
        logicConditionReset();

#ifdef USE_PROGRAMMING_FRAMEWORK
        programmingPidReset();
#endif

        beeper(BEEPER_DISARMING);      // emit disarm tone

        prearmWasReset = false;
    }
}

timeUs_t getLastDisarmTimeUs(void) {
    return lastDisarmTimeUs;
}

disarmReason_t getDisarmReason(void)
{
    return lastDisarmReason;
}

bool emergencyArmingUpdate(bool armingSwitchIsOn, bool forceArm)
{
    if (ARMING_FLAG(ARMED)) {
        return false;
    }

    static timeMs_t timeout = 0;
    static int8_t counter = 0;
    static bool toggle;
    timeMs_t currentTimeMs = millis();

    if (timeout && currentTimeMs > timeout) {
        timeout += EMERGENCY_ARMING_COUNTER_STEP_MS;
        counter -= counter ? 1 : 0;
        if (!counter) {
            timeout = 0;
        }
    }

    if (armingSwitchIsOn) {
        if (!timeout && toggle) {
            timeout = currentTimeMs + EMERGENCY_ARMING_TIME_WINDOW_MS;
        }
        counter += toggle;
        toggle = false;
    } else {
        toggle = true;
    }

    if (forceArm) {
        counter = EMERGENCY_ARMING_MIN_ARM_COUNT;
    }

    return counter >= EMERGENCY_ARMING_MIN_ARM_COUNT;
}

bool emergInflightRearmEnabled(void)
{
    /* Emergency rearm allowed within 5s timeout period after disarm if craft still flying */
    timeMs_t currentTimeMs = millis();
    emergRearmStabiliseTimeout = 0;

    if ((lastDisarmReason != DISARM_SWITCH && lastDisarmReason != DISARM_KILLSWITCH) ||
        (currentTimeMs > US2MS(lastDisarmTimeUs) + EMERGENCY_INFLIGHT_REARM_TIME_WINDOW_MS)) {
        return false;
    }

    // allow emergency rearm if MR has vertical speed at least 1.5 sec after disarm indicating still flying
    bool mcDisarmVertVelCheck = STATE(MULTIROTOR) && (currentTimeMs > US2MS(lastDisarmTimeUs) + 1500) && fabsf(getEstimatedActualVelocity(Z)) > 100.0f;

    if (isProbablyStillFlying() || mcDisarmVertVelCheck) {
        emergRearmStabiliseTimeout = currentTimeMs + 5000;  // activate Angle mode for 5s after rearm to help stabilise craft
        ENABLE_STATE(IN_FLIGHT_EMERG_REARM);
        return true;
    }

    return false;   // craft doesn't appear to be flying, don't allow emergency rearm
}

void tryArm(void)
{
    updateArmingStatus();

    if (ARMING_FLAG(ARMED)) {
        return;
    }

#ifdef USE_DSHOT
#ifdef USE_MULTI_FUNCTIONS
    const bool turtleIsActive = IS_RC_MODE_ACTIVE(BOXTURTLE) || MULTI_FUNC_FLAG(MF_TURTLE_MODE);
#else
    const bool turtleIsActive = IS_RC_MODE_ACTIVE(BOXTURTLE);
#endif
    if (STATE(MULTIROTOR) && turtleIsActive && !FLIGHT_MODE(TURTLE_MODE) && emergencyArmingCanOverrideArmingDisabled() && isMotorProtocolDshot()) {
        sendDShotCommand(DSHOT_CMD_SPIN_DIRECTION_REVERSED);
        ENABLE_ARMING_FLAG(ARMED);
        ENABLE_FLIGHT_MODE(TURTLE_MODE);
        return;
    }
#endif

#ifdef USE_PROGRAMMING_FRAMEWORK
    if (emergInflightRearmEnabled() || !isArmingDisabled() || emergencyArmingIsEnabled() ||
        LOGIC_CONDITION_GLOBAL_FLAG(LOGIC_CONDITION_GLOBAL_FLAG_OVERRIDE_ARMING_SAFETY)) {
#else
    if (emergInflightRearmEnabled() || !isArmingDisabled() || emergencyArmingIsEnabled()) {
#endif
        // If nav_extra_arming_safety was bypassed we always
        // allow bypassing it even without the sticks set
        // in the correct position to allow re-arming quickly
        // in case of a mid-air accidental disarm.
        bool usedBypass = false;
        navigationIsBlockingArming(&usedBypass);
        if (usedBypass) {
            ENABLE_STATE(NAV_EXTRA_ARMING_SAFETY_BYPASSED);
        }

        lastDisarmReason = DISARM_NONE;

        ENABLE_ARMING_FLAG(ARMED);
        ENABLE_ARMING_FLAG(WAS_EVER_ARMED);
        //It is required to inform the mixer that arming was executed and it has to switch to the FORWARD direction
        ENABLE_STATE(SET_REVERSIBLE_MOTORS_FORWARD);

        if (!STATE(IN_FLIGHT_EMERG_REARM)) {
            resetLandingDetectorActiveState();  // reset landing detector after arming to avoid false detection before flight
            logicConditionReset();
#ifdef USE_PROGRAMMING_FRAMEWORK
            programmingPidReset();
#endif
        }

        headFreeModeHold = DECIDEGREES_TO_DEGREES(attitude.values.yaw);

        resetHeadingHoldTarget(DECIDEGREES_TO_DEGREES(attitude.values.yaw));

#ifdef USE_BLACKBOX
        if (feature(FEATURE_BLACKBOX)) {
            serialPort_t *sharedBlackboxAndMspPort = findSharedSerialPort(FUNCTION_BLACKBOX, FUNCTION_MSP);
            if (sharedBlackboxAndMspPort) {
                mspSerialReleasePortIfAllocated(sharedBlackboxAndMspPort);
            }
            blackboxStart();
        }
#endif

        //beep to indicate arming
        if (navigationPositionEstimateIsHealthy()) {
            beeper(BEEPER_ARMING_GPS_FIX);
        } else {
            beeper(BEEPER_ARMING);
        }

        statsOnArm();

        return;
    }

    if (!ARMING_FLAG(ARMED)) {
        beeperConfirmationBeeps(1);
    }
}

#define TELEMETRY_FUNCTION_MASK (FUNCTION_TELEMETRY_HOTT | FUNCTION_TELEMETRY_SMARTPORT | FUNCTION_TELEMETRY_LTM | FUNCTION_TELEMETRY_MAVLINK | FUNCTION_TELEMETRY_IBUS)

void releaseSharedTelemetryPorts(void) {
    serialPort_t *sharedPort = findSharedSerialPort(TELEMETRY_FUNCTION_MASK, FUNCTION_MSP);
    while (sharedPort) {
        mspSerialReleasePortIfAllocated(sharedPort);
        sharedPort = findNextSharedSerialPort(TELEMETRY_FUNCTION_MASK, FUNCTION_MSP);
    }
}

void processRx(timeUs_t currentTimeUs)
{
    // Calculate RPY channel data
    calculateRxChannelsAndUpdateFailsafe(currentTimeUs);

    // in 3D mode, we need to be able to disarm by switch at any time
    if (feature(FEATURE_REVERSIBLE_MOTORS)) {
        if (!IS_RC_MODE_ACTIVE(BOXARM)) {
            disarm(DISARM_SWITCH_3D);
        }
    }

    updateRSSI(currentTimeUs);

    // Update failsafe monitoring system
    if (currentTimeUs > FAILSAFE_POWER_ON_DELAY_US && !failsafeIsMonitoring()) {
        failsafeStartMonitoring();
    }

    failsafeUpdateState();

    const bool throttleIsLow = throttleStickIsLow();

    // When armed and motors aren't spinning, do beeps periodically
    if (ARMING_FLAG(ARMED) && ifMotorstopFeatureEnabled() && !STATE(FIXED_WING_LEGACY)) {
        static bool armedBeeperOn = false;

        if (throttleIsLow) {
            beeper(BEEPER_ARMED);
            armedBeeperOn = true;
        } else if (armedBeeperOn) {
            beeperSilence();
            armedBeeperOn = false;
        }
    }

    processRcStickPositions(throttleIsLow);
    processAirmode();
    updateActivatedModes();

#ifdef USE_PINIOBOX
    pinioBoxUpdate();
#endif

    if (!cliMode) {
        bool canUseRxData = rxIsReceivingSignal() && !FLIGHT_MODE(FAILSAFE_MODE);
        updateAdjustmentStates(canUseRxData);
        processRcAdjustments(CONST_CAST(controlRateConfig_t*, currentControlRateProfile), canUseRxData);
    }

<<<<<<< HEAD
    /* Disable modes initially, will be enabled as required with priority ANGLE > HORIZON > ATTITUDE HOLD */
    DISABLE_FLIGHT_MODE(ANGLE_MODE);
    DISABLE_FLIGHT_MODE(HORIZON_MODE);
    DISABLE_FLIGHT_MODE(ATTIHOLD_MODE);

    if (sensors(SENSOR_ACC)) {
        if (IS_RC_MODE_ACTIVE(BOXANGLE) || failsafeRequiresAngleMode() || navigationRequiresAngleMode()) {
=======
    // Angle mode forced on briefly after emergency inflight rearm to help stabilise attitude (currently limited to MR)
    bool emergRearmAngleEnforce = STATE(MULTIROTOR) && emergRearmStabiliseTimeout > US2MS(currentTimeUs);
    bool autoEnableAngle = failsafeRequiresAngleMode() || navigationRequiresAngleMode() || emergRearmAngleEnforce;
    bool canUseHorizonMode = true;

    if (sensors(SENSOR_ACC) && (IS_RC_MODE_ACTIVE(BOXANGLE) || autoEnableAngle)) {
        // bumpless transfer to Level mode
        canUseHorizonMode = false;

        if (!FLIGHT_MODE(ANGLE_MODE)) {
>>>>>>> f30c719a
            ENABLE_FLIGHT_MODE(ANGLE_MODE);
        } else if (IS_RC_MODE_ACTIVE(BOXHORIZON)) {
            ENABLE_FLIGHT_MODE(HORIZON_MODE);
        } else if (STATE(AIRPLANE) && IS_RC_MODE_ACTIVE(BOXATTIHOLD)) {
            ENABLE_FLIGHT_MODE(ATTIHOLD_MODE);
        }
    }

    if (FLIGHT_MODE(ANGLE_MODE) || FLIGHT_MODE(HORIZON_MODE)) {
        LED1_ON;
    } else {
        LED1_OFF;
    }

    /* Flaperon mode */
    if (IS_RC_MODE_ACTIVE(BOXFLAPERON) && STATE(FLAPERON_AVAILABLE)) {
        ENABLE_FLIGHT_MODE(FLAPERON);
    } else {
        DISABLE_FLIGHT_MODE(FLAPERON);
    }

    /* Turn assistant mode */
    if (IS_RC_MODE_ACTIVE(BOXTURNASSIST)) {
         ENABLE_FLIGHT_MODE(TURN_ASSISTANT);
    } else {
        DISABLE_FLIGHT_MODE(TURN_ASSISTANT);
    }

    if (sensors(SENSOR_ACC)) {
        if (IS_RC_MODE_ACTIVE(BOXHEADINGHOLD)) {
            if (!FLIGHT_MODE(HEADING_MODE)) {
                resetHeadingHoldTarget(DECIDEGREES_TO_DEGREES(attitude.values.yaw));
                ENABLE_FLIGHT_MODE(HEADING_MODE);
            }
        } else {
            DISABLE_FLIGHT_MODE(HEADING_MODE);
        }
    }

#if defined(USE_MAG)
    if (sensors(SENSOR_ACC) || sensors(SENSOR_MAG)) {
        if (IS_RC_MODE_ACTIVE(BOXHEADFREE) && STATE(MULTIROTOR)) {
            ENABLE_FLIGHT_MODE(HEADFREE_MODE);
        } else {
            DISABLE_FLIGHT_MODE(HEADFREE_MODE);
        }
        if (IS_RC_MODE_ACTIVE(BOXHEADADJ) && STATE(MULTIROTOR)) {
            headFreeModeHold = DECIDEGREES_TO_DEGREES(attitude.values.yaw); // acquire new heading
        }
    }
#endif

    // Handle passthrough mode
    if (STATE(FIXED_WING_LEGACY)) {
        if ((IS_RC_MODE_ACTIVE(BOXMANUAL) && !navigationRequiresAngleMode() && !failsafeRequiresAngleMode()) ||    // Normal activation of passthrough
            (!ARMING_FLAG(ARMED) && areSensorsCalibrating())){                                                              // Backup - if we are not armed - enforce passthrough while calibrating
            ENABLE_FLIGHT_MODE(MANUAL_MODE);
        } else {
            DISABLE_FLIGHT_MODE(MANUAL_MODE);
        }
    } else {
        DISABLE_FLIGHT_MODE(MANUAL_MODE);
    }

    /* In airmode Iterm should be prevented to grow when Low thottle and Roll + Pitch Centered.
       This is needed to prevent Iterm winding on the ground, but keep full stabilisation on 0 throttle while in air
       Low Throttle + roll and Pitch centered is assuming the copter is on the ground. Done to prevent complex air/ground detections */

    if (!ARMING_FLAG(ARMED)) {
        DISABLE_STATE(ANTI_WINDUP_DEACTIVATED);
    }

    const rollPitchStatus_e rollPitchStatus = calculateRollPitchCenterStatus();

    // In MANUAL mode we reset integrators prevent I-term wind-up (PID output is not used in MANUAL)
    if (FLIGHT_MODE(MANUAL_MODE) || !ARMING_FLAG(ARMED)) {
        DISABLE_STATE(ANTI_WINDUP);
        pidResetErrorAccumulators();
    }
    else if (rcControlsConfig()->airmodeHandlingType == STICK_CENTER) {
        if (throttleIsLow) {
            if (STATE(AIRMODE_ACTIVE)) {
                if ((rollPitchStatus == CENTERED) || (ifMotorstopFeatureEnabled() && !STATE(FIXED_WING_LEGACY))) {
                    ENABLE_STATE(ANTI_WINDUP);
                }
                else {
                    DISABLE_STATE(ANTI_WINDUP);
                }
            }
            else {
                DISABLE_STATE(ANTI_WINDUP);
                pidResetErrorAccumulators();
            }
        }
        else {
            DISABLE_STATE(ANTI_WINDUP);
        }
    }
    else if (rcControlsConfig()->airmodeHandlingType == STICK_CENTER_ONCE) {
        if (throttleIsLow) {
            if (STATE(AIRMODE_ACTIVE)) {
                if ((rollPitchStatus == CENTERED) && !STATE(ANTI_WINDUP_DEACTIVATED)) {
                    ENABLE_STATE(ANTI_WINDUP);
                }
                else {
                    DISABLE_STATE(ANTI_WINDUP);
                }
            }
            else {
                DISABLE_STATE(ANTI_WINDUP);
                pidResetErrorAccumulators();
            }
        }
        else {
            DISABLE_STATE(ANTI_WINDUP);
            if (rollPitchStatus != CENTERED) {
                ENABLE_STATE(ANTI_WINDUP_DEACTIVATED);
            }
        }
    }
    else if (rcControlsConfig()->airmodeHandlingType == THROTTLE_THRESHOLD) {
        DISABLE_STATE(ANTI_WINDUP);
        //This case applies only to MR when Airmode management is throttle threshold activated
        if (throttleIsLow && !STATE(AIRMODE_ACTIVE)) {
            pidResetErrorAccumulators();
        }
    }
//---------------------------------------------------------
    if (currentMixerConfig.platformType == PLATFORM_AIRPLANE) {
        DISABLE_FLIGHT_MODE(HEADFREE_MODE);
    }

#if defined(USE_AUTOTUNE_FIXED_WING) || defined(USE_AUTOTUNE_MULTIROTOR)
    autotuneUpdateState();
#endif

#ifdef USE_TELEMETRY
    if (feature(FEATURE_TELEMETRY)) {
        if ((!telemetryConfig()->telemetry_switch && ARMING_FLAG(ARMED)) ||
                (telemetryConfig()->telemetry_switch && IS_RC_MODE_ACTIVE(BOXTELEMETRY))) {

            releaseSharedTelemetryPorts();
        } else {
            // the telemetry state must be checked immediately so that shared serial ports are released.
            telemetryCheckState();
            mspSerialAllocatePorts();
        }
    }
#endif
<<<<<<< HEAD
    // Sound a beeper if the flight mode state has changed
    updateFlightModeChangeBeeper();
=======
>>>>>>> f30c719a
}

// Function for loop trigger
void FAST_CODE taskGyro(timeUs_t currentTimeUs) {
    UNUSED(currentTimeUs);
    // getTaskDeltaTime() returns delta time frozen at the moment of entering the scheduler. currentTime is frozen at the very same point.
    // To make busy-waiting timeout work we need to account for time spent within busy-waiting loop
    const timeDelta_t currentDeltaTime = getTaskDeltaTime(TASK_SELF);

    /* Update actual hardware readings */
    gyroUpdate();

#ifdef USE_OPFLOW
    if (sensors(SENSOR_OPFLOW)) {
        opflowGyroUpdateCallback(currentDeltaTime);
    }
#endif
}

static void applyThrottleTiltCompensation(void)
{
    if (STATE(MULTIROTOR)) {
        int16_t thrTiltCompStrength = 0;

        if (navigationRequiresThrottleTiltCompensation()) {
            thrTiltCompStrength = 100;
        }
        else if (systemConfig()->throttle_tilt_compensation_strength && (FLIGHT_MODE(ANGLE_MODE) || FLIGHT_MODE(HORIZON_MODE))) {
            thrTiltCompStrength = systemConfig()->throttle_tilt_compensation_strength;
        }

        if (thrTiltCompStrength) {
            const int throttleIdleValue = getThrottleIdleValue();
            float tiltCompFactor = 1.0f / constrainf(calculateCosTiltAngle(), 0.6f, 1.0f);  // max tilt about 50 deg
            tiltCompFactor = 1.0f + (tiltCompFactor - 1.0f) * (thrTiltCompStrength / 100.f);

            rcCommand[THROTTLE] = setDesiredThrottle(throttleIdleValue + (rcCommand[THROTTLE] - throttleIdleValue) * tiltCompFactor, false);
        }
    }
}

void taskMainPidLoop(timeUs_t currentTimeUs)
{

    cycleTime = getTaskDeltaTime(TASK_SELF);
    dT = (float)cycleTime * 0.000001f;

    if (ARMING_FLAG(ARMED) && (!STATE(FIXED_WING_LEGACY) || !isNavLaunchEnabled() || (isNavLaunchEnabled() && fixedWingLaunchStatus() >= FW_LAUNCH_DETECTED))) {
        flightTime += cycleTime;
        armTime += cycleTime;
        updateAccExtremes();
    }

    if (!ARMING_FLAG(ARMED)) {
        armTime = 0;

        processDelayedSave();
    }

    if (armTime > 1 * USECS_PER_SEC) {     // reset in flight emerg rearm flag 1 sec after arming once it's served its purpose
        DISABLE_STATE(IN_FLIGHT_EMERG_REARM);
    }

#if defined(SITL_BUILD)
    if (lockMainPID()) {
#endif

    gyroFilter();

    imuUpdateAccelerometer();
    imuUpdateAttitude(currentTimeUs);

#if defined(SITL_BUILD)
    }
#endif

    processPilotAndFailSafeActions(dT);

    updateArmingStatus();

    if (rxConfig()->rcFilterFrequency) {
        rcInterpolationApply(isRXDataNew, currentTimeUs);
    }

    if (isRXDataNew) {
        updateWaypointsAndNavigationMode();
    }
    isRXDataNew = false;

    updatePositionEstimator();
    applyWaypointNavigationAndAltitudeHold();

    // Apply throttle tilt compensation
    applyThrottleTiltCompensation();

#ifdef USE_POWER_LIMITS
    powerLimiterApply(&rcCommand[THROTTLE]);
#endif

    // Calculate stabilisation
    pidController(dT);

    mixTable();

    if (isMixerUsingServos()) {
        servoMixer(dT);
        processServoAutotrim(dT);
    }

    //Servos should be filtered or written only when mixer is using servos or special feaures are enabled

#ifdef USE_SIMULATOR
    if (!ARMING_FLAG(SIMULATOR_MODE_HITL)) {
        if (isServoOutputEnabled()) {
            writeServos();
        }

        if (motorControlEnable) {
            writeMotors();
        }
    }
#else
    if (isServoOutputEnabled()) {
        writeServos();
    }

    if (motorControlEnable) {
        writeMotors();
    }
#endif
    // Check if landed, FW and MR
    if (STATE(ALTITUDE_CONTROL)) {
        updateLandingStatus(US2MS(currentTimeUs));
    }

#ifdef USE_BLACKBOX
    if (!cliMode && feature(FEATURE_BLACKBOX)) {
        blackboxUpdate(micros());
    }
#endif
}

// This function is called in a busy-loop, everything called from here should do it's own
// scheduling and avoid doing heavy calculations
void taskRunRealtimeCallbacks(timeUs_t currentTimeUs)
{
    UNUSED(currentTimeUs);

#ifdef USE_SDCARD
    afatfs_poll();
#endif

#ifdef USE_DSHOT
    pwmCompleteMotorUpdate();
#endif

#ifdef USE_ESC_SENSOR
    escSensorUpdate(currentTimeUs);
#endif
}

bool taskUpdateRxCheck(timeUs_t currentTimeUs, timeDelta_t currentDeltaTime)
{
    UNUSED(currentDeltaTime);

    return rxUpdateCheck(currentTimeUs, currentDeltaTime);
}

void taskUpdateRxMain(timeUs_t currentTimeUs)
{
    processRx(currentTimeUs);
    isRXDataNew = true;
}

// returns seconds
float getFlightTime(void)
{
    return US2S(flightTime);
}

float getArmTime(void)
{
    return US2S(armTime);
}

void fcReboot(bool bootLoader)
{
    // stop motor/servo outputs
    stopMotors();
    stopPwmAllMotors();

    // extra delay before reboot to give ESCs chance to reset
    delay(1000);

    if (bootLoader) {
        systemResetToBootloader();
    }
    else {
        systemReset();
    }

    while (true);
}<|MERGE_RESOLUTION|>--- conflicted
+++ resolved
@@ -675,26 +675,17 @@
         processRcAdjustments(CONST_CAST(controlRateConfig_t*, currentControlRateProfile), canUseRxData);
     }
 
-<<<<<<< HEAD
+    // Angle mode forced on briefly after emergency inflight rearm to help stabilise attitude (currently limited to MR)
+    bool emergRearmAngleEnforce = STATE(MULTIROTOR) && emergRearmStabiliseTimeout > US2MS(currentTimeUs);
+    bool autoEnableAngle = failsafeRequiresAngleMode() || navigationRequiresAngleMode() || emergRearmAngleEnforce;
+
     /* Disable modes initially, will be enabled as required with priority ANGLE > HORIZON > ATTITUDE HOLD */
     DISABLE_FLIGHT_MODE(ANGLE_MODE);
     DISABLE_FLIGHT_MODE(HORIZON_MODE);
     DISABLE_FLIGHT_MODE(ATTIHOLD_MODE);
 
     if (sensors(SENSOR_ACC)) {
-        if (IS_RC_MODE_ACTIVE(BOXANGLE) || failsafeRequiresAngleMode() || navigationRequiresAngleMode()) {
-=======
-    // Angle mode forced on briefly after emergency inflight rearm to help stabilise attitude (currently limited to MR)
-    bool emergRearmAngleEnforce = STATE(MULTIROTOR) && emergRearmStabiliseTimeout > US2MS(currentTimeUs);
-    bool autoEnableAngle = failsafeRequiresAngleMode() || navigationRequiresAngleMode() || emergRearmAngleEnforce;
-    bool canUseHorizonMode = true;
-
-    if (sensors(SENSOR_ACC) && (IS_RC_MODE_ACTIVE(BOXANGLE) || autoEnableAngle)) {
-        // bumpless transfer to Level mode
-        canUseHorizonMode = false;
-
-        if (!FLIGHT_MODE(ANGLE_MODE)) {
->>>>>>> f30c719a
+        if (IS_RC_MODE_ACTIVE(BOXANGLE) || autoEnableAngle) {
             ENABLE_FLIGHT_MODE(ANGLE_MODE);
         } else if (IS_RC_MODE_ACTIVE(BOXHORIZON)) {
             ENABLE_FLIGHT_MODE(HORIZON_MODE);
@@ -844,11 +835,8 @@
         }
     }
 #endif
-<<<<<<< HEAD
     // Sound a beeper if the flight mode state has changed
     updateFlightModeChangeBeeper();
-=======
->>>>>>> f30c719a
 }
 
 // Function for loop trigger
