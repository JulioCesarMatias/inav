tables:
  - name: alignment
    values: ["DEFAULT", "CW0", "CW90", "CW180", "CW270", "CW0FLIP", "CW90FLIP", "CW180FLIP", "CW270FLIP"]
  - name: acc_hardware
    values: ["NONE", "AUTO", "MPU6000", "MPU6500", "MPU9250", "BMI160", "ICM20689", "BMI088", "ICM42605", "BMI270","LSM6DXX",  "FAKE"]
    enum: accelerationSensor_e
  - name: rangefinder_hardware
    values: ["NONE", "SRF10", "VL53L0X", "MSP", "BENEWAKE", "VL53L1X", "US42", "TOF10120_I2C", "FAKE", "TERARANGER_EVO", "USD1_V0", "NRA"]
    enum: rangefinderType_e
  - name: mag_hardware
    values: ["NONE", "AUTO", "HMC5883", "AK8975", "MAG3110", "AK8963", "IST8310", "QMC5883", "MPU9250", "IST8308", "LIS3MDL", "MSP", "RM3100", "VCM5883", "MLX90393", "FAKE"]
    enum: magSensor_e
  - name: opflow_hardware
    values: ["NONE", "CXOF", "MSP", "FAKE"]
    enum: opticalFlowSensor_e
  - name: baro_hardware
    values: ["NONE", "AUTO", "BMP085", "MS5611", "BMP280", "MS5607", "LPS25H", "SPL06", "BMP388", "DPS310", "B2SMPB", "MSP", "FAKE"]
    enum: baroSensor_e
  - name: pitot_hardware
    values: ["NONE", "AUTO", "MS4525", "ADC", "VIRTUAL", "FAKE", "MSP", "DLVR-L10D"]
    enum: pitotSensor_e
  - name: receiver_type
    values: ["NONE", "SERIAL", "MSP", "SIM (SITL)"]
    enum: rxReceiverType_e
  - name: serial_rx
    values: ["SPEK1024", "SPEK2048", "SBUS", "SUMD", "IBUS", "JETIEXBUS", "CRSF", "FPORT", "SBUS_FAST", "FPORT2", "SRXL2", "GHST", "MAVLINK", "FBUS"]
  - name: blackbox_device
    values: ["SERIAL", "SPIFLASH", "SDCARD"]
  - name: motor_pwm_protocol
    values: ["STANDARD", "ONESHOT125", "MULTISHOT", "BRUSHED", "DSHOT150", "DSHOT300", "DSHOT600"]
  - name: servo_protocol
    values: ["PWM", "SBUS", "SBUS_PWM"]
  - name: failsafe_procedure
    values: ["LAND", "DROP", "RTH", "NONE"]
  - name: current_sensor
    values: ["NONE", "ADC", "VIRTUAL", "FAKE", "ESC"]
    enum: currentSensor_e
  - name: voltage_sensor
    values: ["NONE", "ADC", "ESC", "FAKE"]
    enum: voltageSensor_e
  - name: imu_inertia_comp_method
    values: ["VELNED", "TURNRATE","ADAPTIVE"]
    enum: imu_inertia_comp_method_e
  - name: gps_provider
    values: ["UBLOX", "UBLOX7", "MSP", "FAKE"]
    enum: gpsProvider_e
  - name: gps_sbas_mode
    values: ["AUTO", "EGNOS", "WAAS", "MSAS", "GAGAN", "SPAN", "NONE"]
    enum: sbasMode_e
  - name: gps_dyn_model
    values: ["PEDESTRIAN","AUTOMOTIVE", "AIR_1G", "AIR_2G", "AIR_4G"]
    enum: gpsDynModel_e
  - name: reset_type
    values: ["NEVER", "FIRST_ARM", "EACH_ARM"]
  - name: direction
    values: ["RIGHT", "LEFT", "YAW"]
  - name: nav_user_control_mode
    values: ["ATTI", "CRUISE"]
  - name: nav_rth_alt_mode
    values: ["CURRENT", "EXTRA", "FIXED", "MAX", "AT_LEAST"]
  - name: nav_rth_climb_first_stage_modes
    values: ["AT_LEAST", "EXTRA"]
  - name: osd_unit
    values: ["IMPERIAL", "METRIC", "METRIC_MPH", "UK", "GA"]
    enum: osd_unit_e
  - name: osd_stats_energy_unit
    values: ["MAH", "WH"]
    enum: osd_stats_energy_unit_e
  - name: osd_video_system
    values: ["AUTO", "PAL", "NTSC", "HDZERO", "DJIWTF", "AVATAR", "BF43COMPAT", "BFHDCOMPAT"]
    enum: videoSystem_e
  - name: osd_telemetry
    values: ["OFF", "ON","TEST"]
    enum: osd_telemetry_e
  - name: osd_alignment
    values: ["LEFT", "RIGHT"]
    enum: osd_alignment_e
  - name: ltm_rates
    values: ["NORMAL", "MEDIUM", "SLOW"]
  - name: i2c_speed
    values: ["400KHZ", "800KHZ", "100KHZ", "200KHZ"]
  - name: debug_modes
    values: ["NONE", "AGL", "FLOW_RAW", "FLOW", "ALWAYS", "SAG_COMP_VOLTAGE",
      "VIBE", "CRUISE", "REM_FLIGHT_TIME", "SMARTAUDIO", "ACC",
      "NAV_YAW", "PCF8574", "DYN_GYRO_LPF", "AUTOLEVEL", "ALTITUDE",
      "AUTOTRIM", "AUTOTUNE", "RATE_DYNAMICS", "LANDING", "POS_EST"]
  - name: aux_operator
    values: ["OR", "AND"]
    enum: modeActivationOperator_e
  - name: osd_crosshairs_style
    values: ["DEFAULT", "AIRCRAFT", "TYPE3", "TYPE4", "TYPE5", "TYPE6", "TYPE7", "TYPE8"]
    enum: osd_crosshairs_style_e
  - name: osd_sidebar_scroll
    values: ["NONE", "ALTITUDE", "SPEED", "HOME_DISTANCE"]
    enum: osd_sidebar_scroll_e
  - name: nav_rth_allow_landing
    values: ["NEVER", "ALWAYS", "FS_ONLY"]
    enum: navRTHAllowLanding_e
  - name: bat_capacity_unit
    values: ["MAH", "MWH"]
    enum: batCapacityUnit_e
  - name: bat_voltage_source
    values: ["RAW", "SAG_COMP"]
    enum: batVoltageSource_e
  - name: smartport_fuel_unit
    values: ["PERCENT", "MAH", "MWH"]
    enum: smartportFuelUnit_e
  - name: platform_type
    values: ["MULTIROTOR", "AIRPLANE", "HELICOPTER", "TRICOPTER", "ROVER", "BOAT"]
  - name: tz_automatic_dst
    values: ["OFF", "EU", "USA"]
    enum: tz_automatic_dst_e
  - name: vtx_low_power_disarm
    values: ["OFF", "ON", "UNTIL_FIRST_ARM"]
    enum: vtxLowerPowerDisarm_e
  - name: vtx_frequency_groups
    values: ["FREQUENCYGROUP_5G8", "FREQUENCYGROUP_2G4", "FREQUENCYGROUP_1G3"]
    enum: vtxFrequencyGroups_e
  - name: filter_type
    values: ["PT1", "BIQUAD"]
  - name: filter_type_full
    values: ["PT1", "BIQUAD", "PT2", "PT3"]
  - name: log_level
    values: ["ERROR", "WARNING", "INFO", "VERBOSE", "DEBUG"]
  - name: iterm_relax
    values: ["OFF", "RP", "RPY"]
    enum: itermRelax_e
  - name: airmodeHandlingType
    values: ["STICK_CENTER", "THROTTLE_THRESHOLD", "STICK_CENTER_ONCE"]
  - name: nav_extra_arming_safety
    values: ["ON", "ALLOW_BYPASS"]
    enum: navExtraArmingSafety_e
  - name: rssi_source
    values: ["NONE", "AUTO", "ADC", "CHANNEL", "PROTOCOL", "MSP"]
    enum: rssiSource_e
  - name: pidTypeTable
    values: ["NONE", "PID", "PIFF", "AUTO"]
    enum: pidType_e
  - name: osd_ahi_style
    values: ["DEFAULT", "LINE"]
    enum: osd_ahi_style_e
  - name: tristate
    enum: tristate_e
    values: ["AUTO", "ON", "OFF"]
  - name: osd_crsf_lq_format
    enum: osd_crsf_lq_format_e
    values: ["TYPE1", "TYPE2", "TYPE3"]
  - name: off_on
    values: ["OFF", "ON"]
  - name: djiOsdTempSource
    values: ["ESC", "IMU", "BARO"]
    enum: djiOsdTempSource_e
  - name: osdSpeedSource
    values: ["GROUND", "3D", "AIR"]
    enum: osdSpeedSource_e
  - name: nav_overrides_motor_stop
    enum: navOverridesMotorStop_e
    values: ["OFF_ALWAYS", "OFF", "AUTO_ONLY", "ALL_NAV"]
  - name: osd_plus_code_short
    values: ["0", "2", "4", "6"]
  - name: autotune_rate_adjustment
    enum: autotune_rate_adjustment_e
    values: ["FIXED", "LIMIT", "AUTO"]
  - name: safehome_usage_mode
    values: ["OFF", "RTH", "RTH_FS"]
    enum: safehomeUsageMode_e
  - name: nav_rth_climb_first
    enum: navRTHClimbFirst_e
    values: ["OFF", "ON", "ON_FW_SPIRAL"]
  - name: nav_wp_mission_restart
    enum: navMissionRestart_e
    values: ["START", "RESUME", "SWITCH"]
  - name: djiRssiSource
    values: ["RSSI", "CRSF_LQ"]
    enum: djiRssiSource_e
  - name: rth_trackback_mode
    values: ["OFF", "ON", "FS"]
    enum: rthTrackbackMode_e
  - name: dynamic_gyro_notch_mode
    values: ["2D", "3D"]
    enum: dynamicGyroNotchMode_e
  - name: nav_fw_wp_turn_smoothing
    values: ["OFF", "ON", "ON-CUT"]
    enum: wpFwTurnSmoothing_e
  - name: gps_auto_baud_max
    values: [ '115200', '57600', '38400', '19200', '9600', '230400', '460800', '921600']
    enum: gpsBaudRate_e
  - name: nav_mc_althold_throttle
    values: ["STICK", "MID_STICK", "HOVER"]
    enum: navMcAltHoldThrottle_e
  - name: led_pin_pwm_mode
    values: ["SHARED_LOW", "SHARED_HIGH", "LOW", "HIGH"]
    enum: led_pin_pwm_mode_e

constants:
  RPYL_PID_MIN: 0
  RPYL_PID_MAX: 255

  MANUAL_RATE_MIN: 0
  MANUAL_RATE_MAX: 100

  ROLL_PITCH_RATE_MIN: 4
  ROLL_PITCH_RATE_MAX: 180

  MAX_CONTROL_RATE_PROFILE_COUNT: 3
  MAX_BATTERY_PROFILE_COUNT: 3


groups:
  - name: PG_GYRO_CONFIG
    type: gyroConfig_t
    headers: ["sensors/gyro.h"]
    members:
      - name: looptime
        description: "This is the main loop time (in us). Changing this affects PID effect with some PID controllers (see PID section for details). A very conservative value of 3500us/285Hz should work for everyone. Setting it to zero does not limit loop time, so it will go as fast as possible."
        default_value: 1000
        max: 9000
      - name: gyro_anti_aliasing_lpf_hz
        description: "Gyro processing anti-aliasing filter cutoff frequency. In normal operation this filter setting should never be changed. In Hz"
        default_value: 250
        field: gyro_anti_aliasing_lpf_hz
        max: 1000
      - name: gyro_main_lpf_hz
        description: "Software based gyro main lowpass filter. Value is cutoff frequency (Hz)"
        default_value: 60
        field: gyro_main_lpf_hz
        min: 0
        max: 500
      - name: gyro_use_dyn_lpf
        description: "Use Dynamic LPF instead of static gyro stage1 LPF. Dynamic Gyro LPF updates gyro LPF based on the throttle position."
        default_value: OFF
        field: useDynamicLpf
        type: bool
      - name: gyro_dyn_lpf_min_hz
        description: "Minimum frequency of the gyro Dynamic LPF"
        default_value: 200
        field: gyroDynamicLpfMinHz
        min: 40
        max: 400
      - name: gyro_dyn_lpf_max_hz
        description: "Maximum frequency of the gyro Dynamic LPF"
        default_value: 500
        field: gyroDynamicLpfMaxHz
        min: 40
        max: 1000
      - name: gyro_dyn_lpf_curve_expo
        description: "Expo value for the throttle-to-frequency mapping for Dynamic LPF"
        default_value: 5
        field: gyroDynamicLpfCurveExpo
        min: 1
        max: 10
      - name: dynamic_gyro_notch_enabled
        description: "Enable/disable dynamic gyro notch also known as Matrix Filter"
        default_value: ON
        field: dynamicGyroNotchEnabled
        condition: USE_DYNAMIC_FILTERS
        type: bool
      - name: dynamic_gyro_notch_q
        description: "Q factor for dynamic notches"
        default_value: 120
        field: dynamicGyroNotchQ
        condition: USE_DYNAMIC_FILTERS
        min: 1
        max: 1000
      - name: dynamic_gyro_notch_min_hz
        description: "Minimum frequency for dynamic notches. Default value of `150` works best with 5\" multirotors. Should be lowered with increased size of propellers. Values around `100` work fine on 7\" drones. 10\" can go down to `60` - `70`"
        default_value: 50
        field: dynamicGyroNotchMinHz
        condition: USE_DYNAMIC_FILTERS
        min: 30
        max: 250
      - name: dynamic_gyro_notch_mode
        description: "Gyro dynamic notch type"
        default_value: "2D"
        table: dynamic_gyro_notch_mode
        field: dynamicGyroNotchMode
        condition: USE_DYNAMIC_FILTERS
      - name: dynamic_gyro_notch_3d_q
        description: "Q factor for 3D dynamic notches"
        default_value: 200
        field: dynamicGyroNotch3dQ
        condition: USE_DYNAMIC_FILTERS
        min: 1
        max: 1000
      - name: gyro_to_use
        description: "On multi-gyro targets, allows to choose which gyro to use. 0 = first gyro, 1 = second gyro"
        condition: USE_DUAL_GYRO
        min: 0
        max: 2
        default_value: 0
      - name: setpoint_kalman_enabled
        description: "Enable Kalman filter on the gyro data"
        default_value: ON
        condition: USE_GYRO_KALMAN
        field: kalmanEnabled
        type: bool
      - name: setpoint_kalman_q
        description: "Quality factor of the setpoint Kalman filter. Higher values means less filtering and lower phase delay. On 3-7 inch multirotors can be usually increased to 200-300 or even higher of clean builds"
        default_value: 100
        field: kalman_q
        condition: USE_GYRO_KALMAN
        min: 1
        max: 1000
      - name: init_gyro_cal
        description: "If defined to 'OFF', it will ignore the gyroscope calibration done at each startup. Instead, the gyroscope last calibration from when you calibrated will be used. It also means you don't have to keep the UAV stationary during a startup."
        default_value: ON
        field: init_gyro_cal_enabled
        type: bool
      - name: gyro_zero_x
        description: "Calculated gyro zero calibration of axis X"
        default_value: 0
        field: gyro_zero_cal[X]
        min: INT16_MIN
        max: INT16_MAX
      - name: gyro_zero_y
        description: "Calculated gyro zero calibration of axis Y"
        default_value: 0
        field: gyro_zero_cal[Y]
        min: INT16_MIN
        max: INT16_MAX
      - name: gyro_zero_z
        description: "Calculated gyro zero calibration of axis Z"
        default_value: 0
        field: gyro_zero_cal[Z]
        min: INT16_MIN
        max: INT16_MAX
      - name: ins_gravity_cmss
        description: "Calculated 1G of Acc axis Z to use in INS"
        default_value: 0.0
        field: gravity_cmss_cal
        min: 0
        max: 2000

  - name: PG_ADC_CHANNEL_CONFIG
    type: adcChannelConfig_t
    headers: ["fc/config.h"]
    condition: USE_ADC
    members:
      - name: vbat_adc_channel
        description: "ADC channel to use for battery voltage sensor. Defaults to board VBAT input (if available). 0 = disabled"
        default_value: :target
        field: adcFunctionChannel[ADC_BATTERY]
        min: ADC_CHN_NONE
        max: ADC_CHN_MAX
      - name: rssi_adc_channel
        description: "ADC channel to use for analog RSSI input. Defaults to board RSSI input (if available). 0 = disabled"
        default_value: :target
        field: adcFunctionChannel[ADC_RSSI]
        min: ADC_CHN_NONE
        max: ADC_CHN_MAX
      - name: current_adc_channel
        description: "ADC channel to use for analog current sensor input. Defaults to board CURRENT sensor input (if available). 0 = disabled"
        default_value: :target
        field: adcFunctionChannel[ADC_CURRENT]
        min: ADC_CHN_NONE
        max: ADC_CHN_MAX
      - name: airspeed_adc_channel
        description: "ADC channel to use for analog pitot tube (airspeed) sensor. If board doesn't have a dedicated connector for analog airspeed sensor will default to 0"
        default_value: :target
        field: adcFunctionChannel[ADC_AIRSPEED]
        min: ADC_CHN_NONE
        max: ADC_CHN_MAX

  - name: PG_ACCELEROMETER_CONFIG
    type: accelerometerConfig_t
    headers: ["sensors/acceleration.h"]
    members:
      - name: acc_notch_hz
        description: "Frequency of the software notch filter to remove mechanical vibrations from the accelerometer measurements. Value is center frequency (Hz)"
        min: 0
        max: 255
        default_value: 0
      - name: acc_notch_cutoff
        description: "Frequency of the software notch filter to remove mechanical vibrations from the accelerometer measurements. Value is cutoff frequency (Hz)"
        min: 1
        max: 255
        default_value: 1
      - name: acc_hardware
        description: "Selection of acc hardware. See Wiki Sensor auto detect and hardware failure detection for more info"
        default_value: "AUTO"
        table: acc_hardware
      - name: acc_lpf_hz
        description: "Software-based filter to remove mechanical vibrations from the accelerometer measurements. Value is cutoff frequency (Hz). For larger frames with bigger props set to lower value."
        default_value: 15
        min: 0
        max: 200
      - name: acc_lpf_type
        description: "Specifies the type of the software LPF of the acc signals. BIQUAD gives better filtering and more delay, PT1 less filtering and less delay, so use only on clean builds."
        default_value: "BIQUAD"
        field: acc_soft_lpf_type
        table: filter_type
      - name: acczero_x
        description: "Calculated value after '6 position avanced calibration'. See Wiki page."
        default_value: 0
        field: accZero.raw[X]
        min: INT16_MIN
        max: INT16_MAX
      - name: acczero_y
        description: "Calculated value after '6 position avanced calibration'. See Wiki page."
        default_value: 0
        field: accZero.raw[Y]
        min: INT16_MIN
        max: INT16_MAX
      - name: acczero_z
        description: "Calculated value after '6 position avanced calibration'. See Wiki page."
        default_value: 0
        field: accZero.raw[Z]
        min: INT16_MIN
        max: INT16_MAX
      - name: accgain_x
        description: "Calculated value after '6 position avanced calibration'. Uncalibrated value is 4096. See Wiki page."
        default_value: 4096
        field: accGain.raw[X]
        min: 1
        max: 8192
      - name: accgain_y
        description: "Calculated value after '6 position avanced calibration'. Uncalibrated value is 4096. See Wiki page."
        default_value: 4096
        field: accGain.raw[Y]
        min: 1
        max: 8192
      - name: accgain_z
        description: "Calculated value after '6 position avanced calibration'. Uncalibrated value is 4096. See Wiki page."
        default_value: 4096
        field: accGain.raw[Z]
        min: 1
        max: 8192

  - name: PG_RANGEFINDER_CONFIG
    type: rangefinderConfig_t
    headers: ["sensors/rangefinder.h"]
    condition: USE_RANGEFINDER
    members:
      - name: rangefinder_hardware
        table: rangefinder_hardware
        description: "Selection of rangefinder hardware."
        default_value: "NONE"
      - name: rangefinder_median_filter
        description: "3-point median filtering for rangefinder readouts"
        default_value: OFF
        field: use_median_filtering
        type: bool

  - name: PG_OPFLOW_CONFIG
    type: opticalFlowConfig_t
    headers: ["sensors/opflow.h"]
    condition: USE_OPFLOW
    members:
      - name: opflow_hardware
        description: "Selection of OPFLOW hardware."
        default_value: NONE
        table: opflow_hardware
      - name: opflow_scale
        description: "Optical flow module scale factor"
        min: 0
        max: 10000
        default_value: 10.5
      - name: align_opflow
        description: "Optical flow module alignment (default CW0_DEG_FLIP)"
        default_value: CW0FLIP
        field: opflow_align
        type: uint8_t
        table: alignment

  - name: PG_COMPASS_CONFIG
    type: compassConfig_t
    headers: ["sensors/compass.h"]
    condition: USE_MAG
    members:
      - name: align_mag
        description: "When running on non-default hardware or adding support for new sensors/sensor boards, these values are used for sensor orientation. When carefully understood, these values can also be used to rotate (in 90deg steps) or flip the board. Possible values are: DEFAULT, CW0_DEG, CW90_DEG, CW180_DEG, CW270_DEG, CW0_DEG_FLIP, CW90_DEG_FLIP, CW180_DEG_FLIP, CW270_DEG_FLIP."
        default_value: "DEFAULT"
        field: mag_align
        type: uint8_t
        table: alignment
      - name: mag_hardware
        description: "Selection of mag hardware. See Wiki Sensor auto detect and hardware failure detection for more info"
        default_value: "AUTO"
        table: mag_hardware
      - name: mag_declination
        description: "Current location magnetic declination in format. For example, -6deg 37min = -637 for Japan. Leading zero in ddd not required. Get your local magnetic declination here: http://magnetic-declination.com/ . Not in use if inav_auto_mag_decl is turned on and you acquire valid GPS fix."
        default_value: 0
        min: -18000
        max: 18000
      - name: magzero_x
        description: "Magnetometer calibration X offset. If its 0 none offset has been applied and calibration is failed."
        default_value: :zero
        field: magZero.raw[X]
        min: INT16_MIN
        max: INT16_MAX
      - name: magzero_y
        description: "Magnetometer calibration Y offset. If its 0 none offset has been applied and calibration is failed."
        default_value: :zero
        field: magZero.raw[Y]
        min: INT16_MIN
        max: INT16_MAX
      - name: magzero_z
        description: "Magnetometer calibration Z offset. If its 0 none offset has been applied and calibration is failed."
        default_value: :zero
        field: magZero.raw[Z]
        min: INT16_MIN
        max: INT16_MAX
      - name: maggain_x
        description: "Magnetometer calibration X gain. If 1024, no calibration or calibration failed"
        default_value: 1024
        field: magGain[X]
        min: INT16_MIN
        max: INT16_MAX
      - name: maggain_y
        description: "Magnetometer calibration Y gain. If 1024, no calibration or calibration failed"
        default_value: 1024
        field: magGain[Y]
        min: INT16_MIN
        max: INT16_MAX
      - name: maggain_z
        description: "Magnetometer calibration Z gain. If 1024, no calibration or calibration failed"
        default_value: 1024
        field: magGain[Z]
        min: INT16_MIN
        max: INT16_MAX
      - name: mag_calibration_time
        description: "Adjust how long time the Calibration of mag will last."
        default_value: 30
        field: magCalibrationTimeLimit
        min: 20
        max: 120
      - name: mag_to_use
        description: "Allow to chose between built-in and external compass sensor if they are connected to separate buses. Currently only for REVO target"
        condition: USE_DUAL_MAG
        min: 0
        max: 1
        default_value: 0
      - name: align_mag_roll
        description: "Set the external mag alignment on the roll axis (in 0.1 degree steps). If this value is non-zero, the compass is assumed to be externally mounted and both the board and on-board compass alignent (align_mag) are ignored. See also align_mag_pitch and align_mag_yaw."
        default_value: 0
        field: rollDeciDegrees
        min: -1800
        max: 3600
      - name: align_mag_pitch
        description: "Same as align_mag_roll, but for the pitch axis."
        default_value: 0
        field: pitchDeciDegrees
        min: -1800
        max: 3600
      - name: align_mag_yaw
        description: "Same as align_mag_roll, but for the yaw axis."
        default_value: 0
        field: yawDeciDegrees
        min: -1800
        max: 3600

  - name: PG_BAROMETER_CONFIG
    type: barometerConfig_t
    headers: ["sensors/barometer.h"]
    condition: USE_BARO
    members:
      - name: baro_hardware
        description: "Selection of baro hardware. See Wiki Sensor auto detect and hardware failure detection for more info"
        default_value: "AUTO"
        table: baro_hardware
      - name: baro_cal_tolerance
        description: "Baro calibration tolerance in cm. The default should allow the noisiest baro to complete calibration [cm]."
        default_value: 150
        field: baro_calibration_tolerance
        min: 0
        max: 1000

  - name: PG_PITOTMETER_CONFIG
    type: pitotmeterConfig_t
    headers: ["sensors/pitotmeter.h"]
    condition: USE_PITOT
    members:
      - name: pitot_hardware
        description: "Selection of pitot hardware."
        default_value: "NONE"
        table: pitot_hardware
      - name: pitot_lpf_milli_hz
        description: "Pitot tube lowpass filter cutoff frequency. Lower cutoff frequencies result in smoother response at expense of command control delay"
        min: 0
        max: 10000
        default_value: 350
      - name: pitot_scale
        description: "Pitot tube scale factor"
        min: 0
        max: 100
        default_value: 1.0

  - name: PG_RX_CONFIG
    type: rxConfig_t
    headers: ["rx/rx.h", "rx/spektrum.h"]
    members:
      - name: receiver_type
        description: "Selection of receiver (RX) type. Additional configuration of a `serialrx_provider` and a UART will be needed for `SERIAL`"
        default_value: :target
        field: receiverType
        table: receiver_type
      - name: min_check
        description: "These are min/max values (in us) which, when a channel is smaller (min) or larger (max) than the value will activate various RC commands, such as arming, or stick configuration. Normally, every RC channel should be set so that min = 1000us, max = 2000us. On most transmitters this usually means 125% endpoints. Default check values are 100us above/below this value."
        default_value: 1100
        field: mincheck
        min: PWM_RANGE_MIN
        max: PWM_RANGE_MAX
      - name: max_check
        description: "These are min/max values (in us) which, when a channel is smaller (min) or larger (max) than the value will activate various RC commands, such as arming, or stick configuration. Normally, every RC channel should be set so that min = 1000us, max = 2000us. On most transmitters this usually means 125% endpoints. Default check values are 100us above/below this value."
        default_value: 1900
        field: maxcheck
        min: PWM_RANGE_MIN
        max: PWM_RANGE_MAX
      - name: rssi_source
        description: "Source of RSSI input. Possible values: `NONE`, `AUTO`, `ADC`, `CHANNEL`, `PROTOCOL`, `MSP`"
        default_value: "AUTO"
        field: rssi_source
        table: rssi_source
      - name: rssi_channel
        description: "RX channel containing the RSSI signal"
        default_value: 0
        min: 0
        max: MAX_SUPPORTED_RC_CHANNEL_COUNT
      - name: rssi_min
        description: "The minimum RSSI value sent by the receiver, in %. For example, if your receiver's minimum RSSI value shows as 42% in the configurator/OSD set this parameter to 42. See also rssi_max. Note that rssi_min can be set to a value bigger than rssi_max to invert the RSSI calculation (i.e. bigger values mean lower RSSI)."
        default_value: 0
        field: rssiMin
        min: RSSI_VISIBLE_VALUE_MIN
        max: RSSI_VISIBLE_VALUE_MAX
      - name: rssi_max
        description: "The maximum RSSI value sent by the receiver, in %. For example, if your receiver's maximum RSSI value shows as 83% in the configurator/OSD set this parameter to 83. See also rssi_min."
        default_value: 100
        field: rssiMax
        min: RSSI_VISIBLE_VALUE_MIN
        max: RSSI_VISIBLE_VALUE_MAX
      - name: sbus_sync_interval
        field: sbusSyncInterval
        description: "SBUS sync interval in us. Default value is 3000us. Lower values may cause issues with some receivers."
        min: 500
        max: 10000
        default_value: 3000
      - name: rc_filter_lpf_hz
        description: "RC data biquad filter cutoff frequency. Lower cutoff frequencies result in smoother response at expense of command control delay. Practical values are 20-50. Set to zero to disable entirely and use unsmoothed RC stick values"
        default_value: 50
        field: rcFilterFrequency
        min: 15
        max: 250
      - name: rc_filter_auto
        description: "When enabled, INAV will set RC filtering based on refresh rate and smoothing factor."
        type: bool
        default_value: ON
        field: autoSmooth
      - name: rc_filter_smoothing_factor
        description: "The RC filter smoothing factor. The higher the value, the more smoothing but also the more delay in response. Value 1 sets the filter at half the refresh rate. Value 100 sets the filter to aprox. 10% of the RC refresh rate"
        field: autoSmoothFactor
        default_value: 30
        min: 1
        max: 100
      - name: serialrx_provider
        description: "When feature SERIALRX is enabled, this allows connection to several receivers which output data via digital interface resembling serial. See RX section."
        default_value: :target
        condition: USE_SERIAL_RX
        table: serial_rx
      - name: serialrx_inverted
        description: "Reverse the serial inversion of the serial RX protocol. When this value is OFF, each protocol will use its default signal (e.g. SBUS will use an inverted signal). Some OpenLRS receivers produce a non-inverted SBUS signal. This setting supports this type of receivers (including modified FrSKY)."
        default_value: OFF
        condition: USE_SERIAL_RX
        type: bool
      - name: spektrum_sat_bind
        description: "0 = disabled. Used to bind the spektrum satellite to RX"
        condition: USE_SPEKTRUM_BIND
        min: SPEKTRUM_SAT_BIND_DISABLED
        max: SPEKTRUM_SAT_BIND_MAX
        default_value: :SPEKTRUM_SAT_BIND_DISABLED
      - name: srxl2_unit_id
        condition: USE_SERIALRX_SRXL2
        min: 0
        max: 15
        default_value: 1
      - name: srxl2_baud_fast
        condition: USE_SERIALRX_SRXL2
        type: bool
        default_value: ON
      - name: rx_min_usec
        description: "Defines the shortest pulse width value used when ensuring the channel value is valid. If the receiver gives a pulse value lower than this value then the channel will be marked as bad and will default to the value of mid_rc."
        default_value: 885
        min: PWM_PULSE_MIN
        max: PWM_PULSE_MAX
      - name: rx_max_usec
        description: "Defines the longest pulse width value used when ensuring the channel value is valid. If the receiver gives a pulse value higher than this value then the channel will be marked as bad and will default to the value of mid_rc."
        default_value: 2115
        min: PWM_PULSE_MIN
        max: PWM_PULSE_MAX
      - name: serialrx_halfduplex
        description: "Allow serial receiver to operate on UART TX pin. With some receivers will allow control and telemetry over a single wire."
        default_value: "AUTO"
        field: halfDuplex
        table: tristate
      - name: msp_override_channels
        description: "Mask of RX channels that may be overridden by MSP `SET_RAW_RC`. Note that this requires custom firmware with `USE_RX_MSP` and `USE_MSP_RC_OVERRIDE` compile options and the `MSP RC Override` flight mode."
        default_value: 0
        field: mspOverrideChannels
        condition: USE_MSP_RC_OVERRIDE
        min: 0
        max: 65535

  - name: PG_BLACKBOX_CONFIG
    type: blackboxConfig_t
    headers: ["blackbox/blackbox.h"]
    condition: USE_BLACKBOX
    members:
      - name: blackbox_rate_num
        description: "Blackbox logging rate numerator. Use num/denom settings to decide if a frame should be logged, allowing control of the portion of logged loop iterations"
        default_value: 1
        field: rate_num
        min: 1
        max: 65535
      - name: blackbox_rate_denom
        description: "Blackbox logging rate denominator. See blackbox_rate_num."
        default_value: 1
        field: rate_denom
        min: 1
        max: 65535
      - name: blackbox_device
        description: "Selection of where to write blackbox data"
        default_value: :target
        field: device
        table: blackbox_device
      - name: sdcard_detect_inverted
        description: "This setting drives the way SD card is detected in card slot. On some targets (AnyFC F7 clone) different card slot was used and depending of hardware revision ON or OFF setting might be required. If card is not detected, change this value."
        default_value: :target
        field: invertedCardDetection
        condition: USE_SDCARD
        type: bool

  - name: PG_MOTOR_CONFIG
    type: motorConfig_t
    headers: ["flight/mixer.h"]
    members:
      - name: min_command
        description: "This is the PWM value sent to ESCs when they are not armed. If ESCs beep slowly when powered up, try decreasing this value. It can also be used for calibrating all ESCs at once."
        default_value: 1000
        field: mincommand
        min: 0
        max: PWM_RANGE_MAX
      - name: motor_pwm_rate
        description: "Output frequency (in Hz) for motor pins.  Applies only to brushed motors. "
        default_value: 16000
        field: motorPwmRate
        min: 50
        max: 32000
      - name: motor_pwm_protocol
        description: "Protocol that is used to send motor updates to ESCs. Possible values - STANDARD, ONESHOT125, ONESHOT42, MULTISHOT, DSHOT150, DSHOT300, DSHOT600, DSHOT1200, BRUSHED"
        default_value: "ONESHOT125"
        field: motorPwmProtocol
        table: motor_pwm_protocol
      - name: motor_poles
        field: motorPoleCount
        description: "The number of motor poles. Required to compute motor RPM"
        min: 4
        max: 255
        default_value: 14

  - name: PG_FAILSAFE_CONFIG
    type: failsafeConfig_t
    headers: ["flight/failsafe.h"]
    members:
      - name: failsafe_delay
        description: "Time in deciseconds to wait before activating failsafe when signal is lost. See [Failsafe documentation](Failsafe.md#failsafe_delay)."
        default_value: 5
        min: 0
        max: 200
      - name: failsafe_recovery_delay
        description: "Time in deciseconds to wait before aborting failsafe when signal is recovered. See [Failsafe documentation](Failsafe.md#failsafe_recovery_delay)."
        default_value: 5
        min: 0
        max: 200
      - name: failsafe_off_delay
        description: "Time in deciseconds to wait before turning off motors when failsafe is activated. 0 = No timeout. See [Failsafe documentation](Failsafe.md#failsafe_off_delay)."
        default_value: 200
        min: 0
        max: 200
      - name: failsafe_throttle_low_delay
        description: "If failsafe activated when throttle is low for this much time - bypass failsafe and disarm, in 10th of seconds. 0 = No timeout"
        default_value: 0
        min: 0
        max: 300
      - name: failsafe_procedure
        description: "What failsafe procedure to initiate in Stage 2. See [Failsafe documentation](Failsafe.md#failsafe_throttle)."
        default_value: "LAND"
        table: failsafe_procedure
      - name: failsafe_stick_threshold
        description: "Threshold for stick motion to consider failsafe condition resolved. If non-zero failsafe won't clear even if RC link is restored - you have to move sticks to exit failsafe."
        default_value: 50
        field: failsafe_stick_motion_threshold
        min: 0
        max: 500
      - name: failsafe_fw_roll_angle
        description: "Amount of banking when `LAND` (or old `SET-THR`) failsafe is active on a fixed-wing machine. In 1/10 deg (deci-degrees). Negative values = left roll"
        default_value: -200
        min: -800
        max: 800
      - name: failsafe_fw_pitch_angle
        description: "Amount of dive/climb when `LAND` (or old `SET-THR`) failsafe is active on a fixed-wing machine. In 1/10 deg (deci-degrees). Negative values = climb"
        default_value: 100
        min: -800
        max: 800
      - name: failsafe_fw_yaw_rate
        description: "Requested yaw rate to execute when `LAND` (or old `SET-THR`) failsafe is active on a fixed-wing machine. In deg/s. Negative values = left turn"
        default_value: -45
        min: -1000
        max: 1000
      - name: failsafe_min_distance
        description: "If failsafe happens when craft is closer than this distance in centimeters from home, failsafe will not execute regular failsafe_procedure, but will execute procedure specified in failsafe_min_distance_procedure instead. 0 = Normal failsafe_procedure always taken."
        default_value: 0
        min: 0
        max: 65000
      - name: failsafe_min_distance_procedure
        description: "What failsafe procedure to initiate in Stage 2 when craft is closer to home than failsafe_min_distance. See [Failsafe documentation](Failsafe.md#failsafe_throttle)."
        default_value: "DROP"
        table: failsafe_procedure
      - name: failsafe_mission_delay
        description: "Applies if failsafe occurs when a WP mission is in progress. Sets the time delay in seconds between failsafe occurring and the selected failsafe procedure activating. If set to -1 the failsafe procedure won't activate at all and the mission will continue until the end."
        default_value: 0
        min: -1
        max: 600
      - name: failsafe_gps_fix_estimation_delay
        description: "Controls whether waypoint mission is allowed to proceed with gps fix estimation. Sets the time delay in seconds between gps fix lost event and RTH activation. Minimum delay is 7 seconds. If set to -1 the mission will continue until the end. With default setting(7), waypoint mission is aborted and switched to RTH with 7 seconds delay. RTH is done with GPS Fix estimation."
        condition: USE_GPS_FIX_ESTIMATION
        default_value: 7
        min: -1
        max: 600

  - name: PG_LIGHTS_CONFIG
    type: lightsConfig_t
    headers: ["io/lights.h"]
    condition: USE_LIGHTS
    members:
      - name: failsafe_lights
        description: "Enable or disable the lights when the `FAILSAFE` flight mode is enabled. The target needs to be compiled with `USE_LIGHTS` [ON/OFF]."
        default_value: ON
        field: failsafe.enabled
        type: bool
      - name: failsafe_lights_flash_period
        description: "Time in milliseconds between two flashes when `failsafe_lights` is ON and `FAILSAFE` flight mode is enabled [40-65535]."
        default_value: 1000
        field: failsafe.flash_period
        min: 40
        max: 65535
      - name: failsafe_lights_flash_on_time
        description: "Flash lights ON time in milliseconds when `failsafe_lights` is ON and `FAILSAFE` flight mode is enabled. [20-65535]."
        default_value: 100
        field: failsafe.flash_on_time
        min: 20
        max: 65535

  - name: PG_BOARD_ALIGNMENT
    type: boardAlignment_t
    headers: ["sensors/boardalignment.h"]
    members:
      - name: align_board_roll
        description: "Arbitrary board rotation in deci-degrees (0.1 degree), to allow mounting it sideways / upside down / rotated etc"
        default_value: :zero
        field: rollDeciDegrees
        min: -1800
        max: 3600
      - name: align_board_pitch
        description: "Arbitrary board rotation in deci-degrees (0.1 degree), to allow mounting it sideways / upside down / rotated etc"
        default_value: :zero
        field: pitchDeciDegrees
        min: -1800
        max: 3600
      - name: align_board_yaw
        description: "Arbitrary board rotation in deci-degrees (0.1 degree), to allow mounting it sideways / upside down / rotated etc"
        default_value: :zero
        field: yawDeciDegrees
        min: -1800
        max: 3600

  - name: PG_BATTERY_METERS_CONFIG
    type: batteryMetersConfig_t
    headers: ["sensors/battery_config_structs.h"]
    members:
      - name: vbat_meter_type
        description: "Vbat voltage source. Possible values: `NONE`, `ADC`, `ESC`. `ESC` required ESC telemetry enebled and running"
        condition: USE_ADC
        default_value: ADC
        field: voltage.type
        table: voltage_sensor
        type: uint8_t
      - name: vbat_scale
        description: "Battery voltage calibration value. 1100 = 11:1 voltage divider (10k:1k) x 100. Adjust this slightly if reported pack voltage is different from multimeter reading. You can get current voltage by typing \"status\" in cli."
        default_value: :target
        field: voltage.scale
        condition: USE_ADC
        min: 0
        max: 65535
      - name: battery_capacity_unit
        description: "Unit used for `battery_capacity`, `battery_capacity_warning` and `battery_capacity_critical` [MAH/MWH] (milliAmpere hour / milliWatt hour)."
        default_value: "MAH"
        field: capacity_unit
        table: bat_capacity_unit
        type: uint8_t
      - name: current_meter_scale
        description: "This sets the output voltage to current scaling for the current sensor in 0.1 mV/A steps. 400 is 40mV/A such as the ACS756 sensor outputs. 183 is the setting for the uberdistro with a 0.25mOhm shunt."
        default_value: :target
        field: current.scale
        min: -10000
        max: 10000
      - name: current_meter_offset
        description: "This sets the output offset voltage of the current sensor in millivolts."
        default_value: :target
        field: current.offset
        min: -32768
        max: 32767
      - name: current_meter_type
        description: "ADC , VIRTUAL, NONE. The virtual current sensor, once calibrated, estimates the current value from throttle position."
        default_value: "ADC"
        field: current.type
        table: current_sensor
        type: uint8_t
      - name: bat_voltage_src
        description: "Chose between raw and sag compensated battery voltage to use for battery alarms and telemetry. Possible values are `RAW` and `SAG_COMP`"
        default_value: "RAW"
        field: voltageSource
        table: bat_voltage_source
        type: uint8_t
      - name: cruise_power
        description: "Power draw at cruise throttle used for remaining flight time/distance estimation in 0.01W unit"
        default_value: 0
        field: cruise_power
        min: 0
        max: 4294967295
      - name: idle_power
        description: "Power draw at zero throttle used for remaining flight time/distance estimation in 0.01W unit"
        default_value: 0
        field: idle_power
        min: 0
        max: 65535
      - name: rth_energy_margin
        description: "Energy margin wanted after getting home (percent of battery energy capacity). Use for the remaining flight time/distance calculation"
        default_value: 5
        min: 0
        max: 100
      - name: thr_comp_weight
        description: "Weight used for the throttle compensation based on battery voltage. See the [battery documentation](Battery.md#automatic-throttle-compensation-based-on-battery-voltage)"
        default_value: 1
        field: throttle_compensation_weight
        min: 0
        max: 2

  - name: PG_BATTERY_PROFILES
    type: batteryProfile_t
    headers: ["sensors/battery_config_structs.h"]
    value_type: BATTERY_CONFIG_VALUE
    members:
      - name: bat_cells
        description: "Number of cells of the battery (0 = auto-detect), see battery documentation. 7S, 9S and 11S batteries cannot be auto-detected."
        default_value: 0
        field: cells
        condition: USE_ADC
        min: 0
        max: 12
      - name: vbat_cell_detect_voltage
        description: "Maximum voltage per cell, used for auto-detecting the number of cells of the battery in 0.01V units."
        default_value: 425
        field: voltage.cellDetect
        condition: USE_ADC
        min: 100
        max: 500
      - name: vbat_max_cell_voltage
        description: "Maximum voltage per cell in 0.01V units, default is 4.20V"
        default_value: 420
        field: voltage.cellMax
        condition: USE_ADC
        min: 100
        max: 500
      - name: vbat_min_cell_voltage
        description: "Minimum voltage per cell, this triggers battery out alarms, in 0.01V units, default is 330 (3.3V)"
        default_value: 330
        field: voltage.cellMin
        condition: USE_ADC
        min: 100
        max: 500
      - name: vbat_warning_cell_voltage
        description: "Warning voltage per cell, this triggers battery-warning alarms, in 0.01V units, default is 350 (3.5V)"
        default_value: 350
        field: voltage.cellWarning
        condition: USE_ADC
        min: 100
        max: 500
      - name: battery_capacity
        description: "Set the battery capacity in mAh or mWh (see `battery_capacity_unit`). Used to calculate the remaining battery capacity."
        default_value: 0
        field: capacity.value
        min: 0
        max: 4294967295
      - name: battery_capacity_warning
        description: "If the remaining battery capacity goes below this threshold the beeper will emit short beeps and the relevant OSD items will blink."
        default_value: 0
        field: capacity.warning
        min: 0
        max: 4294967295
      - name: battery_capacity_critical
        description: "If the remaining battery capacity goes below this threshold the battery is considered empty and the beeper will emit long beeps."
        default_value: 0
        field: capacity.critical
        min: 0
        max: 4294967295
      - name: controlrate_profile
        description: "Control rate profile to switch to when the battery profile is selected, 0 to disable and keep the currently selected control rate profile"
        default_value: 0
        field: controlRateProfile
        min: 0
        max: MAX_CONTROL_RATE_PROFILE_COUNT

      - name: throttle_scale
        description: "Throttle scaling factor. `1` means no throttle scaling. `0.5` means throttle scaled down by 50%"
        default_value: 1.0
        field: motor.throttleScale
        min: 0
        max: 1
      - name: throttle_idle
        description: "The percentage of the throttle range (`max_throttle` - `min_command`) above `min_command` used for minimum / idle throttle."
        default_value: 8
        field: motor.throttleIdle
        min: 0
        max: 30
      - name: turtle_mode_power_factor
        field: motor.turtleModePowerFactor
        default_value: 55
        description: "Turtle mode power factor"
        condition: USE_DSHOT
        min: 0
        max: 100
      - name: failsafe_throttle
        description: "Throttle level used for landing when failsafe is enabled. See [Failsafe documentation](Failsafe.md#failsafe_throttle)."
        default_value: 1000
        min: PWM_RANGE_MIN
        max: PWM_RANGE_MAX
      - name: nav_mc_hover_thr
        description: "Multicopter hover throttle hint for altitude controller. Should be set to approximate throttle value when drone is hovering."
        default_value: 1300
        field: nav.mc.hover_throttle
        min: 1000
        max: 2000
      - name: nav_fw_cruise_thr
        description: "Cruise throttle in GPS assisted modes, this includes RTH. Should be set high enough to avoid stalling. This values gives INAV a base for throttle when flying straight, and it will increase or decrease throttle based on pitch of airplane and the parameters below. In addition it will increase throttle if GPS speed gets below 7m/s ( hardcoded )"
        default_value: 1400
        field: nav.fw.cruise_throttle
        min: 1000
        max: 2000
      - name: nav_fw_min_thr
        description: "Minimum throttle for flying wing in GPS assisted modes"
        default_value: 1200
        field: nav.fw.min_throttle
        min: 1000
        max: 2000
      - name: nav_fw_max_thr
        description: "Maximum throttle for flying wing in GPS assisted modes"
        default_value: 1700
        field: nav.fw.max_throttle
        min: 1000
        max: 2000
      - name: nav_fw_pitch2thr
        description: "Amount of throttle applied related to pitch attitude in GPS assisted modes. Throttle = nav_fw_cruise_throttle - (nav_fw_pitch2thr * pitch_angle). (notice that pitch_angle is in degrees and is negative when climbing and positive when diving, and throttle value is constrained between nav_fw_min_thr and nav_fw_max_thr)"
        default_value: 10
        field: nav.fw.pitch_to_throttle
        min: 0
        max: 100
      - name: nav_fw_launch_thr
        description: "Launch throttle - throttle to be set during launch sequence (pwm units)"
        default_value: 1700
        field: nav.fw.launch_throttle
        min: 1000
        max: 2000
      - name: nav_fw_launch_idle_thr
        description: "Launch idle throttle - throttle to be set before launch sequence is initiated. If set below minimum throttle it will force motor stop or at idle throttle (depending if the MOTOR_STOP is enabled). If set above minimum throttle it will force throttle to this value (if MOTOR_STOP is enabled it will be handled according to throttle stick position)"
        default_value: 1000
        field: nav.fw.launch_idle_throttle
        min: 1000
        max: 2000
      - name: limit_cont_current
        description: "Continous current limit (dA), set to 0 to disable"
        condition: USE_POWER_LIMITS
        default_value: 0
        field: powerLimits.continuousCurrent
        max: 4000
      - name: limit_burst_current
        description: "Burst current limit (dA): the current which is allowed during `limit_burst_current_time` after which `limit_cont_current` will be enforced, set to 0 to disable"
        condition: USE_POWER_LIMITS
        default_value: 0
        field: powerLimits.burstCurrent
        max: 4000
      - name: limit_burst_current_time
        description: "Allowed current burst time (ds) during which `limit_burst_current` is allowed and after which `limit_cont_current` will be enforced"
        condition: USE_POWER_LIMITS
        default_value: 0
        field: powerLimits.burstCurrentTime
        max: 3000
      - name: limit_burst_current_falldown_time
        description: "Time slice at the end of the burst time during which the current limit will be ramped down from `limit_burst_current` back down to `limit_cont_current`"
        condition: USE_POWER_LIMITS
        default_value: 0
        field: powerLimits.burstCurrentFalldownTime
        max: 3000
      - name: limit_cont_power
        description: "Continous power limit (dW), set to 0 to disable"
        condition: USE_POWER_LIMITS && USE_ADC
        default_value: 0
        field: powerLimits.continuousPower
        max: 40000
      - name: limit_burst_power
        description: "Burst power limit (dW): the current which is allowed during `limit_burst_power_time` after which `limit_cont_power` will be enforced, set to 0 to disable"
        condition: USE_POWER_LIMITS && USE_ADC
        default_value: 0
        field: powerLimits.burstPower
        max: 40000
      - name: limit_burst_power_time
        description: "Allowed power burst time (ds) during which `limit_burst_power` is allowed and after which `limit_cont_power` will be enforced"
        condition: USE_POWER_LIMITS && USE_ADC
        default_value: 0
        field: powerLimits.burstPowerTime
        max: 3000
      - name: limit_burst_power_falldown_time
        description: "Time slice at the end of the burst time during which the power limit will be ramped down from `limit_burst_power` back down to `limit_cont_power`"
        condition: USE_POWER_LIMITS && USE_ADC
        default_value: 0
        field: powerLimits.burstPowerFalldownTime
        max: 3000

  - name: PG_MIXER_PROFILE
    type: mixerProfile_t
    headers: ["flight/mixer_profile.h"]
    value_type: MIXER_CONFIG_VALUE
    members:
      - name: motor_direction_inverted
        description: "Use if you need to inverse yaw motor direction."
        default_value: OFF
        field: mixer_config.motorDirectionInverted
        type: bool
      - name: platform_type
        description: "Defines UAV platform type. Allowed values: \"MULTIROTOR\", \"AIRPLANE\", \"HELICOPTER\", \"TRICOPTER\", \"ROVER\", \"BOAT\". Currently only MULTIROTOR, AIRPLANE and TRICOPTER types are implemented"
        default_value: "MULTIROTOR"
        field: mixer_config.platformType
        type: uint8_t
        table: platform_type
      - name: has_flaps
        description: "Defines is UAV is capable of having flaps. If ON and AIRPLANE `platform_type` is used, **FLAPERON** flight mode will be available for the pilot"
        default_value: OFF
        field: mixer_config.hasFlaps
        type: bool
      - name: model_preview_type
        description: "ID of mixer preset applied in a Configurator. **Do not modify manually**. Used only for backup/restore reasons."
        default_value: -1
        field: mixer_config.appliedMixerPreset
        min: -1
        max: INT16_MAX
      - name: motorstop_on_low
        description: "If enabled, motor will stop when throttle is low on this mixer_profile"
        default_value: OFF
        field: mixer_config.motorstopOnLow
        type: bool
      - name: mixer_pid_profile_linking
        description: "If enabled, pid profile_index will follow mixer_profile index. Set to OFF(default) if you want to handle PID profile by your self. Recommend to set to ON on all mixer_profiles to let the mixer_profile handle the PID profile switching on a VTOL or mixed platform type setup."
        default_value: OFF
        field: mixer_config.PIDProfileLinking
        type: bool
      - name: mixer_automated_switch
        description: "If set to on, This mixer_profile will try to switch to another mixer_profile when 1.RTH heading home is requested and distance to home is lager than 3*nav_fw_loiter_radius on mixer_profile is a MULTIROTOR or TRICOPTER platform_type. 2. RTH landing is requested on this mixer_profile is a AIRPLANE platform_type"
        default_value: OFF
        field: mixer_config.automated_switch
        type: bool
      - name: mixer_switch_trans_timer
        description: "If switch another mixer_profile is scheduled by mixer_automated_switch or mixer_automated_switch. Activate Mixertransion motor/servo mixing for this many decisecond(0.1s) before the actual mixer_profile switch."
        default_value: 0
        field: mixer_config.switchTransitionTimer
        min: 0
        max: 200
      - name: tailsitter_orientation_offset
        description: "Apply a 90 deg pitch offset in sensor aliment for tailsitter flying mode"
        default_value: OFF
        field: mixer_config.tailsitterOrientationOffset
        type: bool

  - name: PG_REVERSIBLE_MOTORS_CONFIG
    type: reversibleMotorsConfig_t
    members:
      - name: 3d_deadband_low
        description: "Low value of throttle deadband for 3D mode (when stick is in the 3d_deadband_throttle range, the fixed values of 3d_deadband_low / _high are used instead)"
        default_value: 1406
        field: deadband_low
        min: PWM_RANGE_MIN
        max: PWM_RANGE_MAX
      - name: 3d_deadband_high
        description: "High value of throttle deadband for 3D mode (when stick is in the deadband range, the value in 3d_neutral is used instead)"
        default_value: 1514
        field: deadband_high
        min: PWM_RANGE_MIN
        max: PWM_RANGE_MAX
      - name: 3d_neutral
        description: "Neutral (stop) throttle value for 3D mode"
        default_value: 1460
        field: neutral
        min: PWM_RANGE_MIN
        max: PWM_RANGE_MAX

  - name: PG_SERVO_CONFIG
    type: servoConfig_t
    headers: ["flight/servos.h"]
    members:
      - name: servo_protocol
        description: "An option to chose the protocol/option that would be used to output servo data. Possible options `PWM` (FC servo outputs), `SBUS` (S.Bus protocol output via a configured serial port)"
        default_value: "PWM"
        field: servo_protocol
        table: servo_protocol
      - name: servo_center_pulse
        description: "Servo midpoint"
        default_value: 1500
        field: servoCenterPulse
        min: PWM_RANGE_MIN
        max: PWM_RANGE_MAX
      - name: servo_pwm_rate
        description: "Output frequency (in Hz) servo pins. When using tricopters or gimbal with digital servo, this rate can be increased. Max of 498Hz (for 500Hz pwm period), and min of 50Hz. Most digital servos will support for example 330Hz."
        default_value: 50
        field: servoPwmRate
        min: 50
        max: 498
      - name: servo_lpf_hz
        description: "Selects the servo PWM output cutoff frequency. Value is in [Hz]"
        default_value: 20
        field: servo_lowpass_freq
        min: 0
        max: 400
      - name: flaperon_throw_offset
        description: "Defines throw range in us for both ailerons that will be passed to servo mixer via input source 14 (`FEATURE FLAPS`) when FLAPERON mode is activated."
        default_value: 200
        min: FLAPERON_THROW_MIN
        max: FLAPERON_THROW_MAX
      - name: tri_unarmed_servo
        description: "On tricopter mix only, if this is set to ON, servo will always be correcting regardless of armed state. to disable this, set it to OFF."
        default_value: ON
        type: bool
      - name: servo_autotrim_rotation_limit
        description: "Servo midpoints are only updated when total aircraft rotation is less than this threshold [deg/s]. Only applies when using `feature FW_AUTOTRIM`."
        default_value: 15
        min: 1
        max: 60

  - name: PG_CONTROL_RATE_PROFILES
    type: controlRateConfig_t
    headers: ["fc/controlrate_profile_config_struct.h"]
    value_type: CONTROL_RATE_VALUE
    members:
      - name: thr_mid
        description: "Throttle value when the stick is set to mid-position. Used in the throttle curve calculation."
        default_value: 50
        field: throttle.rcMid8
        min: 0
        max: 100
      - name: thr_expo
        description: "Throttle exposition value"
        default_value: 0
        field: throttle.rcExpo8
        min: 0
        max: 100
      - name: tpa_rate
        description: "Throttle PID attenuation reduces influence of PDFF on ROLL and PITCH of multi-rotor, PIDFF on ROLL,PITCH,YAW OF fixed_wing as throttle increases. For every 1% throttle after the TPA breakpoint, P is reduced by the TPA rate."
        default_value: 0
        field: throttle.dynPID
        min: 0
        max: 100
      - name: tpa_breakpoint
        description: "See tpa_rate."
        default_value: 1500
        field: throttle.pa_breakpoint
        min: PWM_RANGE_MIN
        max: PWM_RANGE_MAX
      - name: tpa_on_yaw
        description: "Throttle PID attenuation also reduces influence on YAW for multi-rotor, Should be set to ON for tilting rotors."
        type: bool
        field: throttle.dynPID_on_YAW
        default_value: OFF
      - name: fw_tpa_time_constant
        description: "TPA smoothing and delay time constant to reflect non-instant speed/throttle response of the plane. See **PID Attenuation and scaling** Wiki for full details."
        default_value: 1500
        field: throttle.fixedWingTauMs
        min: 0
        max: 5000
      - name: rc_expo
        description: "Exposition value used for the PITCH/ROLL axes by all the stabilized flights modes (all but `MANUAL`)"
        default_value: 70
        field: stabilized.rcExpo8
        min: 0
        max: 100
      - name: rc_yaw_expo
        description: "Exposition value used for the YAW axis by all the stabilized flights modes (all but `MANUAL`)"
        default_value: 20
        field: stabilized.rcYawExpo8
        min: 0
        max: 100
      # New rates are in dps/10. That means, Rate of 20 means 200dps of rotation speed on given axis.
      # Rate 180 (1800dps) is max. value gyro can measure reliably
      - name: roll_rate
        description: "Defines rotation rate on ROLL axis that UAV will try to archive on max. stick deflection. Rates are defined in tens of degrees (deca-degrees) per second [rate = dps/10]. That means, rate 20 represents 200dps rotation speed. Default 20 (200dps) is more less equivalent of old Cleanflight/Baseflight rate 0. Max. 180 (1800dps) is what gyro can measure."
        default_value: 20
        field: stabilized.rates[FD_ROLL]
        min: ROLL_PITCH_RATE_MIN
        max: ROLL_PITCH_RATE_MAX
      - name: pitch_rate
        description: "Defines rotation rate on PITCH axis that UAV will try to archive on max. stick deflection. Rates are defined in tens of degrees (deca-degrees) per second [rate = dps/10]. That means, rate 20 represents 200dps rotation speed. Default 20 (200dps) is more less equivalent of old Cleanflight/Baseflight rate 0. Max. 180 (1800dps) is what gyro can measure."
        default_value: 20
        field: stabilized.rates[FD_PITCH]
        min: ROLL_PITCH_RATE_MIN
        max: ROLL_PITCH_RATE_MAX
      - name: yaw_rate
        description: "Defines rotation rate on YAW axis that UAV will try to archive on max. stick deflection. Rates are defined in tens of degrees (deca-degrees) per second [rate = dps/10]. That means, rate 20 represents 200dps rotation speed. Default 20 (200dps) is more less equivalent of old Cleanflight/Baseflight rate 0. Max. 180 (1800dps) is what gyro can measure."
        default_value: 20
        field: stabilized.rates[FD_YAW]
        min: 1
        max: 180
      - name: manual_rc_expo
        description: "Exposition value used for the PITCH/ROLL axes by the `MANUAL` flight mode [0-100]"
        default_value: 35
        field: manual.rcExpo8
        min: 0
        max: 100
      - name: manual_rc_yaw_expo
        description: "Exposition value used for the YAW axis by the `MANUAL` flight mode [0-100]"
        default_value: 20
        field: manual.rcYawExpo8
        min: 0
        max: 100
      - name: manual_roll_rate
        description: "Servo travel multiplier for the ROLL axis in `MANUAL` flight mode [0-100]%"
        default_value: 100
        field: manual.rates[FD_ROLL]
        min: MANUAL_RATE_MIN
        max: MANUAL_RATE_MAX
      - name: manual_pitch_rate
        description: "Servo travel multiplier for the PITCH axis in `MANUAL` flight mode [0-100]%"
        default_value: 100
        field: manual.rates[FD_PITCH]
        min: MANUAL_RATE_MIN
        max: MANUAL_RATE_MAX
      - name: manual_yaw_rate
        description: "Servo travel multiplier for the YAW axis in `MANUAL` flight mode [0-100]%"
        default_value: 100
        field: manual.rates[FD_YAW]
        min: MANUAL_RATE_MIN
        max: MANUAL_RATE_MAX
      - name: fpv_mix_degrees
        description: "The tilt angle of the FPV camera in degrees, used by the FPV ANGLE MIX mode"
        field: misc.fpvCamAngleDegrees
        min: 0
        max: 50
        default_value: 0
      - name: rate_dynamics_center_sensitivity
        field: rateDynamics.sensitivityCenter
        default_value: 100
        min: 25
        max: 175
        description: "The center stick sensitivity for Rate Dynamics"
        condition: USE_RATE_DYNAMICS
      - name: rate_dynamics_end_sensitivity
        field: rateDynamics.sensitivityEnd
        default_value: 100
        min: 25
        max: 175
        description: "The end stick sensitivity for Rate Dynamics"
        condition: USE_RATE_DYNAMICS
      - name: rate_dynamics_center_correction
        field: rateDynamics.correctionCenter
        default_value: 10
        min: 10
        max: 95
        description: "The center stick correction for Rate Dynamics"
        condition: USE_RATE_DYNAMICS
      - name: rate_dynamics_end_correction
        field: rateDynamics.correctionEnd
        default_value: 10
        min: 10
        max: 95
        description: "The end  stick correction for Rate Dynamics"
        condition: USE_RATE_DYNAMICS
      - name: rate_dynamics_center_weight
        field: rateDynamics.weightCenter
        default_value: 0
        min: 0
        max: 95
        description: "The center stick weight for Rate Dynamics"
        condition: USE_RATE_DYNAMICS
      - name: rate_dynamics_end_weight
        field: rateDynamics.weightEnd
        default_value: 0
        min: 0
        max: 95
        description: "The end  stick weight for Rate Dynamics"
        condition: USE_RATE_DYNAMICS

  - name: PG_SERIAL_CONFIG
    type: serialConfig_t
    headers: ["io/serial.h"]
    members:
      - name: reboot_character
        description: "Special character used to trigger reboot"
        default_value: 82
        min: 48
        max: 126

  - name: PG_IMU_CONFIG
    type: imuConfig_t
    headers: ["flight/imu.h"]
    members:
      - name: ahrs_dcm_kp
        description: "Inertial Measurement Unit KP Gain for accelerometer measurements"
        default_value: 2000
        field: dcm_kp_acc
        max: UINT16_MAX
      - name: ahrs_dcm_ki
        description: "Inertial Measurement Unit KI Gain for accelerometer measurements"
        default_value: 50
        field: dcm_ki_acc
        max: UINT16_MAX
      - name: ahrs_dcm_kp_mag
        description: "Inertial Measurement Unit KP Gain for compass measurements"
        default_value: 2000
        field: dcm_kp_mag
        max: UINT16_MAX
      - name: ahrs_dcm_ki_mag
        description: "Inertial Measurement Unit KI Gain for compass measurements"
        default_value: 50
        field: dcm_ki_mag
        max: UINT16_MAX
      - name: small_angle
        description: "If the aircraft tilt angle exceed this value the copter will refuse to arm."
        default_value: 25
        min: 0
        max: 180
      - name: ahrs_acc_ignore_rate
        description: "Total gyro rotation rate threshold [deg/s] before scaling to consider accelerometer trustworthy"
        default_value: 15
        field: acc_ignore_rate
        min: 0
        max: 30
      - name: ahrs_acc_ignore_slope
        description: "Half-width of the interval to gradually reduce accelerometer weight. Centered at `imu_acc_ignore_rate` (exactly 50% weight)"
        default_value: 5
        field: acc_ignore_slope
        min: 0
        max: 10
      - name: ahrs_gps_yaw_windcomp
        description: "Wind compensation in heading estimation from gps groundcourse(fixed wing only)"
        default_value: ON
        field: gps_yaw_windcomp
        type: bool
      - name: ahrs_inertia_comp_method
        description: "Inertia force compensation method when gps is avaliable, VELNED use the accleration from gps, TURNRATE calculates accleration by turnrate multiplied by speed, ADAPTIVE choose best result from two in each ahrs loop"
        default_value: ADAPTIVE
        field: inertia_comp_method
        table: imu_inertia_comp_method
      - name: ahrs_gps_yaw_weight
        description: "Arhs gps yaw weight when mag is avaliable, 0 means no gps yaw, 100 means equal weight as compass"
        default_value: 100
        field: gps_yaw_weight
        min: 0
        max: 500

  - name: PG_ARMING_CONFIG
    type: armingConfig_t
    members:
      - name: fixed_wing_auto_arm
        description: "Auto-arm fixed wing aircraft on throttle above min_check, and disarming with stick commands are disabled, so power cycle is required to disarm. Requires enabled motorstop and no arm switch configured."
        default_value: OFF
        type: bool
      - name: disarm_always
        description: "Disarms the motors independently of throttle value. Setting to OFF reverts to the old behaviour of disarming only when the throttle is low."
        default_value: ON
        type: bool
      - name: switch_disarm_delay
        description: "Delay before disarming when requested by switch (ms) [0-1000]"
        default_value: 250
        field: switchDisarmDelayMs
        min: 0
        max: 1000
      - name: prearm_timeout
        description: "Duration (ms) for which Prearm being activated is valid. after this, Prearm needs to be reset. 0 means Prearm does not timeout."
        default_value: 10000
        field: prearmTimeoutMs
        min: 0
        max: 10000

  - name: PG_GENERAL_SETTINGS
    headers: ["config/general_settings.h"]
    type: generalSettings_t
    members:
      - name: applied_defaults
        description: "Internal (configurator) hint. Should not be changed manually"
        default_value: 0
        field: appliedDefaults
        type: uint8_t
        min: 0
        max: 99

  - name: PG_EZ_TUNE
    headers: ["flight/ez_tune.h"]
    type: ezTuneSettings_t
    value_type: EZ_TUNE_VALUE
    members:
      - name: ez_enabled
        description: "Enables EzTune feature"
        default_value: OFF
        field: enabled
        type: bool
      - name: ez_filter_hz
        description: "EzTune filter cutoff frequency"
        default_value: 110
        field: filterHz
        min: 10
        max: 300
      - name: ez_axis_ratio
        description: "EzTune axis ratio"
        default_value: 110
        field: axisRatio
        min: 25
        max: 175
      - name: ez_response
        description: "EzTune response"
        default_value: 100
        field: response
        min: 0
        max: 200
      - name: ez_damping
        description: "EzTune damping"
        default_value: 100
        field: damping
        min: 0
        max: 200
      - name: ez_stability
        description: "EzTune stability"
        default_value: 100
        field: stability
        min: 0
        max: 200
      - name: ez_aggressiveness
        description: "EzTune aggressiveness"
        default_value: 100
        field: aggressiveness
        min: 0
        max: 200
      - name: ez_rate
        description: "EzTune rate"
        default_value: 100
        field: rate
        min: 0
        max: 200
      - name: ez_expo
        description: "EzTune expo"
        default_value: 100
        field: expo
        min: 0
        max: 200
      - name: ez_snappiness
        description: "EzTune snappiness"
        default_value: 0
        field: snappiness
        min: 0
        max: 100

  - name: PG_RPM_FILTER_CONFIG
    headers: ["flight/rpm_filter.h"]
    condition: USE_RPM_FILTER
    type: rpmFilterConfig_t
    members:
      - name: rpm_gyro_filter_enabled
        description: "Enables gyro RPM filtere. Set to `ON` only when ESC telemetry is working and rotation speed of the motors is correctly reported to INAV"
        default_value: OFF
        field: gyro_filter_enabled
        type: bool
      - name: rpm_gyro_harmonics
        description: "Number of harmonic frequences to be covered by gyro RPM filter. Default value of `1` usually works just fine"
        default_value: 1
        field: gyro_harmonics
        type: uint8_t
        min: 1
        max: 3
      - name: rpm_gyro_min_hz
        description: "The lowest frequency for gyro RPM filtere. Default `150` is fine for 5\" mini-quads. On 7-inch drones you can lower even down to `60`-`70`"
        default_value: 100
        field: gyro_min_hz
        type: uint8_t
        min: 30
        max: 200
      - name: rpm_gyro_q
        description: "Q factor for gyro RPM filter. Lower values give softer, wider attenuation. Usually there is no need to change this setting"
        default_value: 500
        field: gyro_q
        type: uint16_t
        min: 1
        max: 3000
  - name: PG_GPS_CONFIG
    headers: [ "io/gps.h" ]
    type: gpsConfig_t
    condition: USE_GPS
    members:
      - name: gps_provider
        description: "Which GPS protocol to be used, note that UBLOX is 5Hz and UBLOX7 is 10Hz (M8N)."
        default_value: "UBLOX"
        field: provider
        table: gps_provider
        type: uint8_t
      - name: gps_sbas_mode
        description: "Which SBAS mode to be used"
        default_value: "NONE"
        field: sbasMode
        table: gps_sbas_mode
        type: uint8_t
      - name: gps_dyn_model
        description: "GPS navigation model: Pedestrian, Automotive, Air<1g, Air<2g, Air<4g. Default is AIR_2G. Use pedestrian/Automotive with caution, can cause flyaways with fast flying."
        default_value: "AIR_2G"
        field: dynModel
        table: gps_dyn_model
        type: uint8_t
      - name: gps_auto_config
        description: "Enable automatic configuration of UBlox GPS receivers."
        default_value: ON
        field: autoConfig
        type: bool
      - name: gps_auto_baud
        description: "Automatic configuration of GPS baudrate(The specified baudrate in configured in ports will be used) when used with UBLOX GPS"
        default_value: ON
        field: autoBaud
        type: bool
      - name: gps_auto_baud_max_supported
        description: "Max baudrate supported by GPS unit. This is used during autobaud. M8 supports up to 460400, M10 supports up to 921600 and 230400 is the value used before INAV 7.0"
        default_value: "230400"
        table: gps_auto_baud_max
        field: autoBaudMax
        type: uint8_t
      - name: gps_ublox_use_galileo
        description: "Enable use of Galileo satellites. This is at the expense of other regional constellations, so benefit may also be regional. Requires M8N and Ublox firmware 3.x (or later) [OFF/ON]."
        default_value: OFF
        field: ubloxUseGalileo
        type: bool
      - name: gps_ublox_use_beidou
        description: "Enable use of Beidou satellites. This is at the expense of other regional constellations, so benefit may also be regional. Requires gps hardware support [OFF/ON]."
        default_value: OFF
        field: ubloxUseBeidou
        type: bool
      - name: gps_ublox_use_glonass
        description: "Enable use of Glonass satellites. This is at the expense of other regional constellations, so benefit may also be regional. Requires gps haardware support [OFF/ON]."
        default_value: OFF
        field: ubloxUseGlonass
        type: bool
      - name: gps_min_sats
        description: "Minimum number of GPS satellites in view to acquire GPS_FIX and consider GPS position valid. Some GPS receivers appeared to be very inaccurate with low satellite count."
        default_value: 6
        field: gpsMinSats
        min: 5
        max: 10
      - name: gps_ublox_nav_hz
        description: "Navigation update rate for UBLOX7 receivers. Some receivers may limit the maximum number of satellites tracked when set to a higher rate or even stop sending navigation updates if the value is too high. Some M10 devices can do up to 25Hz. 10 is a safe value for M8 and newer."
        default_value: 10
        field: ubloxNavHz
        type: uint8_t
        min: 5
        max: 200


  - name: PG_RC_CONTROLS_CONFIG
    type: rcControlsConfig_t
    headers: ["fc/rc_controls.h"]
    members:
      - name: deadband
        description: "These are values (in us) by how much RC input can be different before it's considered valid. For transmitters with jitter on outputs, this value can be increased. Defaults are zero, but can be increased up to 10 or so if rc inputs twitch while idle."
        default_value: 2
        min: 0
        max: 32
      - name: yaw_deadband
        description: "These are values (in us) by how much RC input can be different before it's considered valid. For transmitters with jitter on outputs, this value can be increased. Defaults are zero, but can be increased up to 10 or so if rc inputs twitch while idle."
        default_value: 2
        min: 0
        max: 100
      - name: pos_hold_deadband
        description: "Stick deadband in [r/c points], applied after r/c deadband and expo. Used for adjustments in navigation modes."
        default_value: 10
        min: 2
        max: 250
      - name: alt_hold_deadband
        description: "Defines the deadband of throttle during alt_hold [r/c points]"
        default_value: 50
        min: 10
        max: 250
      - name: 3d_deadband_throttle
        description: "Throttle signal will be held to a fixed value when throttle is centered with an error margin defined in this parameter."
        default_value: 50
        field: mid_throttle_deadband
        min: 0
        max: 200
      - name: airmode_type
        description: "Defines the Airmode state handling type. Default **STICK_CENTER** is the classical approach in which Airmode is always active if enabled, but when the throttle is low and ROLL/PITCH/YAW sticks are centered, Iterms is not allowed to grow (ANTI_WINDUP). **THROTTLE_THRESHOLD** is the Airmode behavior known from Betaflight. In this mode, Airmode is active as soon THROTTLE position is above `airmode_throttle_threshold` and stays active until disarm. ANTI_WINDUP is never triggered. For small Multirotors (up to 7-inch propellers) it is suggested to switch to **THROTTLE_THRESHOLD** since it keeps full stabilization no matter what pilot does with the sticks. Fixed Wings always use **STICK_CENTER_ONCE** or **STICK_CENTER** modes."
        default_value: "STICK_CENTER"
        field: airmodeHandlingType
        table: airmodeHandlingType
      - name: airmode_throttle_threshold
        description: "Defines airmode THROTTLE activation threshold when `airmode_type` **THROTTLE_THRESHOLD** is used"
        default_value: 1150
        field: airmodeThrottleThreshold
        min: 1000
        max: 2000

  - name: PG_PID_PROFILE
    type: pidProfile_t
    headers: ["flight/pid.h"]
    value_type: PROFILE_VALUE
    members:
      - name: mc_p_pitch
        description: "Multicopter rate stabilisation P-gain for PITCH"
        default_value: 40
        field: bank_mc.pid[PID_PITCH].P
        min: RPYL_PID_MIN
        max: RPYL_PID_MAX
      - name: mc_i_pitch
        description: "Multicopter rate stabilisation I-gain for PITCH"
        default_value: 30
        field: bank_mc.pid[PID_PITCH].I
        min: RPYL_PID_MIN
        max: RPYL_PID_MAX
      - name: mc_d_pitch
        description: "Multicopter rate stabilisation D-gain for PITCH"
        default_value: 23
        field: bank_mc.pid[PID_PITCH].D
        min: RPYL_PID_MIN
        max: RPYL_PID_MAX
      - name: mc_cd_pitch
        description: "Multicopter Control Derivative gain for PITCH (known as 'Feed Forward' in Betaflight). The CD intoduces a term to the PID controller that is the magnitude of the Setpoint change. Fast inputs produce a high CD gain to help push the MC into a move; in advance of the P-gain if set high enough."
        default_value: 60
        field: bank_mc.pid[PID_PITCH].FF
        min: RPYL_PID_MIN
        max: RPYL_PID_MAX
      - name: mc_p_roll
        description: "Multicopter rate stabilisation P-gain for ROLL"
        default_value: 40
        field: bank_mc.pid[PID_ROLL].P
        min: RPYL_PID_MIN
        max: RPYL_PID_MAX
      - name: mc_i_roll
        description: "Multicopter rate stabilisation I-gain for ROLL"
        default_value: 30
        field: bank_mc.pid[PID_ROLL].I
        min: RPYL_PID_MIN
        max: RPYL_PID_MAX
      - name: mc_d_roll
        description: "Multicopter rate stabilisation D-gain for ROLL"
        default_value: 23
        field: bank_mc.pid[PID_ROLL].D
        min: RPYL_PID_MIN
        max: RPYL_PID_MAX
      - name: mc_cd_roll
        description: "Multicopter Control Derivative gain for ROLL (known as 'Feed Forward' in Betaflight). The CD intoduces a term to the PID controller that is the magnitude of the Setpoint change. Fast inputs produce a high CD gain to help push the MC into a move; in advance of the P-gain if set high enough."
        default_value: 60
        field: bank_mc.pid[PID_ROLL].FF
        min: RPYL_PID_MIN
        max: RPYL_PID_MAX
      - name: mc_p_yaw
        description: "Multicopter rate stabilisation P-gain for YAW"
        default_value: 85
        field: bank_mc.pid[PID_YAW].P
        min: RPYL_PID_MIN
        max: RPYL_PID_MAX
      - name: mc_i_yaw
        description: "Multicopter rate stabilisation I-gain for YAW"
        default_value: 45
        field: bank_mc.pid[PID_YAW].I
        min: RPYL_PID_MIN
        max: RPYL_PID_MAX
      - name: mc_d_yaw
        description: "Multicopter rate stabilisation D-gain for YAW"
        default_value: 0
        field: bank_mc.pid[PID_YAW].D
        min: RPYL_PID_MIN
        max: RPYL_PID_MAX
      - name: mc_cd_yaw
        description: "Multicopter Control Derivative gain for YAW (known as 'Feed Forward' in Betaflight). The CD intoduces a term to the PID controller that is the magnitude of the Setpoint change. Fast inputs produce a high CD gain to help push the MC into a move; in advance of the P-gain if set high enough."
        default_value: 60
        field: bank_mc.pid[PID_YAW].FF
        min: RPYL_PID_MIN
        max: RPYL_PID_MAX
      - name: mc_p_level
        description: "Multicopter attitude stabilisation P-gain"
        default_value: 20
        field: bank_mc.pid[PID_LEVEL].P
        min: RPYL_PID_MIN
        max: RPYL_PID_MAX
      - name: mc_i_level
        description: "Multicopter attitude stabilisation low-pass filter cutoff"
        default_value: 15
        field: bank_mc.pid[PID_LEVEL].I
        min: RPYL_PID_MIN
        max: RPYL_PID_MAX
      - name: mc_d_level
        description: "Multicopter attitude stabilisation HORIZON transition point"
        default_value: 75
        field: bank_mc.pid[PID_LEVEL].D
        min: RPYL_PID_MIN
        max: RPYL_PID_MAX
      - name: fw_p_pitch
        description: "Fixed-wing rate stabilisation P-gain for PITCH"
        default_value: 5
        field: bank_fw.pid[PID_PITCH].P
        min: RPYL_PID_MIN
        max: RPYL_PID_MAX
      - name: fw_i_pitch
        description: "Fixed-wing rate stabilisation I-gain for PITCH"
        default_value: 7
        field: bank_fw.pid[PID_PITCH].I
        min: RPYL_PID_MIN
        max: RPYL_PID_MAX
      - name: fw_d_pitch
        description: "Fixed wing rate stabilisation D-gain for PITCH"
        default_value: 0
        field: bank_fw.pid[PID_PITCH].D
        min: RPYL_PID_MIN
        max: RPYL_PID_MAX
      - name: fw_ff_pitch
        description: "Fixed-wing rate stabilisation FF-gain for PITCH"
        default_value: 50
        field: bank_fw.pid[PID_PITCH].FF
        min: RPYL_PID_MIN
        max: RPYL_PID_MAX
      - name: fw_p_roll
        description: "Fixed-wing rate stabilisation P-gain for ROLL"
        default_value: 5
        field: bank_fw.pid[PID_ROLL].P
        min: RPYL_PID_MIN
        max: RPYL_PID_MAX
      - name: fw_i_roll
        description: "Fixed-wing rate stabilisation I-gain for ROLL"
        default_value: 7
        field: bank_fw.pid[PID_ROLL].I
        min: RPYL_PID_MIN
        max: RPYL_PID_MAX
      - name: fw_d_roll
        description: "Fixed wing rate stabilisation D-gain for ROLL"
        default_value: 0
        field: bank_fw.pid[PID_ROLL].D
        min: RPYL_PID_MIN
        max: RPYL_PID_MAX
      - name: fw_ff_roll
        description: "Fixed-wing rate stabilisation FF-gain for ROLL"
        default_value: 50
        field: bank_fw.pid[PID_ROLL].FF
        min: RPYL_PID_MIN
        max: RPYL_PID_MAX
      - name: fw_p_yaw
        description: "Fixed-wing rate stabilisation P-gain for YAW"
        default_value: 6
        field: bank_fw.pid[PID_YAW].P
        min: RPYL_PID_MIN
        max: RPYL_PID_MAX
      - name: fw_i_yaw
        description: "Fixed-wing rate stabilisation I-gain for YAW"
        default_value: 10
        field: bank_fw.pid[PID_YAW].I
        min: RPYL_PID_MIN
        max: RPYL_PID_MAX
      - name: fw_d_yaw
        description: "Fixed wing rate stabilisation D-gain for YAW"
        default_value: 0
        field: bank_fw.pid[PID_YAW].D
        min: RPYL_PID_MIN
        max: RPYL_PID_MAX
      - name: fw_ff_yaw
        description: "Fixed-wing rate stabilisation FF-gain for YAW"
        default_value: 60
        field: bank_fw.pid[PID_YAW].FF
        min: RPYL_PID_MIN
        max: RPYL_PID_MAX
      - name: fw_p_level
        description: "Fixed-wing attitude stabilisation P-gain"
        default_value: 20
        field: bank_fw.pid[PID_LEVEL].P
        min: RPYL_PID_MIN
        max: RPYL_PID_MAX
      - name: fw_i_level
        description: "Fixed-wing attitude stabilisation low-pass filter cutoff"
        default_value: 5
        field: bank_fw.pid[PID_LEVEL].I
        min: RPYL_PID_MIN
        max: RPYL_PID_MAX
      - name: fw_d_level
        description: "Fixed-wing attitude stabilisation HORIZON transition point"
        default_value: 75
        field: bank_fw.pid[PID_LEVEL].D
        min: RPYL_PID_MIN
        max: RPYL_PID_MAX
      - name: max_angle_inclination_rll
        description: "Maximum inclination in level (angle) mode (ROLL axis). 100=10°"
        default_value: 300
        field: max_angle_inclination[FD_ROLL]
        min: 100
        max: 900
      - name: max_angle_inclination_pit
        description: "Maximum inclination in level (angle) mode (PITCH axis). 100=10°"
        default_value: 300
        field: max_angle_inclination[FD_PITCH]
        min: 100
        max: 900
      - name: dterm_lpf_hz
        description: "Dterm low pass filter cutoff frequency. Default setting is very conservative and small multirotors should use higher value between 80 and 100Hz. 80 seems like a gold spot for 7-inch builds while 100 should work best with 5-inch machines. If motors are getting too hot, lower the value"
        default_value: 110
        min: 0
        max: 500
      - name: dterm_lpf_type
        description: "Defines the type of stage 1 D-term LPF filter. Possible values: `PT1`, `BIQUAD`, `PT2`, `PT3`."
        default_value: "PT2"
        field: dterm_lpf_type
        table: filter_type_full
      - name: yaw_lpf_hz
        description: "Yaw P term low pass filter cutoff frequency. Should be disabled (set to `0`) on small multirotors (7 inches and below)"
        default_value: 0
        min: 0
        max: 200
      - name: fw_reference_airspeed
        description: "Reference airspeed. Set this to airspeed at which PIDs were tuned. Usually should be set to cruise airspeed. Also used for coordinated turn calculation if airspeed sensor is not present."
        default_value: 1500
        field: fixedWingReferenceAirspeed
        min: 300
        max: 6000
      - name: fw_turn_assist_yaw_gain
        description: "Gain required to keep the yaw rate consistent with the turn rate for a coordinated turn (in TURN_ASSIST mode). Value significantly different from 1.0 indicates a problem with the airspeed calibration (if present) or value of `fw_reference_airspeed` parameter"
        default_value: 1
        field: fixedWingCoordinatedYawGain
        min: 0
        max: 2
      - name: fw_turn_assist_pitch_gain
        description: "Gain required to keep constant pitch angle during coordinated turns (in TURN_ASSIST mode). Value significantly different from 1.0 indicates a problem with the airspeed calibration (if present) or value of `fw_reference_airspeed` parameter"
        default_value: 1
        field: fixedWingCoordinatedPitchGain
        min: 0
        max: 2
      - name: fw_yaw_iterm_freeze_bank_angle
        description: "Yaw Iterm is frozen when bank angle is above this threshold [degrees]. This solves the problem of the rudder counteracting turns by partially disabling yaw stabilization when making banked turns. Setting to 0 (the default) disables this feature. Only applies when autopilot is not active and TURN ASSIST is disabled."
        default_value: 0
        field: fixedWingYawItermBankFreeze
        min: 0
        max: 90
      - name: iterm_windup
        description: "Used to prevent Iterm accumulation on during maneuvers. Iterm will be dampened when motors are reaching it's limit (when requested motor correction range is above percentage specified by this parameter)"
        default_value: 50
        field: itermWindupPointPercent
        min: 0
        max: 90
      - name: pid_iterm_limit_percent
        description: "Limits max/min I-term value in stabilization PID controller. It solves the problem of servo saturation before take-off/throwing the airplane into the air. Or multirotors with low authority. By default, error accumulated in I-term can not exceed 33% of total pid throw (around 165us on deafult pidsum_limit of pitch/roll). Set 0 to disable completely."
        default_value: 33
        field: pidItermLimitPercent
        min: 0
        max: 200
      - name: rate_accel_limit_roll_pitch
        description: "Limits acceleration of ROLL/PITCH rotation speed that can be requested by stick input. In degrees-per-second-squared. Small and powerful UAV flies great with high acceleration limit ( > 5000 dps^2 and even > 10000 dps^2). Big and heavy multirotors will benefit from low acceleration limit (~ 360 dps^2). When set correctly, it greatly improves stopping performance. Value of 0 disables limiting."
        default_value: 0
        field: axisAccelerationLimitRollPitch
        max: 500000
      - name: rate_accel_limit_yaw
        description: "Limits acceleration of YAW rotation speed that can be requested by stick input. In degrees-per-second-squared. Small and powerful UAV flies great with high acceleration limit ( > 10000 dps^2). Big and heavy multirotors will benefit from low acceleration limit (~ 180 dps^2). When set correctly, it greatly improves stopping performance and general stability during yaw turns. Value of 0 disables limiting."
        default_value: 10000
        field: axisAccelerationLimitYaw
        max: 500000
      - name: heading_hold_rate_limit
        description: "This setting limits yaw rotation rate that HEADING_HOLD controller can request from PID inner loop controller. It is independent from manual yaw rate and used only when HEADING_HOLD flight mode is enabled by pilot, RTH or WAYPOINT modes."
        min: HEADING_HOLD_RATE_LIMIT_MIN
        max: HEADING_HOLD_RATE_LIMIT_MAX
        default_value: 90
      - name: nav_mc_pos_z_p
        description: "P gain of altitude PID controller (Multirotor)"
        field: bank_mc.pid[PID_POS_Z].P
        min: 0
        max: 255
        default_value: 50
      - name: nav_mc_vel_z_p
        description: "P gain of velocity PID controller"
        field: bank_mc.pid[PID_VEL_Z].P
        min: 0
        max: 255
        default_value: 100
      - name: nav_mc_vel_z_i
        description: "I gain of velocity PID controller"
        field: bank_mc.pid[PID_VEL_Z].I
        min: 0
        max: 255
        default_value: 50
      - name: nav_mc_vel_z_d
        description: "D gain of velocity PID controller"
        field: bank_mc.pid[PID_VEL_Z].D
        min: 0
        max: 255
        default_value: 10
      - name: nav_mc_pos_xy_p
        description: "Controls how fast the drone will fly towards the target position. This is a multiplier to convert displacement to target velocity"
        field: bank_mc.pid[PID_POS_XY].P
        min: 0
        max: 255
        default_value: 65
      - name: nav_mc_vel_xy_p
        description: "P gain of Position-Rate (Velocity to Acceleration) PID controller. Higher P means stronger response when position error occurs. Too much P might cause \"nervous\" behavior and oscillations"
        field: bank_mc.pid[PID_VEL_XY].P
        min: 0
        max: 255
        default_value: 40
      - name: nav_mc_vel_xy_i
        description: "I gain of Position-Rate (Velocity to Acceleration) PID controller. Used for drift compensation (caused by wind for example). Higher I means stronger response to drift. Too much I gain might cause target overshot"
        field: bank_mc.pid[PID_VEL_XY].I
        min: 0
        max: 255
        default_value: 15
      - name: nav_mc_vel_xy_d
        description: "D gain of Position-Rate (Velocity to Acceleration) PID controller. It can damp P and I. Increasing D might help when drone overshoots target."
        field: bank_mc.pid[PID_VEL_XY].D
        min: 0
        max: 255
        default_value: 100
      - name: nav_mc_vel_xy_ff
        description: "FF gain of Position-Rate (Velocity to Acceleration)"
        field: bank_mc.pid[PID_VEL_XY].FF
        min: 0
        max: 255
        default_value: 40
      - name: nav_mc_heading_p
        description: "P gain of Heading Hold controller (Multirotor)"
        default_value: 60
        field: bank_mc.pid[PID_HEADING].P
        min: 0
        max: 255
      - name: nav_mc_vel_xy_dterm_lpf_hz
        description: "D-term low pass filter cutoff frequency for horizontal velocity PID controller (Multirotor). It allows to smooth the PosHold CRUISE, WP and RTH when Multirotor is traveling at full speed. Dterm is not attenuated at low speeds, breaking and accelerating."
        field: navVelXyDTermLpfHz
        min: 0
        max: 100
        default_value: 2
      - name: nav_mc_vel_xy_dterm_attenuation
        description: "Maximum D-term attenution percentage for horizontal velocity PID controller (Multirotor). It allows to smooth the PosHold CRUISE, WP and RTH when Multirotor is traveling at full speed. Dterm is not attenuated at low speeds, breaking and accelerating."
        field: navVelXyDtermAttenuation
        min: 0
        max: 100
        default_value: 90
      - name: nav_mc_vel_xy_dterm_attenuation_start
        description: "A point (in percent of both target and current horizontal velocity) where nav_mc_vel_xy_dterm_attenuation begins"
        default_value: 10
        field: navVelXyDtermAttenuationStart
        min: 0
        max: 100
      - name: nav_mc_vel_xy_dterm_attenuation_end
        description: "A point (in percent of both target and current horizontal velocity) where nav_mc_vel_xy_dterm_attenuation reaches maximum"
        default_value: 60
        field: navVelXyDtermAttenuationEnd
        min: 0
        max: 100
      - name: nav_fw_pos_z_p
        description: "P gain of altitude PID controller (Fixedwing)"
        default_value: 40
        field: bank_fw.pid[PID_POS_Z].P
        min: 0
        max: 255
      - name: nav_fw_pos_z_i
        description: "I gain of altitude PID controller (Fixedwing)"
        default_value: 5
        field: bank_fw.pid[PID_POS_Z].I
        min: 0
        max: 255
      - name: nav_fw_pos_z_d
        description: "D gain of altitude PID controller (Fixedwing)"
        default_value: 10
        field: bank_fw.pid[PID_POS_Z].D
        min: 0
        max: 255
      - name: nav_fw_alt_control_response
        description: "Adjusts the deceleration response of fixed wing altitude control as the target altitude is approached. Decrease value to help avoid overshooting the target altitude."
        default_value: 20
        field: fwAltControlResponseFactor
        min: 5
        max: 100
      - name: nav_fw_pos_xy_p
        description: "P gain of 2D trajectory PID controller. Play with this to get a straight line between waypoints or a straight RTH"
        default_value: 75
        field: bank_fw.pid[PID_POS_XY].P
        min: 0
        max: 255
      - name: nav_fw_pos_xy_i
        description: "I gain of 2D trajectory PID controller. Too high and there will be overshoot in trajectory. Better start tuning with zero"
        default_value: 5
        field: bank_fw.pid[PID_POS_XY].I
        min: 0
        max: 255
      - name: nav_fw_pos_xy_d
        description: "D gain of 2D trajectory PID controller. Too high and there will be overshoot in trajectory. Better start tuning with zero"
        default_value: 8
        field: bank_fw.pid[PID_POS_XY].D
        min: 0
        max: 255
      - name: nav_fw_heading_p
        description: "P gain of Heading Hold controller (Fixedwing)"
        default_value: 60
        field: bank_fw.pid[PID_HEADING].P
        min: 0
        max: 255
      - name: nav_fw_pos_hdg_p
        description: "P gain of heading PID controller. (Fixedwing, rovers, boats)"
        default_value: 30
        field: bank_fw.pid[PID_POS_HEADING].P
        min: 0
        max: 255
      - name: nav_fw_pos_hdg_i
        description: "I gain of heading trajectory PID controller. (Fixedwing, rovers, boats)"
        default_value: 2
        field: bank_fw.pid[PID_POS_HEADING].I
        min: 0
        max: 255
      - name: nav_fw_pos_hdg_d
        description: "D gain of heading trajectory PID controller. (Fixedwing, rovers, boats)"
        default_value: 0
        field: bank_fw.pid[PID_POS_HEADING].D
        min: 0
        max: 255
      - name: nav_fw_pos_hdg_pidsum_limit
        description: "Output limit for heading trajectory PID controller. (Fixedwing, rovers, boats)"
        default_value: 350
        field: navFwPosHdgPidsumLimit
        min: PID_SUM_LIMIT_MIN
        max: PID_SUM_LIMIT_MAX
      - name: mc_iterm_relax
        description: "Iterm relax type. When enabled, Iterm will be relaxed when stick is centered. This will help to reduce bounceback and followthrough on multirotors. It is recommended to enable this feature on all multirotors."
        field: iterm_relax
        table: iterm_relax
        default_value: RP
      - name: mc_iterm_relax_cutoff
        description: "Iterm relax cutoff frequency."
        field: iterm_relax_cutoff
        min: 1
        max: 100
        default_value: 15
      - name: d_boost_min
        description: "D-term multiplier when pilot provides rapid stick input. Lower values give sharper response to stick input, higher values give smoother response."
        field: dBoostMin
        condition: USE_D_BOOST
        min: 0
        max: 1
        default_value: 0.5
      - name: d_boost_max
        description: "D-term multiplier when rapid external conditions are detected. Lower values give sharper response to stick input, higher values give smoother response by scaling D-gains up."
        field: dBoostMax
        condition: USE_D_BOOST
        min: 1
        max: 3
        default_value: 1.25
      - name: d_boost_max_at_acceleration
        description: "Acceleration threshold for D-term multiplier. When acceleration is above this value, D-term multiplier is set to `d_boost_max`"
        field: dBoostMaxAtAlleceleration
        condition: USE_D_BOOST
        min: 1000
        max: 16000
        default_value: 7500
      - name: d_boost_gyro_delta_lpf_hz
        description: "Cutoff frequency for the low pass filter applied to the gyro delta signal used for D-term boost. Lower value will produce a smoother D-term boost signal, but it will be more delayed."
        field: dBoostGyroDeltaLpfHz
        condition: USE_D_BOOST
        min: 10
        max: 250
        default_value: 80
      - name: antigravity_gain
        description: "Max Antigravity gain. `1` means Antigravity is disabled, `2` means Iterm is allowed to double during rapid throttle movements"
        default_value: 1
        field: antigravityGain
        condition: USE_ANTIGRAVITY
        min: 1
        max: 20
      - name: antigravity_accelerator
        description: "Multiplier for Antigravity gain. The bigger is the difference between actual and filtered throttle input, the bigger Antigravity gain"
        default_value: 1
        field: antigravityAccelerator
        condition: USE_ANTIGRAVITY
        min: 1
        max: 20
      - name: antigravity_cutoff_lpf_hz
        description: "Antigravity cutoff frequenct for Throtte filter. Antigravity is based on the difference between actual and filtered throttle input. The bigger is the difference, the bigger Antigravity gain"
        default_value: 15
        field: antigravityCutoff
        condition: USE_ANTIGRAVITY
        min: 1
        max: 30
      - name: pid_type
        description: "Allows to set type of PID controller used in control loop. Possible values: `NONE`, `PID`, `PIFF`, `AUTO`. Change only in case of experimental platforms like VTOL, tailsitters, rovers, boats, etc. Airplanes should always use `PIFF` and multirotors `PID`"
        field: pidControllerType
        table: pidTypeTable
        default_value: AUTO
      - name: mc_cd_lpf_hz
        description: "Cutoff frequency for Control Derivative. This controls the cutoff for the LPF that is applied to the CD (Feed Forward) signal to the PID controller. Lower value will produce a smoother CD gain to the controller, but it will be more delayed. Higher values will produce CD gain that may have more noise in the signal depending on your RC link but wil be less delayed."
        default_value: 30
        field: controlDerivativeLpfHz
        min: 0
        max: 200
      - name: fw_level_pitch_trim
        description: "Pitch trim for self-leveling flight modes. In degrees. +5 means airplane nose should be raised 5 deg from level"
        default_value: 0
        field: fixedWingLevelTrim
        min: -10
        max: 10
      - name: smith_predictor_strength
        description: "The strength factor of a Smith Predictor of PID measurement. In percents"
        default_value: 0.5
        field: smithPredictorStrength
        condition: USE_SMITH_PREDICTOR
        min: 0
        max: 1
      - name: smith_predictor_delay
        description: "Expected delay of the gyro signal. In milliseconds"
        default_value: 0
        field: smithPredictorDelay
        condition: USE_SMITH_PREDICTOR
        min: 0
        max: 8
      - name: smith_predictor_lpf_hz
        description: "Cutoff frequency for the Smith Predictor Low Pass Filter"
        default_value: 50
        field: smithPredictorFilterHz
        condition: USE_SMITH_PREDICTOR
        min: 1
        max: 500
      - name: fw_level_pitch_gain
        description: "I-gain for the pitch trim for self-leveling flight modes. Higher values means that AUTOTRIM will be faster but might introduce oscillations"
        default_value: 5
        field: fixedWingLevelTrimGain
        min: 0
        max: 20
      - name: fw_iterm_lock_time_max_ms
        description: Defines max time in milliseconds for how long ITerm Lock will shut down Iterm after sticks are release
        default_value: 500
        field: fwItermLockTimeMaxMs
        min: 100
        max: 1000
      - name: fw_iterm_lock_rate_threshold
        description: Defines rate percentage when full P I and D attenuation should happen. 100 disables Iterm Lock for P and D term
        field: fwItermLockRateLimit
        default_value: 40
        min: 10
        max: 100
      - name: fw_iterm_lock_engage_threshold
        description: Defines error rate (in percents of max rate) when Iterm Lock is engaged when sticks are release. Iterm Lock will stay active until error drops below this number
        default_value: 10
        min: 5
        max: 25
        field: fwItermLockEngageThreshold

  - name: PG_PID_AUTOTUNE_CONFIG
    type: pidAutotuneConfig_t
    condition: USE_AUTOTUNE_FIXED_WING
    members:
      - name: fw_autotune_min_stick
        description: "Minimum stick input [%], after applying deadband and expo, to start recording the plane's response to stick input."
        default_value: 50
        field: fw_min_stick
        min: 0
        max: 100
      - name: fw_autotune_rate_adjustment
        description: "`AUTO` and `LIMIT` adjust the rates to match the capabilities of the airplane, with `LIMIT` they are never increased above the starting rates setting. `FIXED` does not adjust the rates. Rates are not changed when tuning in `ANGLE` mode."
        default_value: "AUTO"
        field: fw_rate_adjustment
        table: autotune_rate_adjustment
        type: uint8_t
      - name: fw_autotune_max_rate_deflection
        description: "The target percentage of maximum mixer output used for determining the rates in `AUTO` and `LIMIT`."
        default_value: 80
        field: fw_max_rate_deflection
        min: 50
        max: 100

  - name: PG_POSITION_ESTIMATION_CONFIG
    type: positionEstimationConfig_t
    members:
      - name: inav_auto_mag_decl
        description: "Automatic setting of magnetic declination based on GPS position. When used manual magnetic declination is ignored."
        default_value: ON
        field: automatic_mag_declination
        type: bool
      - name: inav_gravity_cal_tolerance
        description: "Unarmed gravity calibration tolerance level. Won't finish the calibration until estimated gravity error falls below this value."
        default_value: 5
        field: gravity_calibration_tolerance
        min: 0
        max: 255
<<<<<<< HEAD
      - name: inav_use_gps_velned
        description: "Defined if INAV should use velocity data provided by GPS module for doing position and speed estimation. If set to OFF INAV will fallback to calculating velocity from GPS coordinates. Using native velocity data may improve performance on some GPS modules. Some GPS modules introduce significant delay and using native velocity may actually result in much worse performance."
        default_value: ON
        field: use_gps_velned
        type: bool
      - name: inav_use_gps_no_baro
        description: "Defines if INAV should use only use GPS data for altitude estimation and not barometer. If set to ON, INAV will allow GPS assisted modes and RTH even when there is no barometer installed."
        field: use_gps_no_baro
        type: bool
        default_value: OFF
=======
>>>>>>> 7e92ce39
      - name: inav_allow_dead_reckoning
        description: "Defines if INAV will dead-reckon over short GPS outages. May also be useful for indoors OPFLOW navigation"
        default_value: OFF
        field: allow_dead_reckoning
        type: bool
      - name: inav_allow_gps_fix_estimation
        description: "Defines if inav will estimate GPS fix with magnetometer and barometer on GPS outages. Enables navigation and RTH without GPS fix on fixed wing. Also see failsafe_gps_fix_estimation_delay."
        condition: USE_GPS_FIX_ESTIMATION
        default_value: OFF
        field: allow_gps_fix_estimation
        type: bool
      - name: inav_reset_altitude
        description: "Defines when relative estimated altitude is reset to zero. Variants - `NEVER` (once reference is acquired it's used regardless); `FIRST_ARM` (keep altitude at zero until firstly armed), `EACH_ARM` (altitude is reset to zero on each arming)"
        default_value: "FIRST_ARM"
        field: reset_altitude_type
        table: reset_type
      - name: inav_reset_home
        description: "Allows to chose when the home position is reset. Can help prevent resetting home position after accidental mid-air disarm. Possible values are: NEVER, FIRST_ARM and EACH_ARM"
        default_value: "FIRST_ARM"
        field: reset_home_type
        table: reset_type
      - name: inav_max_surface_altitude
        description: "Max allowed altitude for surface following mode. [cm]"
        default_value: 200
        field: max_surface_altitude
        min: 0
        max: 1000
      - name: inav_w_z_surface_p
        description: "Weight of rangefinder measurements in estimated altitude. Setting is used on both airplanes and multirotors when rangefinder is present and Surface mode enabled"
        field: w_z_surface_p
        min: 0
        max: 100
        default_value: 3.5
      - name: inav_w_z_surface_v
        description: "Weight of rangefinder measurements in estimated climb rate. Setting is used on both airplanes and multirotors when rangefinder is present and Surface mode enabled"
        field: w_z_surface_v
        min: 0
        max: 100
        default_value: 6.1
      - name: inav_w_xy_flow_p
        description: "Weight of optical flow measurements in estimated UAV position."
        field: w_xy_flow_p
        min: 0
        max: 100
        default_value: 1.0
      - name: inav_w_xy_flow_v
        description: "Weight of optical flow measurements in estimated UAV speed."
        field: w_xy_flow_v
        min: 0
        max: 100
        default_value: 2.0
      - name: inav_w_z_baro_p
        description: "Weight of barometer measurements in estimated altitude and climb rate. Setting is used on both airplanes and multirotors."
        field: w_z_baro_p
        min: 0
        max: 10
        default_value: 0.35
      - name: inav_w_z_gps_p
        description: "Weight of GPS altitude measurements in estimated altitude. Setting is used on both airplanes and multirotors."
        field: w_z_gps_p
        min: 0
        max: 10
        default_value: 0.2
      - name: inav_w_z_gps_v
        description: "Weight of GPS climb rate measurements in estimated climb rate. Setting is used on both airplanes and multirotors."
        field: w_z_gps_v
        min: 0
        max: 10
        default_value: 0.1
      - name: inav_w_xy_gps_p
        description: "Weight of GPS coordinates in estimated UAV position and speed."
        default_value: 1.0
        field: w_xy_gps_p
        min: 0
        max: 10
      - name: inav_w_xy_gps_v
        description: "Weight of GPS velocity data in estimated UAV speed"
        default_value: 2.0
        field: w_xy_gps_v
        min: 0
        max: 10
      - name: inav_w_z_res_v
        description: "Decay coefficient for estimated climb rate when baro/GPS reference for altitude is lost"
        default_value: 0.5
        field: w_z_res_v
        min: 0
        max: 10
      - name: inav_w_xy_res_v
        description: "Decay coefficient for estimated velocity when GPS reference for position is lost"
        default_value: 0.5
        field: w_xy_res_v
        min: 0
        max: 10
      - name: inav_w_acc_bias
        description: "Weight for accelerometer drift estimation"
        default_value: 0.01
        field: w_acc_bias
        min: 0
        max: 1
      - name: inav_max_eph_epv
        description: "Maximum uncertainty value until estimated position is considered valid and is used for navigation [cm]"
        default_value: 1000
        field: max_eph_epv
        min: 0
        max: 9999
      - name: inav_baro_epv
        description: "Uncertainty value for barometric sensor [cm]"
        default_value: 100
        field: baro_epv
        min: 0
        max: 9999

  - name: PG_NAV_CONFIG
    type: navConfig_t
    headers: ["navigation/navigation.h"]
    members:
      - name: nav_disarm_on_landing
        description: "If set to ON, INAV disarms the FC after landing"
        default_value: ON
        field: general.flags.disarm_on_landing
        type: bool
      - name: nav_land_detect_sensitivity
        description: "Changes sensitivity of landing detection. Higher values increase speed of detection but also increase risk of false detection. Default value should work in most cases."
        default_value: 5
        field: general.land_detect_sensitivity
        min: 1
        max: 15
      - name: nav_landing_bump_detection
        description: "Allows immediate landing detection based on G bump at touchdown when set to ON. Requires a barometer and currently only works for multirotors."
        default_value: OFF
        field: general.flags.landing_bump_detection
        type: bool
      - name: nav_mc_althold_throttle
        description: "If set to STICK the FC remembers the throttle stick position when enabling ALTHOLD and treats it as the neutral midpoint for holding altitude. If set to MID_STICK or HOVER the neutral midpoint is set to the mid stick position or the hover throttle position respectively."
        default_value: "STICK"
        field: mc.althold_throttle_type
        table: nav_mc_althold_throttle
      - name: nav_extra_arming_safety
        description: "If set to ON drone won't arm if no GPS fix and any navigation mode like RTH or POSHOLD is configured. ALLOW_BYPASS allows the user to momentarily disable this check by holding yaw high (left stick held at the bottom right in mode 2) when switch arming is used"
        default_value: "ALLOW_BYPASS"
        field: general.flags.extra_arming_safety
        table: nav_extra_arming_safety
      - name: nav_user_control_mode
        description: "Defines how Pitch/Roll input from RC receiver affects flight in POSHOLD mode: ATTI - pitch/roll controls attitude like in ANGLE mode; CRUISE - pitch/roll controls velocity in forward and right direction."
        default_value: "ATTI"
        field: general.flags.user_control_mode
        table: nav_user_control_mode
      - name: nav_position_timeout
        description: "If GPS fails wait for this much seconds before switching to emergency landing mode (0 - disable)"
        default_value: 5
        field: general.pos_failure_timeout
        min: 0
        max: 10
      - name: nav_wp_load_on_boot
        description: "If set to ON, waypoints will be automatically loaded from EEPROM to the FC during startup."
        default_value: OFF
        field: general.waypoint_load_on_boot
        type: bool
      - name: nav_wp_radius
        description: "Waypoint radius [cm]. Waypoint would be considered reached if machine is within this radius"
        default_value: 100
        field: general.waypoint_radius
        min: 10
        max: 10000
      - name: nav_wp_enforce_altitude
        description: "Forces craft to achieve the set WP altitude as well as position before moving to next WP. Position is held and altitude adjusted as required before moving on. 0 = disabled, otherwise setting defines altitude capture tolerance [cm], e.g. 100 means required altitude is achieved when within 100cm of waypoint altitude setting."
        default_value: 0
        field: general.waypoint_enforce_altitude
        min: 0
        max: 2000
      - name: nav_wp_max_safe_distance
        description: "First waypoint in the mission should be closer than this value [m]. A value of 0 disables this check."
        default_value: 100
        field: general.waypoint_safe_distance
        min: 0
        max: 1500
      - name: nav_wp_mission_restart
        description: "Sets restart behaviour for a WP mission when interrupted mid mission. START from first WP, RESUME from last active WP or SWITCH between START and RESUME each time WP Mode is reselected ON. SWITCH effectively allows resuming once only from a previous mid mission waypoint after which the mission will restart from the first waypoint."
        default_value: "RESUME"
        field: general.flags.waypoint_mission_restart
        table: nav_wp_mission_restart
      - name: nav_wp_multi_mission_index
        description: "Index of active mission selected from multi mission WP entry loaded in flight controller. Limited to a maximum of 9 missions."
        default_value: 1
        field: general.waypoint_multi_mission_index
        condition: USE_MULTI_MISSION
        min: 1
        max: 9
      - name: nav_fw_wp_tracking_accuracy
        description: "Waypoint tracking accuracy forces the craft to quickly head toward and track along the waypoint course line as closely as possible. Settings 1 to 10 adjust the course tracking response. Higher values dampen the response reducing possible overshoot. A value of 5 is a good starting point. Set to 0 to disable."
        default_value: 0
        field: fw.wp_tracking_accuracy
        min: 0
        max: 10
      - name: nav_fw_wp_tracking_max_angle
        description: "Sets the maximum allowed alignment convergence angle to the waypoint course line when nav_fw_wp_tracking_accuracy is active [degrees]. Lower values result in smoother alignment with the course line but will take more distance until this is achieved."
        default_value: 60
        field: fw.wp_tracking_max_angle
        min: 30
        max: 80
      - name: nav_fw_wp_turn_smoothing
        description: "Smooths turns during WP missions by switching to a loiter turn at waypoints. When set to ON the craft will reach the waypoint during the turn. When set to ON-CUT the craft will turn inside the waypoint without actually reaching it (cuts the corner)."
        default_value: "OFF"
        field: fw.wp_turn_smoothing
        table: nav_fw_wp_turn_smoothing
      - name: nav_auto_speed
        description: "Speed in fully autonomous modes (RTH, WP) [cm/s]. Used for WP mode when no specific WP speed set. [Multirotor only]"
        default_value: 300
        field: general.auto_speed
        min: 10
        max: 2000
      - name: nav_min_ground_speed
        description: "Minimum ground speed for navigation flight modes [m/s]. Currently, this only affects fixed wing. Default 7 m/s."
        default_value: 7
        field: general.min_ground_speed
        min: 6
        max: 50
      - name: nav_max_auto_speed
        description: "Maximum speed allowed in fully autonomous modes (RTH, WP) [cm/s] [Multirotor only]"
        default_value: 1000
        field: general.max_auto_speed
        min: 10
        max: 2000
      - name: nav_manual_speed
        description: "Maximum speed allowed when processing pilot input for POSHOLD/CRUISE control mode [cm/s] [Multirotor only]"
        default_value: 500
        field: general.max_manual_speed
        min: 10
        max: 2000
      - name: nav_land_minalt_vspd
        description: "Vertical descent velocity under nav_land_slowdown_minalt during the RTH landing phase. [cm/s]"
        default_value: 50
        field: general.land_minalt_vspd
        min: 50
        max: 500
      - name: nav_land_maxalt_vspd
        description: "Vertical descent velocity above nav_land_slowdown_maxalt during the RTH landing phase. [cm/s]"
        default_value: 200
        field: general.land_maxalt_vspd
        min: 100
        max: 2000
      - name: nav_land_slowdown_minalt
        description: "Defines at what altitude the descent velocity should start to be `nav_land_minalt_vspd` [cm]"
        default_value: 500
        field: general.land_slowdown_minalt
        min: 50
        max: 1000
      - name: nav_land_slowdown_maxalt
        description: "Defines at what altitude the descent velocity should start to ramp down from `nav_land_maxalt_vspd` to `nav_land_minalt_vspd` during the RTH landing phase [cm]"
        default_value: 2000
        field: general.land_slowdown_maxalt
        min: 500
        max: 4000
      - name: nav_emerg_landing_speed
        description: "Rate of descent UAV will try to maintain when doing emergency descent sequence [cm/s]"
        default_value: 500
        field: general.emerg_descent_rate
        min: 100
        max: 2000
      - name: nav_min_rth_distance
        description: "Minimum distance from homepoint when RTH full procedure will be activated [cm]. Below this distance, the mode will activate at the current location and the final phase is executed (loiter / land). Above this distance, the full procedure is activated, which may include initial climb and flying directly to the homepoint before entering the loiter / land phase."
        default_value: 500
        field: general.min_rth_distance
        min: 0
        max: 5000
      - name: nav_overrides_motor_stop
        description: "When set to OFF the navigation system will not take over the control of the motor if the throttle is low (motor will stop). When set to OFF_ALWAYS the navigation system will not take over the control of the motor if the throttle was low even when failsafe is triggered. When set to AUTO_ONLY the navigation system will only take over the control of the throttle in autonomous navigation modes (NAV WP and NAV RTH). When set to ALL_NAV (default) the navigation system will take over the control of the motor completely and never allow the motor to stop even when the throttle is low. This setting only has an effect on NAV modes which take control of the throttle when combined with MOTOR_STOP and is likely to cause a stall if fw_min_throttle_down_pitch isn't set correctly or the pitch estimation is wrong for fixed wing models when not set to ALL_NAV"
        default_value: "ALL_NAV"
        field: general.flags.nav_overrides_motor_stop
        table: nav_overrides_motor_stop
      - name: nav_fw_soaring_motor_stop
        description: "Stops motor when Soaring mode enabled."
        default_value: OFF
        field: general.flags.soaring_motor_stop
        type: bool
      - name: nav_fw_soaring_pitch_deadband
        description: "Pitch Angle deadband when soaring mode enabled (deg). Angle mode inactive within deadband allowing pitch to free float whilst soaring."
        default_value: 5
        field: fw.soaring_pitch_deadband
        min: 0
        max: 15
      - name: nav_rth_climb_first
        description: "If set to ON or ON_FW_SPIRAL aircraft will climb to nav_rth_altitude first before turning to head home. If set to OFF aircraft will turn and head home immediately climbing on the way. For a fixed wing ON will use a linear climb, ON_FW_SPIRAL will use a loiter turning climb with climb rate set by nav_auto_climb_rate, turn rate set by nav_fw_loiter_radius (ON_FW_SPIRAL is a fixed wing setting and behaves the same as ON for a multirotor)"
        default_value: "ON"
        field: general.flags.rth_climb_first
        table: nav_rth_climb_first
      - name: nav_rth_climb_first_stage_mode
        description: "This determines how rth_climb_first_stage_altitude is used. Default is AT_LEAST."
        default_value: "AT_LEAST"
        field: general.flags.rth_climb_first_stage_mode
        table: nav_rth_climb_first_stage_modes
      - name: nav_rth_climb_first_stage_altitude
        description: "The altitude [cm] at which climb first will transition to turn first. How the altitude is used, is determined by nav_rth_climb_first_stage_mode. Default=0; feature disabled."
        default_value: 0
        field: general.rth_climb_first_stage_altitude
        max: 65000
      - name: nav_rth_climb_ignore_emerg
        description: "If set to ON, aircraft will execute initial climb regardless of position sensor (GPS) status."
        default_value: OFF
        field: general.flags.rth_climb_ignore_emerg
        type: bool
      - name: nav_rth_tail_first
        description: "If set to ON drone will return tail-first. Obviously meaningless for airplanes."
        default_value: OFF
        field: general.flags.rth_tail_first
        type: bool
      - name: nav_rth_allow_landing
        description: "If set to ON drone will land as a last phase of RTH."
        default_value: "ALWAYS"
        field: general.flags.rth_allow_landing
        table: nav_rth_allow_landing
      - name: nav_rth_fs_landing_delay
        description: "If landing is active on Failsafe and this is above 0. The aircraft will hover or loiter for X seconds before performing the landing. If the battery enters the warning or critical levels, the land will proceed. Default = 0 [seconds]"
        default_value: 0
        min: 0
        max: 1800
        field: general.rth_fs_landing_delay
      - name: nav_rth_alt_mode
        description: "Configure how the aircraft will manage altitude on the way home, see Navigation modes on wiki for more details"
        default_value: "AT_LEAST"
        field: general.flags.rth_alt_control_mode
        table: nav_rth_alt_mode
      - name: nav_rth_alt_control_override
        description: "If set to ON RTH altitude and CLIMB FIRST settings can be overridden during the RTH climb phase using full pitch or roll stick held for > 1 second. RTH altitude is reset to the current altitude using pitch down stick. RTH CLIMB FIRST is overridden using right roll stick so craft turns and heads directly to home (CLIMB FIRST override only works for fixed wing)"
        default_value: OFF
        field: general.flags.rth_alt_control_override
        type: bool
      - name: nav_rth_abort_threshold
        description: "RTH sanity checking feature will notice if distance to home is increasing during RTH and once amount of increase exceeds the threshold defined by this parameter, instead of continuing RTH machine will enter emergency landing, self-level and go down safely. Default is 500m which is safe enough for both multirotor machines and airplanes. Set to 0 to disable. [cm]"
        default_value: 50000
        field: general.rth_abort_threshold
        max: 65000
        min: 0
      - name: nav_max_terrain_follow_alt
        field: general.max_terrain_follow_altitude
        default_value: "100"
        description: "Max allowed above the ground altitude for terrain following mode"
        max: 1000
        default_value: 100
      - name: nav_max_altitude
        field: general.max_altitude
        description: "Max allowed altitude (above Home Point) that applies to all NAV modes (including Altitude Hold). 0 means limit is disabled"
        default_value: 0
        max: 65000
        min: 0
      - name: nav_rth_altitude
        description: "Used in EXTRA, FIXED and AT_LEAST rth alt modes [cm] (Default 1000 means 10 meters)"
        default_value: 1000
        field: general.rth_altitude
        max: 65000
      - name: nav_rth_home_altitude
        description: "Aircraft will climb/descend to this altitude after reaching home if landing is not enabled. Set to 0 to stay at `nav_rth_altitude` (default) [cm]"
        default_value: 0
        field: general.rth_home_altitude
        max: 65000
      - name: nav_rth_linear_descent_start_distance
        description: The distance [m] away from home to start the linear descent. 0 = immediately (original linear descent behaviour)
        default_value: 0
        min: 0
        max: 10000
        field: general.rth_linear_descent_start_distance
      - name: nav_rth_use_linear_descent
        description: If enabled, the aircraft will gradually descent to the nav_rth_home_altitude en route. The distance from home to start the descent can be set with `nav_rth_linear_descent_start_distance`.
        default_value: OFF
        type: bool
        field: general.flags.rth_use_linear_descent
      - name: nav_rth_trackback_mode
        description: "Useage modes for RTH Trackback. OFF = disabled, ON = Normal and Failsafe RTH, FS = Failsafe RTH only."
        default_value: "OFF"
        field: general.flags.rth_trackback_mode
        table: rth_trackback_mode
      - name: nav_rth_trackback_distance
        description: "Maximum distance allowed for RTH trackback. Normal RTH is executed once this distance is exceeded [m]."
        default_value: 500
        field: general.rth_trackback_distance
        max: 2000
        min: 50
      - name: safehome_max_distance
        description: "In order for a safehome to be used, it must be less than this distance (in cm) from the arming point."
        default_value: 20000
        field: general.safehome_max_distance
        min: 0
        max: 65000
      - name: safehome_usage_mode
        description: "Used to control when safehomes will be used. Possible values are `OFF`, `RTH` and `RTH_FS`.  See [Safehome documentation](Safehomes.md#Safehome) for more information."
        default_value: "RTH"
        field: general.flags.safehome_usage_mode
        table: safehome_usage_mode
      - name: nav_mission_planner_reset
        description: "With Reset ON WP Mission Planner waypoint count can be reset to 0 by toggling the mode switch ON-OFF-ON."
        default_value: ON
        field: general.flags.mission_planner_reset
        type: bool
      - name: nav_cruise_yaw_rate
        description: "Max YAW rate when NAV COURSE HOLD/CRUISE mode is enabled. Set to 0 to disable on fixed wing (Note: On multirotor setting to 0 will disable Course Hold/Cruise mode completely) [dps]"
        default_value: 60
        field: general.cruise_yaw_rate
        min: 0
        max: 120
      - name: nav_mc_bank_angle
        description: "Maximum banking angle (deg) that multicopter navigation is allowed to set. Machine must be able to satisfy this angle without loosing altitude"
        default_value: 30
        field: mc.max_bank_angle
        min: 15
        max: 45
      - name: nav_mc_auto_climb_rate
        description: "Maximum climb/descent rate that UAV is allowed to reach during navigation modes. [cm/s]"
        default_value: 500
        field: mc.max_auto_climb_rate
        min: 10
        max: 2000
      - name: nav_mc_manual_climb_rate
        description: "Maximum climb/descent rate firmware is allowed when processing pilot input for ALTHOLD control mode [cm/s]"
        default_value: 200
        field: mc.max_manual_climb_rate
        min: 10
        max: 2000
      - name: nav_auto_disarm_delay
        description: "Delay before craft disarms when `nav_disarm_on_landing` is set (ms)"
        default_value: 1000
        field: general.auto_disarm_delay
        min: 100
        max: 10000
      - name: nav_mc_braking_speed_threshold
        description: "min speed in cm/s above which braking can happen"
        default_value: 100
        field: mc.braking_speed_threshold
        condition: USE_MR_BRAKING_MODE
        min: 0
        max: 1000
      - name: nav_mc_braking_disengage_speed
        description: "braking is disabled when speed goes below this value"
        default_value: 75
        field: mc.braking_disengage_speed
        condition: USE_MR_BRAKING_MODE
        min: 0
        max: 1000
      - name: nav_mc_braking_timeout
        description: "timeout in ms for braking"
        default_value: 2000
        field: mc.braking_timeout
        condition: USE_MR_BRAKING_MODE
        min: 100
        max: 5000
      - name: nav_mc_braking_boost_factor
        description: "acceleration factor for BOOST phase"
        default_value: 100
        field: mc.braking_boost_factor
        condition: USE_MR_BRAKING_MODE
        min: 0
        max: 200
      - name: nav_mc_braking_boost_timeout
        description: "how long in ms BOOST phase can happen"
        default_value: 750
        field: mc.braking_boost_timeout
        condition: USE_MR_BRAKING_MODE
        min: 0
        max: 5000
      - name: nav_mc_braking_boost_speed_threshold
        description: "BOOST can be enabled when speed is above this value"
        default_value: 150
        field: mc.braking_boost_speed_threshold
        condition: USE_MR_BRAKING_MODE
        min: 100
        max: 1000
      - name: nav_mc_braking_boost_disengage_speed
        description: "BOOST will be disabled when speed goes below this value"
        default_value: 100
        field: mc.braking_boost_disengage_speed
        condition: USE_MR_BRAKING_MODE
        min: 0
        max: 1000
      - name: nav_mc_braking_bank_angle
        description: "max angle that MR is allowed to bank in BOOST mode"
        default_value: 40
        field: mc.braking_bank_angle
        condition: USE_MR_BRAKING_MODE
        min: 15
        max: 60
      - name: nav_mc_pos_deceleration_time
        description: "Used for stoping distance calculation. Stop position is computed as _speed_ * _nav_mc_pos_deceleration_time_ from the place where sticks are released. Braking mode overrides this setting"
        default_value: 120
        field: mc.posDecelerationTime
        min: 0
        max: 255
      - name: nav_mc_pos_expo
        description: "Expo for PosHold control"
        default_value: 10
        field: mc.posResponseExpo
        min: 0
        max: 255
      - name: nav_mc_wp_slowdown
        description: "When ON, NAV engine will slow down when switching to the next waypoint. This prioritizes turning over forward movement. When OFF, NAV engine will continue to the next waypoint and turn as it goes."
        default_value: ON
        field: mc.slowDownForTurning
        type: bool
      - name: nav_fw_bank_angle
        description: "Max roll angle when rolling / turning in GPS assisted modes, is also restrained by global max_angle_inclination_rll"
        default_value: 35
        field: fw.max_bank_angle
        min: 5
        max: 80
      - name: nav_fw_auto_climb_rate
        description: "Maximum climb/descent rate that UAV is allowed to reach during navigation modes. [cm/s]"
        default_value: 500
        field: fw.max_auto_climb_rate
        min: 10
        max: 2000
      - name: nav_fw_manual_climb_rate
        description: "Maximum climb/descent rate firmware is allowed when processing pilot input for ALTHOLD control mode [cm/s]"
        default_value: 300
        field: fw.max_manual_climb_rate
        min: 10
        max: 2500
      - name: nav_fw_climb_angle
        description: "Max pitch angle when climbing in GPS assisted modes, is also restrained by global max_angle_inclination_pit"
        default_value: 20
        field: fw.max_climb_angle
        min: 5
        max: 80
      - name: nav_fw_dive_angle
        description: "Max negative pitch angle when diving in GPS assisted modes, is also restrained by global max_angle_inclination_pit"
        default_value: 15
        field: fw.max_dive_angle
        min: 5
        max: 80
      - name: nav_fw_pitch2thr_smoothing
        description:  "How smoothly the autopilot makes pitch to throttle correction inside a deadband defined by pitch_to_throttle_thresh."
        default_value: 6
        field: fw.pitch_to_throttle_smooth
        min: 0
        max: 9
      - name: fw_min_throttle_down_pitch
        description: "Automatic pitch down angle when throttle is at 0 in angle mode. Progressively applied between cruise throttle and zero throttle (decidegrees)"
        default_value: 0
        field: fw.minThrottleDownPitchAngle
        min: 0
        max: 450
      - name: nav_fw_pitch2thr_threshold
        description: "Threshold from average pitch where momentary pitch_to_throttle correction kicks in. [decidegrees]"
        default_value: 50
        field: fw.pitch_to_throttle_thresh
        min: 0
        max: 900
      - name: nav_fw_loiter_radius
        description: "PosHold radius. 3000 to 7500 is a good value (30-75m) [cm]"
        default_value: 7500
        field: fw.loiter_radius
        min: 0
        max: 30000
      - name: fw_loiter_direction
        description: "Direction of loitering: center point on right wing (clockwise - default), or center point on left wing (counterclockwise). If equal YAW then can be changed in flight using a yaw stick."
        default_value: "RIGHT"
        field: fw.loiter_direction
        table: direction
      - name: nav_fw_cruise_speed
        description: "Speed for the plane/wing at cruise throttle used for remaining flight time/distance estimation in cm/s"
        default_value: 0
        field: fw.cruise_speed
        min: 0
        max: 65535
      - name: nav_fw_control_smoothness
        description: "How smoothly the autopilot controls the airplane to correct the navigation error"
        default_value: 0
        field: fw.control_smoothness
        min: 0
        max: 9
      - name: nav_fw_land_dive_angle
        description: "Dive angle that airplane will use during final landing phase. During dive phase, motor is stopped or IDLE and roll control is locked to 0 degrees"
        default_value: 2
        field: fw.land_dive_angle
        min: -20
        max: 20
      - name: nav_fw_launch_velocity
        description: "Forward velocity threshold for swing-launch detection [cm/s]"
        default_value: 300
        field: fw.launch_velocity_thresh
        min: 100
        max: 10000
      - name: nav_fw_launch_accel
        description: "Forward acceleration threshold for bungee launch or throw launch [cm/s/s], 1G = 981 cm/s/s"
        default_value: 1863
        field: fw.launch_accel_thresh
        min: 1500
        max: 20000
      - name: nav_fw_launch_max_angle
        description: "Max tilt angle (pitch/roll combined) to consider launch successful. Set to 180 to disable completely [deg]"
        default_value: 45
        field: fw.launch_max_angle
        min: 5
        max: 180
      - name: nav_fw_launch_detect_time
        description: "Time for which thresholds have to breached to consider launch happened [ms]"
        default_value: 40
        field: fw.launch_time_thresh
        min: 10
        max: 1000
      - name: nav_fw_launch_idle_motor_delay
        description: "Delay between raising throttle and motor starting at idle throttle (ms)"
        default_value: 0
        field: fw.launch_idle_motor_timer
        min: 0
        max: 60000
      - name: nav_fw_launch_wiggle_to_wake_idle
        description: "Trigger the idle throttle by wiggling the plane. 0 = disabled. 1 and 2 signify 1 or 2 yaw wiggles to activate. 1 wiggle has a higher detection point, for airplanes without a tail. 2 wiggles has a lower detection point, but requires the repeated action. This is intended for larger models and airplanes with tails."
        field: fw.launch_wiggle_wake_idle
        type: uint8_t
        default_value: 0
        min: 0
        max: 2
      - name: nav_fw_launch_motor_delay
        description: "Delay between detected launch and launch sequence start and throttling up (ms)"
        default_value: 500
        field: fw.launch_motor_timer
        min: 0
        max: 5000
      - name: nav_fw_launch_spinup_time
        description: "Time to bring power from minimum throttle to nav_fw_launch_thr - to avoid big stress on ESC and large torque from propeller"
        default_value: 100
        field: fw.launch_motor_spinup_time
        min: 0
        max: 1000
      - name: nav_fw_launch_end_time
        description: "Time for the transition of throttle and pitch angle, between the launch state and the subsequent flight mode [ms]"
        default_value: 3000
        field: fw.launch_end_time
        min: 0
        max: 5000
      - name: nav_fw_launch_min_time
        description: "Allow launch mode to execute at least this time (ms) and ignore stick movements [0-60000]."
        default_value: 0
        field: fw.launch_min_time
        min: 0
        max: 60000
      - name: nav_fw_launch_timeout
        description: "Maximum time for launch sequence to be executed. After this time LAUNCH mode will be turned off and regular flight mode will take over (ms)"
        default_value: 5000
        field: fw.launch_timeout
        max: 60000
      - name: nav_fw_launch_max_altitude
        description: "Altitude (centimeters) at which LAUNCH mode will be turned off and regular flight mode will take over [0-60000]."
        default_value: 0
        field: fw.launch_max_altitude
        min: 0
        max: 60000
      - name: nav_fw_launch_climb_angle
        description: "Climb angle (attitude of model, not climb slope) for launch sequence (degrees), is also restrained by global max_angle_inclination_pit"
        default_value: 18
        field: fw.launch_climb_angle
        min: 5
        max: 45
      - name: nav_fw_launch_manual_throttle
        description: "Allows launch with manually controlled throttle. INAV only levels wings and controls climb pitch during launch. Throttle is controlled directly by throttle stick movement. IF USED WITHOUT A GPS LOCK plane must be launched immediately after throttle is increased to avoid issues with climb out stabilisation and the launch ending sooner than expected (launch end timer starts as soon as the throttle stick is raised)."
        default_value: OFF
        field: fw.launch_manual_throttle
        type: bool
      - name: nav_fw_launch_land_abort_deadband
        description: "Launch and landing abort stick deadband in [r/c points], applied after r/c deadband and expo. The Roll/Pitch stick needs to be deflected beyond this deadband to abort the launch or landing."
        default_value: 100
        field: fw.launch_land_abort_deadband
        min: 2
        max: 250
      - name: nav_fw_allow_manual_thr_increase
        description: "Enable the possibility to manually increase the throttle in auto throttle controlled modes for fixed wing"
        default_value: OFF
        field: fw.allow_manual_thr_increase
        type: bool
      - name: nav_use_fw_yaw_control
        description: "Enables or Disables the use of the heading PID controller on fixed wing. Heading PID controller is always enabled for rovers and boats"
        default_value: OFF
        field: fw.useFwNavYawControl
        type: bool
      - name: nav_fw_yaw_deadband
        description: "Deadband for heading trajectory PID controller. When heading error is below the deadband, controller assumes that vehicle is on course"
        default_value: 0
        field: fw.yawControlDeadband
        min: 0
        max: 90

  - name: PG_TELEMETRY_CONFIG
    type: telemetryConfig_t
    headers: ["io/serial.h", "telemetry/telemetry.h", "telemetry/sim.h"]
    condition: USE_TELEMETRY
    members:
      - name: telemetry_switch
        description: "Which aux channel to use to change serial output & baud rate (MSP / Telemetry). It disables automatic switching to Telemetry when armed."
        default_value: OFF
        type: bool
      - name: telemetry_inverted
        description: "Determines if the telemetry protocol default signal inversion is reversed. This should be OFF in most cases unless a custom or hacked RX is used."
        default_value: OFF
        type: bool
      - name: frsky_pitch_roll
        description: "S.Port telemetry: Send pitch and roll degrees*10 instead of raw accelerometer data"
        default_value: OFF
        type: bool
      - name: report_cell_voltage
        description: "S.Port and IBUS telemetry: Send the average cell voltage if set to ON"
        default_value: OFF
        type: bool
      - name: hott_alarm_sound_interval
        description: "Battery alarm delay in seconds for Hott telemetry"
        default_value: 5
        field: hottAlarmSoundInterval
        min: 0
        max: 120
      - name: telemetry_halfduplex
        description: "S.Port telemetry only: Turn UART into UNIDIR for usage on F1 and F4 target. See Telemetry.md for details"
        default_value: ON
        field: halfDuplex
        type: bool
      - name: smartport_fuel_unit
        description: "S.Port telemetry only: Unit of the value sent with the `FUEL` ID (FrSky D-Series always sends percent). [PERCENT/MAH/MWH]"
        default_value: "MAH"
        field: smartportFuelUnit
        condition: USE_TELEMETRY_SMARTPORT
        type: uint8_t
        table: smartport_fuel_unit
      - name: ibus_telemetry_type
        description: "Type compatibility ibus telemetry for transmitters. See Telemetry.md label IBUS for details."
        default_value: 0
        field: ibusTelemetryType
        min: 0
        max: 255
      - name: ltm_update_rate
        description: "Defines the LTM update rate (use of bandwidth [NORMAL/MEDIUM/SLOW]). See Telemetry.md, LTM section for details."
        default_value: "NORMAL"
        field: ltmUpdateRate
        condition: USE_TELEMETRY_LTM
        table: ltm_rates
      - name: sim_ground_station_number
        description: "Number of phone that is used to communicate with SIM module. Messages / calls from other numbers are ignored. If undefined, can be set by calling or sending a message to the module."
        default_value: ""
        field: simGroundStationNumber
        condition: USE_TELEMETRY_SIM
      - name: sim_pin
        description: "PIN code for the SIM module"
        default_value: "0000"
        field: simPin
        condition: USE_TELEMETRY_SIM
      - name: sim_transmit_interval
        description: "Text message transmission interval in seconds for SIM module. Minimum value: 10"
        default_value: 60
        field: simTransmitInterval
        condition: USE_TELEMETRY_SIM
        type: uint16_t
        min: SIM_MIN_TRANSMIT_INTERVAL
        max: 65535
      - name: sim_transmit_flags
        description: "Bitmask specifying text message transmit condition flags for the SIM module. 1: continuous transmission, 2: continuous transmission in failsafe mode, 4: continuous transmission when GPS signal quality is low, 8: acceleration events, 16: continuous transmission when altitude is below `sim_low_altitude`"
        default_value: :SIM_TX_FLAG_FAILSAFE
        field: simTransmitFlags
        condition: USE_TELEMETRY_SIM
        max: 63
      - name: acc_event_threshold_high
        description: "Acceleration threshold [cm/s/s] for impact / high g event text messages sent by SIM module. Acceleration values greater than 4 g can occur in fixed wing flight without an impact, so a setting of 4000 or greater is suggested. 0 = detection off."
        default_value: 0
        field: accEventThresholdHigh
        condition: USE_TELEMETRY_SIM
        type: uint16_t
        min: 0
        max: 65535
      - name: acc_event_threshold_low
        description: "Acceleration threshold [cm/s/s] for low-g / freefall detection text messages sent by SIM module. A setting of less than 100 is suggested. Valid values: [0-900], 0 = detection off."
        default_value: 0
        field: accEventThresholdLow
        condition: USE_TELEMETRY_SIM
        type: uint16_t
        min: 0
        max: 900
      - name: acc_event_threshold_neg_x
        description: "Acceleration threshold [cm/s/s] for backwards acceleration / fixed wing landing detection text messages sent by SIM module. Suggested value for fixed wing: 1100. 0 = detection off."
        default_value: 0
        field: accEventThresholdNegX
        condition: USE_TELEMETRY_SIM
        type: uint16_t
        min: 0
        max: 65535
      - name: sim_low_altitude
        description: "Threshold for low altitude warning messages sent by SIM module when the 'L' transmit flag is set in `sim_transmit_flags`."
        default_value: -32767
        field: simLowAltitude
        condition: USE_TELEMETRY_SIM
        type: int16_t
        min: INT16_MIN
        max: INT16_MAX
      - name: mavlink_ext_status_rate
        field: mavlink.extended_status_rate
        description: "Rate of the extended status message for MAVLink telemetry"
        type: uint8_t
        min: 0
        max: 255
        default_value: 2
      - name: mavlink_rc_chan_rate
        description: "Rate of the RC channels message for MAVLink telemetry"
        field: mavlink.rc_channels_rate
        type: uint8_t
        min: 0
        max: 255
        default_value: 5
      - name: mavlink_pos_rate
        description: "Rate of the position message for MAVLink telemetry"
        field: mavlink.position_rate
        type: uint8_t
        min: 0
        max: 255
        default_value: 2
      - name: mavlink_extra1_rate
        description: "Rate of the extra1 message for MAVLink telemetry"
        field: mavlink.extra1_rate
        type: uint8_t
        min: 0
        max: 255
        default_value: 10
      - name: mavlink_extra2_rate
        description: "Rate of the extra2 message for MAVLink telemetry"
        field: mavlink.extra2_rate
        type: uint8_t
        min: 0
        max: 255
        default_value: 2
      - name: mavlink_extra3_rate
        description: "Rate of the extra3 message for MAVLink telemetry"
        field: mavlink.extra3_rate
        type: uint8_t
        min: 0
        max: 255
        default_value: 1
      - name: mavlink_version
        field: mavlink.version
        description: "Version of MAVLink to use"
        type: uint8_t
        min: 1
        max: 2
        default_value: 2

  - name: PG_OSD_CONFIG
    type: osdConfig_t
    headers: ["io/osd.h", "drivers/osd.h"]
    condition: USE_OSD
    members:
      - name: osd_telemetry
        description: "To enable OSD telemetry for antenna tracker. Possible values are `OFF`, `ON` and `TEST`"
        table: osd_telemetry
        field: telemetry
        type: uint8_t
        default_value: "OFF"
      - name: osd_video_system
        description: "Video system used. Possible values are `AUTO`, `PAL`, `NTSC`, `HDZERO`, 'DJIWTF', 'AVATAR' and `BF43COMPAT`"
        default_value: "AUTO"
        table: osd_video_system
        field: video_system
        type: uint8_t
      - name: osd_row_shiftdown
        description: "Number of rows to shift the OSD display (increase if top rows are cut off)"
        default_value: 0
        field: row_shiftdown
        min: 0
        max: 1
      - name: osd_msp_displayport_fullframe_interval
        description: "Full Frame redraw interval for MSP DisplayPort [deciseconds]. This is how often a full frame update is sent to the DisplayPort, to cut down on OSD artifacting. The default value should be fine for most pilots. Though long range pilots may benefit from increasing the refresh time, especially near the edge of range. -1 = disabled (legacy mode) | 0 = every frame (not recommended) | default = 10 (1 second)"
        default_value: 10
        min: -1
        max: 600
        type: int16_t
        field: msp_displayport_fullframe_interval
      - name: osd_units
        description: "IMPERIAL, METRIC, UK"
        default_value: "METRIC"
        field: units
        table: osd_unit
        type: uint8_t
      - name: osd_stats_energy_unit
        description: "Unit used for the drawn energy in the OSD stats [MAH/WH] (milliAmpere hour/ Watt hour)"
        default_value: "MAH"
        field: stats_energy_unit
        table: osd_stats_energy_unit
        type: uint8_t
      - name: osd_stats_page_auto_swap_time
        description: "Auto swap display time interval between disarm stats pages (seconds). Reverts to manual control when Roll stick used to change pages. Disabled when set to 0."
        default_value: 3
        field: stats_page_auto_swap_time
        min: 0
        max: 10
      - name: osd_stats_show_metric_efficiency
        description: "Enabling this option will show metric efficiency statistics on the post flight stats screen. In addition to the efficiency statistics in your chosen units."
        default_value: OFF
        type: bool
        field: stats_show_metric_efficiency
      - name: osd_rssi_alarm
        description: "Value below which to make the OSD RSSI indicator blink"
        default_value: 20
        field: rssi_alarm
        min: 0
        max: 100
      - name: osd_time_alarm
        description: "Value above which to make the OSD flight time indicator blink (minutes)"
        default_value: 10
        field: time_alarm
        min: 0
        max: 600
      - name: osd_alt_alarm
        description: "Value above which to make the OSD relative altitude indicator blink (meters)"
        default_value: 100
        field: alt_alarm
        min: 0
        max: 10000
      - name: osd_dist_alarm
        description: "Value above which to make the OSD distance from home indicator blink (meters)"
        default_value: 1000
        field: dist_alarm
        min: 0
        max: 50000
      - name: osd_neg_alt_alarm
        description: "Value below which (negative altitude) to make the OSD relative altitude indicator blink (meters)"
        default_value: 5
        field: neg_alt_alarm
        min: 0
        max: 10000
      - name: osd_current_alarm
        description: "Value above which the OSD current consumption element will start blinking. Measured in full Amperes."
        default_value: 0
        field: current_alarm
        min: 0
        max: 255
      - name: osd_gforce_alarm
        description: "Value above which the OSD g force indicator will blink (g)"
        default_value: 5
        field: gforce_alarm
        min: 0
        max: 20
      - name: osd_gforce_axis_alarm_min
        description: "Value under which the OSD axis g force indicators will blink (g)"
        default_value: -5
        field: gforce_axis_alarm_min
        min: -20
        max: 20
      - name: osd_gforce_axis_alarm_max
        description: "Value above which the OSD axis g force indicators will blink (g)"
        default_value: 5
        field: gforce_axis_alarm_max
        min: -20
        max: 20
      - name: osd_imu_temp_alarm_min
        description: "Temperature under which the IMU temperature OSD element will start blinking (decidegrees centigrade)"
        default_value: -200
        field: imu_temp_alarm_min
        min: -550
        max: 1250
      - name: osd_imu_temp_alarm_max
        description: "Temperature above which the IMU temperature OSD element will start blinking (decidegrees centigrade)"
        default_value: 600
        field: imu_temp_alarm_max
        min: -550
        max: 1250
      - name: osd_esc_temp_alarm_max
        description: "Temperature above which the IMU temperature OSD element will start blinking (decidegrees centigrade)"
        default_value: 900
        field: esc_temp_alarm_max
        min: -550
        max: 1500
      - name: osd_esc_temp_alarm_min
        description: "Temperature under which the IMU temperature OSD element will start blinking (decidegrees centigrade)"
        default_value: -200
        field: esc_temp_alarm_min
        min: -550
        max: 1500
      - name: osd_baro_temp_alarm_min
        description: "Temperature under which the baro temperature OSD element will start blinking (decidegrees centigrade)"
        default_value: -200
        field: baro_temp_alarm_min
        condition: USE_BARO
        min: -550
        max: 1250
      - name: osd_baro_temp_alarm_max
        description: "Temperature above which the baro temperature OSD element will start blinking (decidegrees centigrade)"
        default_value: 600
        field: baro_temp_alarm_max
        condition: USE_BARO
        min: -550
        max: 1250
      - name: osd_snr_alarm
        condition: USE_SERIALRX_CRSF
        description: "Value below which Crossfire SNR Alarm pops-up. (dB)"
        default_value: 4
        field: snr_alarm
        min: -20
        max: 10
      - name: osd_link_quality_alarm
        condition: USE_SERIALRX_CRSF
        description: "LQ % indicator blinks below this value. For Crossfire use 70%, for Tracer use 50%"
        default_value: 70
        field: link_quality_alarm
        min: 0
        max: 100
      - name: osd_rssi_dbm_alarm
        condition: USE_SERIALRX_CRSF
        description: "RSSI dBm indicator blinks below this value [dBm]. 0 disables this alarm"
        default_value: 0
        field: rssi_dbm_alarm
        min: -130
        max: 0
      - name: osd_rssi_dbm_max
        condition: USE_SERIALRX_CRSF
        description: "RSSI dBm upper end of curve. Perfect rssi (max) = 100%"
        default_value: -30
        field: rssi_dbm_max
        min: -50
        max: 0
      - name: osd_rssi_dbm_min
        condition: USE_SERIALRX_CRSF
        description: "RSSI dBm lower end of curve or RX sensitivity level. Worst rssi (min) = 0%"
        default_value: -120
        field: rssi_dbm_min
        min: -130
        max: 0
      - name: osd_temp_label_align
        description: "Allows to chose between left and right alignment for the OSD temperature sensor labels. Valid values are `LEFT` and `RIGHT`"
        default_value: "LEFT"
        field: temp_label_align
        condition: USE_TEMPERATURE_SENSOR
        table: osd_alignment
        type: uint8_t
      - name: osd_airspeed_alarm_min
        condition: USE_PITOT
        description: "Airspeed under which the airspeed OSD element will start blinking (cm/s)"
        default_value: 0
        field: airspeed_alarm_min
        min: 0
        max: 27000 # (1000km/h * 1000 * 100 / 60 / 60)
      - name: osd_airspeed_alarm_max
        condition: USE_PITOT
        description: "Airspeed above which the airspeed OSD element will start blinking (cm/s)"
        default_value: 0
        field: airspeed_alarm_max
        min: 0
        max: 27000 # (1000km/h * 1000 * 100 / 60 / 60)
      - name: osd_ahi_reverse_roll
        description: "Switches the artificial horizon in the OSD to instead be a bank indicator, by reversing the direction of its movement."
        field: ahi_reverse_roll
        type: bool
        default_value: OFF
      - name: osd_ahi_max_pitch
        description: "Max pitch, in degrees, for OSD artificial horizon"
        default_value: 20
        field: ahi_max_pitch
        min: 10
        max: 90
        default_value: 20
      - name: osd_crosshairs_style
        description: "To set the visual type for the crosshair"
        default_value: "DEFAULT"
        field: crosshairs_style
        table: osd_crosshairs_style
        type: uint8_t
      - name: osd_crsf_lq_format
        description: "To select LQ format"
        default_value: "TYPE1"
        field: crsf_lq_format
        table: osd_crsf_lq_format
        type: uint8_t
      - name: osd_horizon_offset
        description: "To vertically adjust the whole OSD and AHI and scrolling bars"
        default_value: 0
        field: horizon_offset
        min: -2
        max: 2
      - name: osd_camera_uptilt
        description: "Set the camera uptilt for the FPV camera in degres, positive is up, negative is down, relative to the horizontal. Used for correct display of HUD items and AHI (when enabled)."
        default_value: 0
        field: camera_uptilt
        min: -40
        max: 80
      - name: osd_ahi_camera_uptilt_comp
        description: "When set to `ON`, the AHI position is adjusted by `osd_camera_uptilt`. For example, with a cammera uptilt of 30 degrees, the AHI will appear in the middle of the OSD when the aircraft is pitched forward 30 degrees. When set to `OFF`, the AHI will appear in the center of the OSD regardless of camera angle, but can still be shifted up and down using `osd_horizon_offset` (`osd_ahi_vertical_offset` for pixel-OSD)."
        default_value: OFF
        field: ahi_camera_uptilt_comp
        type: bool
      - name: osd_camera_fov_h
        description: "Horizontal field of view for the camera in degres"
        default_value: 135
        field: camera_fov_h
        min: 60
        max: 150
      - name: osd_camera_fov_v
        description: "Vertical field of view for the camera in degres"
        default_value: 85
        field: camera_fov_v
        min: 30
        max: 120
      - name: osd_hud_margin_h
        description: "Left and right margins for the hud area"
        default_value: 3
        field: hud_margin_h
        min: 0
        max: 4
      - name: osd_hud_margin_v
        description: "Top and bottom margins for the hud area"
        default_value: 3
        field: hud_margin_v
        min: 1
        max: 3
      - name: osd_hud_homing
        description: "To display little arrows around the crossair showing where the home point is in the hud"
        default_value: OFF
        field: hud_homing
        type: bool
      - name: osd_hud_homepoint
        description: "To 3D-display the home point location in the hud"
        default_value: OFF
        field: hud_homepoint
        type: bool
      - name: osd_hud_radar_disp
        description: "Maximum count of nearby aircrafts or points of interest to display in the hud, as sent from an ESP32 LoRa module. Set to 0 to disable (show nothing). The nearby aircrafts will appear as markers A, B, C, etc"
        default_value: 0
        field: hud_radar_disp
        min: 0
        max: 4
      - name: osd_hud_radar_range_min
        description: "In meters, radar aircrafts closer than this will not be displayed in the hud"
        default_value: 3
        field: hud_radar_range_min
        min: 1
        max: 30
      - name: osd_hud_radar_range_max
        description: "In meters, radar aircrafts further away than this will not be displayed in the hud"
        default_value: 4000
        field: hud_radar_range_max
        min: 100
        max: 9990
      - name: osd_hud_radar_alt_difference_display_time
        description: "Time in seconds to display the altitude difference in radar"
        field: hud_radar_alt_difference_display_time
        min: 0
        max: 10
        default_value: 3
      - name: osd_hud_radar_distance_display_time
        description: "Time in seconds to display the distance in radar"
        field: hud_radar_distance_display_time
        min: 1
        max: 10
        default_value: 3
      - name: osd_hud_wp_disp
        description: "How many navigation waypoints are displayed, set to 0 (zero) to disable. As sample, if set to 2, and you just passed the 3rd waypoint of the mission, you'll see markers for the 4th waypoint (marked 1) and the 5th waypoint (marked 2)"
        default_value: 0
        field: hud_wp_disp
        min: 0
        max: 3
      - name: osd_left_sidebar_scroll
        description: "Scroll type for the left sidebar"
        field: left_sidebar_scroll
        table: osd_sidebar_scroll
        type: uint8_t
        default_value: NONE
      - name: osd_right_sidebar_scroll
        description: "Scroll type for the right sidebar"
        field: right_sidebar_scroll
        table: osd_sidebar_scroll
        type: uint8_t
        default_value: NONE
      - name: osd_sidebar_scroll_arrows
        description: "Show arrows for scrolling the sidebars"
        field: sidebar_scroll_arrows
        type: bool
        default_value: OFF
      - name: osd_main_voltage_decimals
        description: "Number of decimals for the battery voltages displayed in the OSD [1-2]."
        default_value: 1
        field: main_voltage_decimals
        min: 1
        max: 2
      - name: osd_coordinate_digits
        description: "Number of digits for the coordinates displayed in the OSD [8-11]."
        field: coordinate_digits
        min: 8
        max: 11
        default_value: 9
      - name: osd_adsb_distance_warning
        description: "Distance in meters of ADSB aircraft that is displayed"
        default_value: 20000
        condition: USE_ADSB
        field: adsb_distance_warning
        min: 1
        max: 64000
        type: uint16_t
      - name: osd_adsb_distance_alert
        description: "Distance inside which ADSB data flashes for proximity warning"
        default_value: 3000
        condition: USE_ADSB
        field: adsb_distance_alert
        min: 1
        max: 64000
        type: uint16_t
      - name: osd_adsb_ignore_plane_above_me_limit
        description: "Ignore adsb planes above, limit, 0 disabled (meters)"
        default_value: 0
        condition: USE_ADSB
        field: adsb_ignore_plane_above_me_limit
        min: 0
        max: 64000
        type: uint16_t
      - name: osd_estimations_wind_compensation
        description: "Use wind estimation for remaining flight time/distance estimation"
        default_value: ON
        condition: USE_WIND_ESTIMATOR
        field: estimations_wind_compensation
        type: bool
      - name: osd_estimations_wind_mps
        description: "Wind speed estimation in m/s"
        default_value: OFF
        condition: USE_WIND_ESTIMATOR
        field: estimations_wind_mps
        type: bool
      - name: osd_failsafe_switch_layout
        description: "If enabled the OSD automatically switches to the first layout during failsafe"
        default_value: OFF
        type: bool
      - name: osd_plus_code_digits
        description: "Numer of plus code digits before shortening with `osd_plus_code_short`. Precision at the equator: 10=13.9x13.9m; 11=2.8x3.5m; 12=56x87cm; 13=11x22cm."
        field: plus_code_digits
        default_value: 11
        min: 10
        max: 13
      - name: osd_plus_code_short
        description: "Number of leading digits removed from plus code. Removing 2, 4 and 6 digits requires a reference location within, respectively, ~800km, ~40 km and ~2km to recover the original coordinates."
        field: plus_code_short
        default_value: "0"
        table: osd_plus_code_short
      - name: osd_ahi_style
        description: "Sets OSD Artificial Horizon style \"DEFAULT\" or \"LINE\" for the FrSky Graphical OSD."
        field: ahi_style
        default_value: "DEFAULT"
        table: osd_ahi_style
        type: uint8_t
      - name: osd_force_grid
        field: force_grid
        type: bool
        default_value: OFF
        description: Force OSD to work in grid mode even if the OSD device supports pixel level access (mainly used for development)
      - name: osd_ahi_bordered
        field: ahi_bordered
        type: bool
        description: Shows a border/corners around the AHI region (pixel OSD only)
        default_value: OFF
      - name: osd_ahi_width
        field: ahi_width
        max: 255
        description: AHI width in pixels (pixel OSD only)
        default_value: 132
      - name: osd_ahi_height
        field: ahi_height
        max: 255
        description: AHI height in pixels (pixel OSD only)
        default_value: 162
      - name: osd_ahi_vertical_offset
        field: ahi_vertical_offset
        min: -128
        max: 127
        description: AHI vertical offset from center (pixel OSD only)
        default_value: -18
      - name: osd_sidebar_horizontal_offset
        field: sidebar_horizontal_offset
        min: -128
        max: 127
        default_value: 0
        description: Sidebar horizontal offset from default position. Positive values move the sidebars closer to the edges.
      - name: osd_left_sidebar_scroll_step
        field: left_sidebar_scroll_step
        max: 255
        default_value: 0
        description: How many units each sidebar step represents. 0 means the default value for the scroll type.
      - name: osd_right_sidebar_scroll_step
        field: right_sidebar_scroll_step
        max: 255
        default_value: 0
        description: Same as left_sidebar_scroll_step, but for the right sidebar
      - name: osd_sidebar_height
        field: sidebar_height
        min: 0
        max: 5
        default_value: 3
        description: Height of sidebars in rows. 0 leaves only the level indicator arrows (Not for pixel OSD)
      - name: osd_ahi_pitch_interval
        field: ahi_pitch_interval
        min: 0
        max: 30
        default_value: 0
        description: Draws AHI at increments of the set pitch interval over the full pitch range. AHI line is drawn with ends offset when pitch first exceeds interval with offset increasing with increasing pitch. Offset direction changes between climb and dive. Set to 0 to disable (Not for pixel OSD)
      - name: osd_home_position_arm_screen
        type: bool
        default_value: ON
        description: Should home position coordinates be displayed on the arming screen.
      - name: osd_pan_servo_index
        description: Index of the pan servo, used to adjust osd home heading direction based on camera pan. Note that this feature does not work with continiously rotating servos.
        field: pan_servo_index
        min: 0
        max: 16
        default_value: 0
      - name: osd_pan_servo_pwm2centideg
        description: Centidegrees of pan servo rotation us PWM signal. A servo with 180 degrees of rotation from 1000 to 2000 us PWM typically needs `18` for this setting. Change sign to inverse direction.
        field: pan_servo_pwm2centideg
        default_value: 0
        min: -36
        max: 36
      - name: osd_pan_servo_offcentre_warning
        description: Degrees either side of the pan servo centre; where it is assumed camera is wanted to be facing forwards, but isn't at 0. If in this range and not 0 for longer than 10 seconds, the pan servo offset OSD element will blink. 0 means the warning is disabled.
        field: pan_servo_offcentre_warning
        min: 0
        max: 45
        default_value: 10
      - name: osd_pan_servo_indicator_show_degrees
        description: Show the degress of offset from centre on the pan servo OSD display element.
        field: pan_servo_indicator_show_degrees
        type: bool
        default_value: OFF
      - name: osd_esc_rpm_precision
        description: Number of characters used to display the RPM value.
        field: esc_rpm_precision
        min: 3
        max: 6
        default_value: 3
      - name: osd_mah_precision
        description: Number of digits used for mAh precision. Currently used by mAh Used and Battery Remaining Capacity
        field: mAh_precision
        min: 4
        max: 6
        default_value: 4
      - name: osd_use_pilot_logo
        description: Use custom pilot logo with/instead of the INAV logo. The pilot logo must be characters 473 to 511
        field: use_pilot_logo
        type: bool
        default_value: OFF
      - name: osd_inav_to_pilot_logo_spacing
        description: The space between the INAV and pilot logos, if `osd_use_pilot_logo` is `ON`. This number may be adjusted so that it fits the odd/even col width displays. For example, if using an odd column width display, such as Walksnail, and this is set to 4. 1 will be added so that the logos are equally spaced from the centre of the screen.
        field: inav_to_pilot_logo_spacing
        min: 0
        max: 20
        default_value: 8
      - name: osd_arm_screen_display_time
        description: Amount of time to display the arm screen [ms]
        field: arm_screen_display_time
        min: 1000
        max: 5000
        default_value: 1500
      - name: osd_switch_indicator_zero_name
        description: "Character to use for OSD switch incicator 0."
        field: osd_switch_indicator0_name
        type: string
        max: 5
        default_value: "FLAP"
      - name: osd_switch_indicator_one_name
        description: "Character to use for OSD switch incicator 1."
        field: osd_switch_indicator1_name
        type: string
        max: 5
        default_value: "GEAR"
      - name: osd_switch_indicator_two_name
        description: "Character to use for OSD switch incicator 2."
        field: osd_switch_indicator2_name
        type: string
        max: 5
        default_value: "CAM"
      - name: osd_switch_indicator_three_name
        description: "Character to use for OSD switch incicator 3."
        field: osd_switch_indicator3_name
        type: string
        max: 5
        default_value: "LIGT"
      - name: osd_switch_indicator_zero_channel
        description: "RC Channel to use for OSD switch indicator 0."
        field: osd_switch_indicator0_channel
        min: 5
        max: MAX_SUPPORTED_RC_CHANNEL_COUNT
        default_value: 5
      - name: osd_switch_indicator_one_channel
        description: "RC Channel to use for OSD switch indicator 1."
        field: osd_switch_indicator1_channel
        min: 5
        max: MAX_SUPPORTED_RC_CHANNEL_COUNT
        default_value: 5
      - name: osd_switch_indicator_two_channel
        description: "RC Channel to use for OSD switch indicator 2."
        field: osd_switch_indicator2_channel
        min: 5
        max: MAX_SUPPORTED_RC_CHANNEL_COUNT
        default_value: 5
      - name: osd_switch_indicator_three_channel
        description: "RC Channel to use for OSD switch indicator 3."
        field: osd_switch_indicator3_channel
        min: 5
        max: MAX_SUPPORTED_RC_CHANNEL_COUNT
        default_value: 5
      - name: osd_switch_indicators_align_left
        description: "Align text to left of switch indicators"
        field: osd_switch_indicators_align_left
        type: bool
        default_value: ON
      - name: osd_system_msg_display_time
        description: System message display cycle time for multiple messages (milliseconds).
        field: system_msg_display_time
        default_value: 1000
        min: 500
        max: 5000
      - name: osd_highlight_djis_missing_font_symbols
        description: Show question marks where there is no symbol in the DJI font to represent the INAV OSD element's symbol. When off, blank spaces will be used. Only relevent for DJICOMPAT modes.
        field: highlight_djis_missing_characters
        default_value: ON
        type: bool
  - name: PG_OSD_COMMON_CONFIG
    type: osdCommonConfig_t
    headers: ["io/osd_common.h"]
    condition: USE_OSD || USE_DJI_HD_OSD
    members:
      - name: osd_speed_source
        description: "Sets the speed type displayed by the DJI OSD and OSD canvas (FrSky Pixel): GROUND, 3D, AIR"
        default_value: "GROUND"
        field: speedSource
        table: osdSpeedSource
        type: uint8_t

  - name: PG_SYSTEM_CONFIG
    type: systemConfig_t
    headers: ["fc/config.h"]
    members:
      - name: i2c_speed
        description: "This setting controls the clock speed of I2C bus. 400KHZ is the default that most setups are able to use. Some noise-free setups may be overclocked to 800KHZ. Some sensor chips or setups with long wires may work unreliably at 400KHZ - user can try lowering the clock speed to 200KHZ or even 100KHZ. User need to bear in mind that lower clock speeds might require higher looptimes (lower looptime rate)"
        default_value: "400KHZ"
        condition: USE_I2C
        table: i2c_speed
      - name: debug_mode
        description: "Defines debug values exposed in debug variables (developer / debugging setting)"
        default_value: "NONE"
        table: debug_modes
      - name: ground_test_mode
        description: "For developer ground test use. Disables motors, sets heading status = Trusted on FW."
        condition: USE_DEV_TOOLS
        default_value: OFF
        field: groundTestMode
        type: bool
      - name: throttle_tilt_comp_str
        description: "Can be used in ANGLE and HORIZON mode and will automatically boost throttle when banking. Setting is in percentage, 0=disabled."
        default_value: 0
        field: throttle_tilt_compensation_strength
        min: 0
        max: 100
      - name: name
        description: "Craft name"
        default_value: ""
        type: string
        field: craftName
        max: MAX_NAME_LENGTH
      - name: pilot_name
        description: "Pilot name"
        default_value: ""
        type: string
        field: pilotName
        max: MAX_NAME_LENGTH

  - name: PG_MODE_ACTIVATION_OPERATOR_CONFIG
    type: modeActivationOperatorConfig_t
    headers: ["fc/rc_modes.h"]
    members:
      - name: mode_range_logic_operator
        description: "Control how Mode selection works in flight modes. If you example have Angle mode configured on two different Aux channels, this controls if you need both activated ( AND ) or if you only need one activated ( OR ) to active angle mode."
        default_value: "OR"
        field: modeActivationOperator
        table: aux_operator
        type: uint8_t

  - name: PG_STATS_CONFIG
    type: statsConfig_t
    headers: ["fc/stats.h"]
    condition: USE_STATS
    members:
      - name: stats
        description: "General switch of the statistics recording feature (a.k.a. odometer)"
        default_value: OFF
        field: stats_enabled
        type: bool
      - name: stats_total_time
        description: "Total flight time [in seconds]. The value is updated on every disarm when \"stats\" are enabled."
        default_value: 0
        max: INT32_MAX
      - name: stats_total_dist
        description: "Total flight distance [in meters]. The value is updated on every disarm when \"stats\" are enabled."
        default_value: 0
        max: INT32_MAX
      - name: stats_total_energy
        description: "Total energy consumption [in mWh]. The value is updated on every disarm when \"stats\" are enabled."
        max: INT32_MAX
        condition: USE_ADC
        default_value: 0

  - name: PG_TIME_CONFIG
    type: timeConfig_t
    headers: ["common/time.h"]
    members:
      - name: tz_offset
        description: "Time zone offset from UTC, in minutes. This is applied to the GPS time for logging and time-stamping of Blackbox logs"
        default_value: 0
        min: -720
        max: 840
      - name: tz_automatic_dst
        description: "Automatically add Daylight Saving Time to the GPS time when needed or simply ignore it. Includes presets for EU and the USA - if you live outside these areas it is suggested to manage DST manually via `tz_offset`."
        default_value: "OFF"
        type: uint8_t
        table: tz_automatic_dst

  - name: PG_DISPLAY_CONFIG
    type: displayConfig_t
    headers: ["drivers/display.h"]
    members:
      - name: display_force_sw_blink
        description: "OFF = OSD hardware blink / ON = OSD software blink. If OSD warning text/values are invisible, try setting this to ON"
        default_value: OFF
        field: force_sw_blink
        type: bool

  - name: PG_VTX_CONFIG
    type: vtxConfig_t
    headers: ["io/vtx_control.h"]
    condition: USE_VTX_CONTROL
    members:
      - name: vtx_halfduplex
        description: "Use half duplex UART to communicate with the VTX, using only a TX pin in the FC."
        default_value: ON
        field: halfDuplex
        type: bool
      - name: vtx_smartaudio_early_akk_workaround
        description: "Enable workaround for early AKK SAudio-enabled VTX bug."
        default_value: ON
        field: smartAudioEarlyAkkWorkaroundEnable
        type: bool
      - name: vtx_smartaudio_alternate_softserial_method
        description: "Enable the alternate softserial method. This is the method used in INAV 3.0 and ealier."
        default_value: ON
        field: smartAudioAltSoftSerialMethod
        type: bool
      - name: vtx_softserial_shortstop
        description: "Enable the 3x shorter stopbit on softserial. Need for some IRC Tramp VTXes."
        default_value: OFF
        field: softSerialShortStop
        type: bool
      - name: vtx_smartaudio_stopbits
        description: "Set stopbit count for serial (TBS Sixty9 SmartAudio 2.1 require value of 1 bit)"
        default_value: 2
        field: smartAudioStopBits
        min: 1
        max: 2

  - name: PG_VTX_SETTINGS_CONFIG
    type: vtxSettingsConfig_t
    headers: ["drivers/vtx_common.h", "io/vtx.h"]
    condition: USE_VTX_SMARTAUDIO || USE_VTX_TRAMP
    members:
      - name: vtx_band
        description: "Configure the VTX band. Bands: 1: A, 2: B, 3: E, 4: F, 5: Race."
        default_value: 1
        field: band
        min: VTX_SETTINGS_MIN_BAND
        max: VTX_SETTINGS_MAX_BAND
      - name: vtx_channel
        description: "Channel to use within the configured `vtx_band`. Valid values are [1, 8]."
        default_value: 1
        field: channel
        min: VTX_SETTINGS_MIN_CHANNEL
        max: VTX_SETTINGS_MAX_CHANNEL
      - name: vtx_power
        description: "VTX RF power level to use. The exact number of mw depends on the VTX hardware."
        default_value: 1
        field: power
        min: VTX_SETTINGS_MIN_POWER
        max: VTX_SETTINGS_MAX_POWER
      - name: vtx_low_power_disarm
        description: "When the craft is disarmed, set the VTX to its lowest power. `ON` will set the power to its minimum value on startup, increase it to `vtx_power` when arming and change it back to its lowest setting after disarming. `UNTIL_FIRST_ARM` will start with minimum power, but once the craft is armed it will increase to `vtx_power` and it will never decrease until the craft is power cycled."
        default_value: "OFF"
        field: lowPowerDisarm
        table: vtx_low_power_disarm
        type: uint8_t
      - name: vtx_pit_mode_chan
        description: "Pit mode channel."
        field: pitModeChan
        min: VTX_SETTINGS_MIN_CHANNEL
        max: VTX_SETTINGS_MAX_CHANNEL
        default_value: 1
      - name: vtx_max_power_override
        description:  "Some VTXes may report max power incorrectly (i.e. 200mW for a 600mW VTX). Use this to override max supported power. 0 to disable and use whatever VTX reports as its capabilities"
        default_value: 0
        field: maxPowerOverride
        min: 0
        max: 10000
      - name: vtx_frequency_group
        field: frequencyGroup
        description: "VTx Frequency group to use. Frequency groups: FREQUENCYGROUP_5G8: 5.8GHz, FREQUENCYGROUP_2G4: 2.4GHz, FREQUENCYGROUP_1G3: 1.3GHz."
        table: vtx_frequency_groups
        min: 0
        max: 2
        default_value: FREQUENCYGROUP_5G8

  - name: PG_PINIOBOX_CONFIG
    type: pinioBoxConfig_t
    headers: ["io/piniobox.h"]
    condition: USE_PINIOBOX
    members:
      - name: pinio_box1
        field: permanentId[0]
        description: "Mode assignment for PINIO#1"
        default_value: "target specific"
        min: 0
        max: 255
        default_value: :BOX_PERMANENT_ID_NONE
        type: uint8_t
      - name: pinio_box2
        field: permanentId[1]
        default_value: "target specific"
        description: "Mode assignment for PINIO#1"
        min: 0
        max: 255
        default_value: :BOX_PERMANENT_ID_NONE
        type: uint8_t
      - name: pinio_box3
        field: permanentId[2]
        default_value: "target specific"
        description: "Mode assignment for PINIO#1"
        min: 0
        max: 255
        default_value: :BOX_PERMANENT_ID_NONE
        type: uint8_t
      - name: pinio_box4
        field: permanentId[3]
        default_value: "target specific"
        description: "Mode assignment for PINIO#1"
        min: 0
        max: 255
        default_value: :BOX_PERMANENT_ID_NONE
        type: uint8_t

  - name: PG_LOG_CONFIG
    type: logConfig_t
    headers: ["common/log.h"]
    condition: USE_LOG
    members:
        - name: log_level
          field: level
          table: log_level
          description: "Defines serial debugging log level. See `docs/development/serial_printf_debugging.md` for usage."
          default_value: "ERROR"
        - name: log_topics
          field: topics
          min: 0
          max: UINT32_MAX
          description: "Defines serial debugging log topic. See `docs/development/serial_printf_debugging.md` for usage."
          default_value: 0

  - name: PG_ESC_SENSOR_CONFIG
    type: escSensorConfig_t
    headers: ["sensors/esc_sensor.h"]
    condition: USE_ESC_SENSOR
    members:
        - name: esc_sensor_listen_only
          default_value: OFF
          description: "Enable when BLHeli32 Auto Telemetry function is used. Disable in every other case"
          field: listenOnly
          type: bool
          default_value: OFF

  - name: PG_SMARTPORT_MASTER_CONFIG
    type: smartportMasterConfig_t
    headers: ["io/smartport_master.h"]
    condition: USE_SMARTPORT_MASTER
    members:
      - name: smartport_master_halfduplex
        field: halfDuplex
        type: bool
        default_value: ON
      - name: smartport_master_inverted
        field: inverted
        type: bool
        default_value: OFF

  - name: PG_DJI_OSD_CONFIG
    type: djiOsdConfig_t
    headers: ["io/osd_dji_hd.h"]
    condition: USE_DJI_HD_OSD
    members:
        - name: dji_use_name_for_messages
          description: "Re-purpose the craft name field for messages."
          default_value: ON
          field: use_name_for_messages
          type: bool
        - name: dji_esc_temp_source
          description: "Re-purpose the ESC temperature field for IMU/BARO temperature"
          default_value: "ESC"
          field: esc_temperature_source
          table: djiOsdTempSource
          type: uint8_t
        - name: dji_message_speed_source
          description: "Sets the speed type displayed by the DJI OSD in craft name: GROUND, 3D, AIR"
          default_value: "3D"
          field: messageSpeedSource
          table: osdSpeedSource
          type: uint8_t
        - name: dji_rssi_source
          description: "Source of the DJI RSSI field: RSSI, CRSF_LQ"
          default_value: "RSSI"
          field: rssi_source
          table: djiRssiSource
          type: uint8_t
        - name: dji_use_adjustments
          description: "Show inflight adjustments in craft name field"
          default_value: OFF
          type: bool
          field: useAdjustments
        - name: dji_cn_alternating_duration
          description: "Alternating duration of craft name elements, in tenths of a second"
          default_value: 30
          min: 1
          max: 150
          field: craftNameAlternatingDuration
          type: uint8_t

  - name: PG_BEEPER_CONFIG
    type: beeperConfig_t
    headers: [ "fc/config.h" ]
    members:
      - name: dshot_beeper_enabled
        description: "Whether using DShot motors as beepers is enabled"
        default_value: ON
        field: dshot_beeper_enabled
        type: bool
      - name: dshot_beeper_tone
        description: "Sets the DShot beeper tone"
        min: 1
        max: 5
        default_value: 1
        field: dshot_beeper_tone
        type: uint8_t
      - name: beeper_pwm_mode
        field: pwmMode
        type: bool
        default_value: OFF
        description: "Allows disabling PWM mode for beeper on some targets. Switch from ON to OFF if the external beeper sound is weak. Do not switch from OFF to ON without checking if the board supports PWM beeper mode"

  - name: PG_POWER_LIMITS_CONFIG
    type: powerLimitsConfig_t
    headers: ["flight/power_limits.h"]
    condition: USE_POWER_LIMITS
    members:
      - name: limit_pi_p
        description: "Throttle attenuation PI control P term"
        default_value: 100
        field: piP
        max: 10000
      - name: limit_pi_i
        description: "Throttle attenuation PI control I term"
        default_value: 100
        field: piI
        max: 10000
      - name: limit_attn_filter_cutoff
        description: "Throttle attenuation PI control output filter cutoff frequency"
        default_value: 1.2
        field: attnFilterCutoff
        max: 100

  - name: PG_LEDPIN_CONFIG
    type: ledPinConfig_t
    headers: ["drivers/light_ws2811strip.h"]
    members:
      - name: led_pin_pwm_mode
        condition: USE_LED_STRIP
        description: "PWM mode of LED pin."
        default_value: "SHARED_LOW"
        field: led_pin_pwm_mode
        table: led_pin_pwm_mode

  - name: PG_OSD_JOYSTICK_CONFIG
    type: osdJoystickConfig_t
    headers: ["io/osd_joystick.h"]
    condition: USE_RCDEVICE && USE_LED_STRIP
    members:
      - name: osd_joystick_enabled
        description: "Enable OSD Joystick emulation"
        default_value: OFF
        field: osd_joystick_enabled
        type: bool
      - name: osd_joystick_down
        description: "PWM value for DOWN key"
        default_value: 0
        field: osd_joystick_down
        min: 0
        max: 100
      - name: osd_joystick_up
        description: "PWM value for UP key"
        default_value: 48
        field: osd_joystick_up
        min: 0
        max: 100
      - name: osd_joystick_left
        description: "PWM value for LEFT key"
        default_value: 63
        field: osd_joystick_left
        min: 0
        max: 100
      - name: osd_joystick_right
        description: "PWM value for RIGHT key"
        default_value: 28
        field: osd_joystick_right
        min: 0
        max: 100
      - name: osd_joystick_enter
        description: "PWM value for ENTER key"
        default_value: 75
        field: osd_joystick_enter
        min: 0
        max: 100

  - name: PG_FW_AUTOLAND_CONFIG
    type: navFwAutolandConfig_t
    headers: ["navigation/navigation.h"]
    condition: USE_FW_AUTOLAND
    members:
      - name: nav_fw_land_approach_length
        description: "Length of the final approach"
        default_value: 35000
        field: approachLength
        min: 100
        max: 100000
      - name: nav_fw_land_final_approach_pitch2throttle_mod
        description: "Modifier for pitch to throttle ratio at final approach. In Percent."
        default_value: 100
        field: finalApproachPitchToThrottleMod
        min: 100
        max: 400
      - name: nav_fw_land_glide_alt
        description: "Initial altitude of the glide phase"
        default_value: 200
        field: glideAltitude
        min: 100
        max: 5000
      - name: nav_fw_land_flare_alt
        description: "Initial altitude of the flare phase"
        default_value: 150
        field: flareAltitude
        min: 0
        max: 10000
      - name: nav_fw_land_glide_pitch
        description: "Pitch value for glide phase. In degrees."
        default_value: 0
        field: glidePitch
        min: -15
        max: 45
      - name: nav_fw_land_flare_pitch
        description: "Pitch value for flare phase. In degrees"
        default_value: 8
        field: flarePitch
        min: -15
        max: 45
      - name: nav_fw_land_max_tailwind
        description: "Max. tailwind (in cm/s) if no landing direction with downwind is available"
        default_value: 140
        field: maxTailwind
        min: 0
        max: 3000<|MERGE_RESOLUTION|>--- conflicted
+++ resolved
@@ -2283,19 +2283,6 @@
         field: gravity_calibration_tolerance
         min: 0
         max: 255
-<<<<<<< HEAD
-      - name: inav_use_gps_velned
-        description: "Defined if INAV should use velocity data provided by GPS module for doing position and speed estimation. If set to OFF INAV will fallback to calculating velocity from GPS coordinates. Using native velocity data may improve performance on some GPS modules. Some GPS modules introduce significant delay and using native velocity may actually result in much worse performance."
-        default_value: ON
-        field: use_gps_velned
-        type: bool
-      - name: inav_use_gps_no_baro
-        description: "Defines if INAV should use only use GPS data for altitude estimation and not barometer. If set to ON, INAV will allow GPS assisted modes and RTH even when there is no barometer installed."
-        field: use_gps_no_baro
-        type: bool
-        default_value: OFF
-=======
->>>>>>> 7e92ce39
       - name: inav_allow_dead_reckoning
         description: "Defines if INAV will dead-reckon over short GPS outages. May also be useful for indoors OPFLOW navigation"
         default_value: OFF
