tables:
  - name: alignment
    values: ["DEFAULT", "CW0", "CW90", "CW180", "CW270", "CW0FLIP", "CW90FLIP", "CW180FLIP", "CW270FLIP"]
  - name: gyro_lpf
    values: ["256HZ", "188HZ", "98HZ", "42HZ", "20HZ", "10HZ"]
  - name: acc_hardware
    values: ["NONE", "AUTO", "ADXL345", "MPU6050", "MMA845x", "BMA280", "LSM303DLHC", "MPU6000", "MPU6500", "MPU9250", "BMI160", "ICM20689", "FAKE"]
    enum: accelerationSensor_e
  - name: rangefinder_hardware
    values: ["NONE", "HCSR04", "SRF10", "INAV_I2C", "VL53L0X", "MSP", "UIB", "BENEWAKE"]
    enum: rangefinderType_e
  - name: mag_hardware
    values: ["NONE", "AUTO", "HMC5883", "AK8975", "GPSMAG", "MAG3110", "AK8963", "IST8310", "QMC5883", "MPU9250", "IST8308", "LIS3MDL", "FAKE"]
    enum: magSensor_e
  - name: opflow_hardware
    values: ["NONE", "PMW3901", "CXOF", "MSP", "FAKE"]
    enum: opticalFlowSensor_e
  - name: baro_hardware
    values: ["NONE", "AUTO", "BMP085", "MS5611", "BMP280", "MS5607", "LPS25H", "SPL06", "BMP388", "FAKE"]
    enum: baroSensor_e
  - name: pitot_hardware
    values: ["NONE", "AUTO", "MS4525", "ADC", "VIRTUAL", "FAKE"]
    enum: pitotSensor_e
  - name: receiver_type
    values: ["NONE", "PWM", "PPM", "SERIAL", "MSP", "SPI", "UIB"]
    enum: rxReceiverType_e
  - name: serial_rx
    values: ["SPEK1024", "SPEK2048", "SBUS", "SUMD", "SUMH", "XB-B", "XB-B-RJ01", "IBUS", "JETIEXBUS", "CRSF", "FPORT"]
  - name: rx_spi_protocol
    values: ["V202_250K", "V202_1M", "SYMA_X", "SYMA_X5C", "CX10", "CX10A", "H8_3D", "INAV", "ELERES"]
    enum: rx_spi_protocol_e
  - name: blackbox_device
    values: ["SERIAL", "SPIFLASH", "SDCARD"]
  - name: motor_pwm_protocol
    values: ["STANDARD", "ONESHOT125", "ONESHOT42", "MULTISHOT", "BRUSHED", "DSHOT150", "DSHOT300", "DSHOT600", "DSHOT1200", "SERIALSHOT"]
  - name: failsafe_procedure
    values: ["SET-THR", "DROP", "RTH", "NONE"]
  - name: current_sensor
    values: ["NONE", "ADC", "VIRTUAL", "ESC"]
    enum: currentSensor_e
  - name: voltage_sensor
    values: ["NONE", "ADC", "ESC"]
    enum: voltageSensor_e
  - name: gps_provider
    values: ["NMEA", "UBLOX", "UNUSED", "NAZA", "UBLOX7", "MTK"]
    enum: gpsProvider_e
  - name: gps_sbas_mode
    values: ["AUTO", "EGNOS", "WAAS", "MSAS", "GAGAN", "NONE"]
    enum: sbasMode_e
  - name: gps_dyn_model
    values: ["PEDESTRIAN", "AIR_1G", "AIR_4G"]
    enum: gpsDynModel_e
  - name: reset_type
    values: ["NEVER", "FIRST_ARM", "EACH_ARM"]
  - name: direction
    values: ["RIGHT", "LEFT", "YAW"]
  - name: nav_user_control_mode
    values: ["ATTI", "CRUISE"]
  - name: nav_rth_alt_mode
    values: ["CURRENT", "EXTRA", "FIXED", "MAX", "AT_LEAST", "AT_LEAST_LINEAR_DESCENT"]
  - name: osd_unit
    values: ["IMPERIAL", "METRIC", "UK"]
    enum: osd_unit_e
  - name: osd_stats_energy_unit
    values: ["MAH", "WH"]
    enum: osd_stats_energy_unit_e
  - name: osd_video_system
    values: ["AUTO", "PAL", "NTSC"]
    enum: videoSystem_e
  - name: osd_alignment
    values: ["LEFT", "RIGHT"]
    enum: osd_alignment_e
  - name: frsky_unit
    values: ["METRIC", "IMPERIAL"]
    enum: frskyUnit_e
  - name: ltm_rates
    values: ["NORMAL", "MEDIUM", "SLOW"]
  - name: i2c_speed
    values: ["400KHZ", "800KHZ", "100KHZ", "200KHZ"]
  - name: debug_modes
<<<<<<< HEAD
    values: ["NONE", "GYRO", "NOTCH", "NAV_LANDING", "FW_ALTITUDE", "AGL", "FLOW_RAW",
      "FLOW", "SBUS", "FPORT", "ALWAYS", "STAGE2", "SAG_COMP_VOLTAGE",
      "VIBE", "CRUISE", "REM_FLIGHT_TIME", "SMARTAUDIO", "ACC", "GENERIC", "ITERM_RELAX", 
      "D_BOOST", "ANTIGRAVITY", "FFT", "FFT_TIME", "FFT_FREQ", "DEBUG_IMU2"]
=======
    values: ["NONE", "GYRO", "AGL", "FLOW_RAW",
      "FLOW", "SBUS", "FPORT", "ALWAYS", "SAG_COMP_VOLTAGE",
      "VIBE", "CRUISE", "REM_FLIGHT_TIME", "SMARTAUDIO", "ACC", "ITERM_RELAX", 
      "ERPM", "RPM_FILTER", "RPM_FREQ"]
>>>>>>> c89e1e7f
  - name: async_mode
    values: ["NONE", "GYRO", "ALL"]
  - name: aux_operator
    values: ["OR", "AND"]
    enum: modeActivationOperator_e
  - name: osd_crosshairs_style
    values: ["DEFAULT", "AIRCRAFT", "TYPE3", "TYPE4", "TYPE5", "TYPE6", "TYPE7"]
    enum: osd_crosshairs_style_e
  - name: osd_sidebar_scroll
    values: ["NONE", "ALTITUDE", "GROUND_SPEED", "HOME_DISTANCE"]
    enum: osd_sidebar_scroll_e
  - name: nav_rth_allow_landing
    values: ["NEVER", "ALWAYS", "FS_ONLY"]
    enum: navRTHAllowLanding_e
  - name: bat_capacity_unit
    values: ["MAH", "MWH"]
    enum: batCapacityUnit_e
  - name: bat_voltage_source
    values: ["RAW", "SAG_COMP"]
    enum: batVoltageSource_e
  - name: smartport_fuel_unit
    values: ["PERCENT", "MAH", "MWH"]
    enum: smartportFuelUnit_e
  - name: platform_type
    values: ["MULTIROTOR", "AIRPLANE", "HELICOPTER", "TRICOPTER", "ROVER", "BOAT"]
    enum: flyingPlatformType_e
  - name: tz_automatic_dst
    values: ["OFF", "EU", "USA"]
    enum: tz_automatic_dst_e
  - name: vtx_low_power_disarm
    values: ["OFF", "ON", "UNTIL_FIRST_ARM"]
    enum: vtxLowerPowerDisarm_e
  - name: filter_type
    values: ["PT1", "BIQUAD"]
  - name: log_level
    values: ["ERROR", "WARNING", "INFO", "VERBOSE", "DEBUG"]
  - name: iterm_relax
    values: ["OFF", "RP", "RPY"]
    enum: itermRelax_e
  - name: iterm_relax_type
    values: ["GYRO", "SETPOINT"]
    enum: itermRelaxType_e
  - name: airmodeHandlingType
    values: ["STICK_CENTER", "THROTTLE_THRESHOLD"]
  - name: nav_extra_arming_safety
    values: ["OFF", "ON", "ALLOW_BYPASS"]
    enum: navExtraArmingSafety_e
  - name: rssi_source
    values: ["NONE", "AUTO", "ADC", "CHANNEL", "PROTOCOL", "MSP"]
    enum: rssiSource_e
  - name: dynamicFilterRangeTable
    values: ["HIGH", "MEDIUM", "LOW"]
    enum: dynamicFilterRange_e
  - name: pidTypeTable
    values: ["NONE", "PID", "PIFF", "AUTO"]
    enum: pidType_e

groups:
  - name: PG_GYRO_CONFIG
    type: gyroConfig_t
    headers: ["sensors/gyro.h"]
    members:
      - name: looptime
        max: 9000
      - name: gyro_sync
        field: gyroSync
        type: bool
      - name: align_gyro
        field: gyro_align
        type: uint8_t
        table: alignment
      - name: gyro_hardware_lpf
        field: gyro_lpf
        table: gyro_lpf
      - name: gyro_lpf_hz
        field: gyro_soft_lpf_hz
        max: 200
      - name: gyro_lpf_type
        field: gyro_soft_lpf_type
        table: filter_type
      - name: moron_threshold
        field: gyroMovementCalibrationThreshold
        max: 128
      - name: gyro_notch1_hz
        field: gyro_soft_notch_hz_1
        max: 500
      - name: gyro_notch1_cutoff
        field: gyro_soft_notch_cutoff_1
        min: 1
        max: 500
      - name: gyro_notch2_hz
        field: gyro_soft_notch_hz_2
        max: 500
      - name: gyro_notch2_cutoff
        field: gyro_soft_notch_cutoff_2
        min: 1
        max: 500
      - name: gyro_stage2_lowpass_hz
        field: gyro_stage2_lowpass_hz
        min: 0
        max: 500
      - name: dyn_notch_width_percent
        field: dyn_notch_width_percent
        condition: USE_DYNAMIC_FILTERS
        min: 0
        max: 20
      - name: dyn_notch_range
        field: dyn_notch_range
        condition: USE_DYNAMIC_FILTERS
        table: dynamicFilterRangeTable
      - name: dyn_notch_q
        field: dyn_notch_q
        condition: USE_DYNAMIC_FILTERS
        min: 1
        max: 1000
      - name: dyn_notch_min_hz
        field: dyn_notch_min_hz
        condition: USE_DYNAMIC_FILTERS
        min: 60
        max: 1000
      - name: gyro_to_use
        condition: USE_DUAL_GYRO
        min: 0
        max: 1

  - name: PG_ADC_CHANNEL_CONFIG
    type: adcChannelConfig_t
    headers: ["fc/config.h"]
    condition: USE_ADC
    members:
      - name: vbat_adc_channel
        field: adcFunctionChannel[ADC_BATTERY]
        min: ADC_CHN_NONE
        max: ADC_CHN_MAX
      - name: rssi_adc_channel
        field: adcFunctionChannel[ADC_RSSI]
        min: ADC_CHN_NONE
        max: ADC_CHN_MAX
      - name: current_adc_channel
        field: adcFunctionChannel[ADC_CURRENT]
        min: ADC_CHN_NONE
        max: ADC_CHN_MAX
      - name: airspeed_adc_channel
        field: adcFunctionChannel[ADC_AIRSPEED]
        min: ADC_CHN_NONE
        max: ADC_CHN_MAX

  - name: PG_ACCELEROMETER_CONFIG
    type: accelerometerConfig_t
    headers: ["sensors/acceleration.h"]
    members:
      - name: acc_notch_hz
        min: 0
        max: 255
      - name: acc_notch_cutoff
        min: 1
        max: 255
      - name: align_acc
        field: acc_align
        type: uint8_t
        table: alignment
      - name: acc_hardware
        table: acc_hardware
      - name: acc_lpf_hz
        min: 0
        max: 200
      - name: acc_lpf_type
        field: acc_soft_lpf_type
        table: filter_type
      - name: acczero_x
        field: accZero.raw[X]
        min: INT16_MIN
        max: INT16_MAX
      - name: acczero_y
        field: accZero.raw[Y]
        min: INT16_MIN
        max: INT16_MAX
      - name: acczero_z
        field: accZero.raw[Z]
        min: INT16_MIN
        max: INT16_MAX
      - name: accgain_x
        field: accGain.raw[X]
        min: 1
        max: 8192
      - name: accgain_y
        field: accGain.raw[Y]
        min: 1
        max: 8192
      - name: accgain_z
        field: accGain.raw[Z]
        min: 1
        max: 8192

  - name: PG_RANGEFINDER_CONFIG
    type: rangefinderConfig_t
    headers: ["sensors/rangefinder.h"]
    condition: USE_RANGEFINDER
    members:
      - name: rangefinder_hardware
        table: rangefinder_hardware
      - name: rangefinder_median_filter
        field: use_median_filtering
        type: bool

  - name: PG_OPFLOW_CONFIG
    type: opticalFlowConfig_t
    headers: ["sensors/opflow.h"]
    condition: USE_OPFLOW
    members:
      - name: opflow_hardware
        table: opflow_hardware
      - name: opflow_scale
        min: 0
        max: 10000
      - name: align_opflow
        field: opflow_align
        type: uint8_t
        table: alignment

  - name: PG_SECONDARY_IMU
    type: secondaryImuConfig_t
    headers: ["flight/secondary_imu.h"]
    condition: USE_OPFLOW
    members:
      - name: imu2_enabled
        field: enabled
        type: bool
      - name: imu2_use_for_osd_heading
        field: useForOsdHeading
        type: bool
      - name: imu2_use_for_osd_ahi
        field: useForOsdAHI
        type: bool
      - name: imu2_align_roll
        field: rollDeciDegrees
        min: -1800
        max: 3600
      - name: imu2_align_pitch
        field: pitchDeciDegrees
        min: -1800
        max: 3600
      - name: imu2_align_yaw
        field: yawDeciDegrees
        min: -1800
        max: 3600

  - name: PG_COMPASS_CONFIG
    type: compassConfig_t
    headers: ["sensors/compass.h"]
    condition: USE_MAG
    members:
      - name: align_mag
        field: mag_align
        type: uint8_t
        table: alignment
      - name: mag_hardware
        table: mag_hardware
      - name: mag_declination
        min: -18000
        max: 18000
      - name: magzero_x
        field: magZero.raw[X]
        min: INT16_MIN
        max: INT16_MAX
      - name: magzero_y
        field: magZero.raw[Y]
        min: INT16_MIN
        max: INT16_MAX
      - name: magzero_z
        field: magZero.raw[Z]
        min: INT16_MIN
        max: INT16_MAX
      - name: mag_calibration_time
        field: magCalibrationTimeLimit
        min: 30
        max: 120
      - name: mag_to_use
        condition: USE_DUAL_MAG
        min: 0
        max: 1
      - name: align_mag_roll
        field: rollDeciDegrees
        min: -1800
        max: 3600
      - name: align_mag_pitch
        field: pitchDeciDegrees
        min: -1800
        max: 3600
      - name: align_mag_yaw
        field: yawDeciDegrees
        min: -1800
        max: 3600

  - name: PG_BAROMETER_CONFIG
    type: barometerConfig_t
    headers: ["sensors/barometer.h"]
    condition: USE_BARO
    members:
      - name: baro_hardware
        table: baro_hardware
      - name: baro_median_filter
        field: use_median_filtering
        type: bool
      - name: baro_cal_tolerance
        field: baro_calibration_tolerance
        min: 0
        max: 1000

  - name: PG_PITOTMETER_CONFIG
    type: pitotmeterConfig_t
    headers: ["sensors/pitotmeter.h"]
    condition: USE_PITOT
    members:
      - name: pitot_hardware
        table: pitot_hardware
      - name: pitot_lpf_milli_hz
        min: 0
        max: 10000
      - name: pitot_scale
        min: 0
        max: 100

  - name: PG_RX_CONFIG
    type: rxConfig_t
    headers: ["rx/rx.h", "rx/spektrum.h"]
    members:
      - name: receiver_type
        field: receiverType
        table: receiver_type
      - name: min_check
        field: mincheck
        min: PWM_RANGE_MIN
        max: PWM_RANGE_MAX
      - name: max_check
        field: maxcheck
        min: PWM_RANGE_MIN
        max: PWM_RANGE_MAX
      - name: rssi_source
        field: rssi_source
        table: rssi_source
      - name: rssi_channel
        min: 0
        max: MAX_SUPPORTED_RC_CHANNEL_COUNT
      - name: rssi_min
        field: rssiMin
        min: RSSI_VISIBLE_VALUE_MIN
        max: RSSI_VISIBLE_VALUE_MAX
      - name: rssi_max
        field: rssiMax
        min: RSSI_VISIBLE_VALUE_MIN
        max: RSSI_VISIBLE_VALUE_MAX
      - name: sbus_sync_interval
        field: sbusSyncInterval
        min: 500
        max: 10000
      - name: rc_filter_frequency
        field: rcFilterFrequency
        min: 0
        max: 100
      - name: serialrx_provider
        condition: USE_SERIAL_RX
        table: serial_rx
      - name: serialrx_inverted
        condition: USE_SERIAL_RX
        type: bool
      - name: rx_spi_protocol
        condition: USE_RX_SPI
        table: rx_spi_protocol
      - name: rx_spi_id
        condition: USE_RX_SPI
        min: 0
        max: 0
      - name: rx_spi_rf_channel_count
        min: 0
        max: 8
      - name: spektrum_sat_bind
        condition: USE_SPEKTRUM_BIND
        min: SPEKTRUM_SAT_BIND_DISABLED
        max: SPEKTRUM_SAT_BIND_MAX
      - name: rx_min_usec
        min: PWM_PULSE_MIN
        max: PWM_PULSE_MAX
      - name: rx_max_usec
        min: PWM_PULSE_MIN
        max: PWM_PULSE_MAX
      - name: serialrx_halfduplex
        field: halfDuplex
        type: bool
      - name: msp_override_channels
        field: mspOverrideChannels
        condition: USE_MSP_RC_OVERRIDE
        min: 0
        max: 65535

  - name: PG_BLACKBOX_CONFIG
    type: blackboxConfig_t
    headers: ["blackbox/blackbox.h"]
    condition: USE_BLACKBOX
    members:
      - name: blackbox_rate_num
        field: rate_num
        min: 1
        max: 65535
      - name: blackbox_rate_denom
        field: rate_denom
        min: 1
        max: 65535
      - name: blackbox_device
        field: device
        table: blackbox_device
      - name: sdcard_detect_inverted
        field: invertedCardDetection
        condition: USE_SDCARD
        type: bool

  - name: PG_MOTOR_CONFIG
    type: motorConfig_t
    headers: ["flight/mixer.h"]
    members:
      - name: min_throttle
        field: minthrottle
        min: PWM_RANGE_MIN
        max: PWM_RANGE_MAX
      - name: max_throttle
        field: maxthrottle
        min: PWM_RANGE_MIN
        max: PWM_RANGE_MAX
      - name: min_command
        field: mincommand
        min: 0
        max: PWM_RANGE_MAX
      - name: motor_pwm_rate
        field: motorPwmRate
        min: 50
        max: 32000
      - name: motor_accel_time
        field: motorAccelTimeMs
        min: 0
        max: 1000
      - name: motor_decel_time
        field: motorDecelTimeMs
        min: 0
        max: 1000
      - name: motor_pwm_protocol
        field: motorPwmProtocol
        table: motor_pwm_protocol
      - name: throttle_scale
        field: throttleScale
        min: 0
        max: 1
      - name: motor_poles
        field: motorPoleCount
        min: 4
        max: 255

  - name: PG_FAILSAFE_CONFIG
    type: failsafeConfig_t
    headers: ["flight/failsafe.h"]
    members:
      - name: failsafe_delay
        min: 0
        max: 200
      - name: failsafe_recovery_delay
        min: 0
        max: 200
      - name: failsafe_off_delay
        min: 0
        max: 200
      - name: failsafe_throttle
        min: PWM_RANGE_MIN
        max: PWM_RANGE_MAX
      - name: failsafe_throttle_low_delay
        min: 0
        max: 300
      - name: failsafe_procedure
        table: failsafe_procedure
      - name: failsafe_stick_threshold
        field: failsafe_stick_motion_threshold
        min: 0
        max: 500
      - name: failsafe_fw_roll_angle
        min: -800
        max: 800
      - name: failsafe_fw_pitch_angle
        min: -800
        max: 800
      - name: failsafe_fw_yaw_rate
        min: -1000
        max: 1000
      - name: failsafe_min_distance
        min: 0
        max: 65000
      - name: failsafe_min_distance_procedure
        table: failsafe_procedure
      - name: failsafe_mission
        type: bool

  - name: PG_LIGHTS_CONFIG
    type: lightsConfig_t
    headers: ["io/lights.h"]
    condition: USE_LIGHTS
    members:
      - name: failsafe_lights
        field: failsafe.enabled
        type: bool
      - name: failsafe_lights_flash_period
        field: failsafe.flash_period
        min: 40
        max: 65535
      - name: failsafe_lights_flash_on_time
        field: failsafe.flash_on_time
        min: 20
        max: 65535

  - name: PG_BOARD_ALIGNMENT
    type: boardAlignment_t
    headers: ["sensors/boardalignment.h"]
    members:
      - name: align_board_roll
        field: rollDeciDegrees
        min: -1800
        max: 3600
      - name: align_board_pitch
        field: pitchDeciDegrees
        min: -1800
        max: 3600
      - name: align_board_yaw
        field: yawDeciDegrees
        min: -1800
        max: 3600

  - name: PG_BATTERY_METERS_CONFIG
    type: batteryMetersConfig_t
    headers: ["sensors/battery.h"]
    members:
      - name: vbat_meter_type
        field: voltage.type
        table: voltage_sensor
        type: uint8_t
      - name: vbat_scale
        field: voltage.scale
        condition: USE_ADC
        min: VBAT_SCALE_MIN
        max: VBAT_SCALE_MAX
      - name: current_meter_scale
        field: current.scale
        min: -10000
        max: 10000
      - name: current_meter_offset
        field: current.offset
        min: -32768
        max: 32767
      - name: current_meter_type
        field: current.type
        table: current_sensor
        type: uint8_t
      - name: bat_voltage_src
        field: voltageSource
        table: bat_voltage_source
        type: uint8_t
      - name: cruise_power
        field: cruise_power
        min: 0
        max: 4294967295
      - name: idle_power
        field: idle_power
        min: 0
        max: 65535
      - name: rth_energy_margin
        min: 0
        max: 100
      - name: thr_comp_weight
        field: throttle_compensation_weight
        min: 0
        max: 2

  - name: PG_BATTERY_PROFILES
    type: batteryProfile_t
    headers: ["sensors/battery.h"]
    value_type: BATTERY_CONFIG_VALUE
    members:
      - name: bat_cells
        field: cells
        condition: USE_ADC
        min: 0
        max: 8
      - name: vbat_cell_detect_voltage
        field: voltage.cellDetect
        condition: USE_ADC
        min: 100
        max: 500
      - name: vbat_max_cell_voltage
        field: voltage.cellMax
        condition: USE_ADC
        min: 100
        max: 500
      - name: vbat_min_cell_voltage
        field: voltage.cellMin
        condition: USE_ADC
        min: 100
        max: 500
      - name: vbat_warning_cell_voltage
        field: voltage.cellWarning
        condition: USE_ADC
        min: 100
        max: 500
      - name: battery_capacity
        field: capacity.value
        min: 0
        max: 4294967295
      - name: battery_capacity_warning
        field: capacity.warning
        min: 0
        max: 4294967295
      - name: battery_capacity_critical
        field: capacity.critical
        min: 0
        max: 4294967295
      - name: battery_capacity_unit
        field: capacity.unit
        table: bat_capacity_unit
        type: uint8_t

  - name: PG_MIXER_CONFIG
    type: mixerConfig_t
    members:
      - name: yaw_motor_direction
        min: -1
        max: 1
      - name: yaw_jump_prevention_limit
        min: YAW_JUMP_PREVENTION_LIMIT_LOW
        max: YAW_JUMP_PREVENTION_LIMIT_HIGH
      - name: platform_type
        field: platformType
        type: uint8_t
        table: platform_type
      - name: has_flaps
        field: hasFlaps
        type: bool
      - name: model_preview_type
        field: appliedMixerPreset
        min: -1
        max: INT16_MAX
      - name: fw_min_throttle_down_pitch
        field: fwMinThrottleDownPitchAngle
        min: 0
        max: 450

  - name: PG_MOTOR_3D_CONFIG
    type: flight3DConfig_t
    members:
      - name: 3d_deadband_low
        field: deadband3d_low
        min: PWM_RANGE_MIN
        max: PWM_RANGE_MAX
      - name: 3d_deadband_high
        field: deadband3d_high
        min: PWM_RANGE_MIN
        max: PWM_RANGE_MAX
      - name: 3d_neutral
        field: neutral3d
        min: PWM_RANGE_MIN
        max: PWM_RANGE_MAX

  - name: PG_SERVO_CONFIG
    type: servoConfig_t
    headers: ["flight/servos.h"]
    members:
      - name: servo_center_pulse
        field: servoCenterPulse
        min: PWM_RANGE_MIN
        max: PWM_RANGE_MAX
      - name: servo_pwm_rate
        field: servoPwmRate
        min: 50
        max: 498
      - name: servo_lpf_hz
        field: servo_lowpass_freq
        min: 0
        max: 400
      - name: flaperon_throw_offset
        min: FLAPERON_THROW_MIN
        max: FLAPERON_THROW_MAX
      - name: tri_unarmed_servo
        type: bool

  - name: PG_CONTROL_RATE_PROFILES
    type: controlRateConfig_t
    headers: ["fc/controlrate_profile.h"]
    value_type: CONTROL_RATE_VALUE
    members:
      - name: thr_mid
        field: throttle.rcMid8
        min: 0
        max: 100
      - name: thr_expo
        field: throttle.rcExpo8
        min: 0
        max: 100
      - name: tpa_rate
        field: throttle.dynPID
        min: 0
        max: CONTROL_RATE_CONFIG_TPA_MAX
      - name: tpa_breakpoint
        field: throttle.pa_breakpoint
        min: PWM_RANGE_MIN
        max: PWM_RANGE_MAX
      - name: fw_tpa_time_constant
        field: throttle.fixedWingTauMs
        min: 0
        max: 5000
      - name: rc_expo
        field: stabilized.rcExpo8
        min: 0
        max: 100
      - name: rc_yaw_expo
        field: stabilized.rcYawExpo8
        min: 0
        max: 100
      # New rates are in dps/10. That means, Rate of 20 means 200dps of rotation speed on given axis.
      # Rate 180 (1800dps) is max. value gyro can measure reliably
      - name: roll_rate
        field: stabilized.rates[FD_ROLL]
        min: CONTROL_RATE_CONFIG_ROLL_PITCH_RATE_MIN
        max: CONTROL_RATE_CONFIG_ROLL_PITCH_RATE_MAX
      - name: pitch_rate
        field: stabilized.rates[FD_PITCH]
        min: CONTROL_RATE_CONFIG_ROLL_PITCH_RATE_MIN
        max: CONTROL_RATE_CONFIG_ROLL_PITCH_RATE_MAX
      - name: yaw_rate
        field: stabilized.rates[FD_YAW]
        min: CONTROL_RATE_CONFIG_YAW_RATE_MIN
        max: CONTROL_RATE_CONFIG_YAW_RATE_MAX
      - name: manual_rc_expo
        field: manual.rcExpo8
        min: 0
        max: 100
      - name: manual_rc_yaw_expo
        field: manual.rcYawExpo8
        min: 0
        max: 100
      - name: manual_roll_rate
        field: manual.rates[FD_ROLL]
        min: 0
        max: 100
      - name: manual_pitch_rate
        field: manual.rates[FD_PITCH]
        min: 0
        max: 100
      - name: manual_yaw_rate
        field: manual.rates[FD_YAW]
        min: 0
        max: 100
      - name: fpv_mix_degrees
        field: misc.fpvCamAngleDegrees
        min: 0
        max: 50

  - name: PG_SERIAL_CONFIG
    type: serialConfig_t
    headers: ["io/serial.h"]
    members:
      - name: reboot_character
        min: 48
        max: 126

  - name: PG_IMU_CONFIG
    type: imuConfig_t
    headers: ["flight/imu.h"]
    members:
      - name: imu_dcm_kp
        field: dcm_kp_acc
        max: UINT16_MAX
      - name: imu_dcm_ki
        field: dcm_ki_acc
        max: UINT16_MAX
      - name: imu_dcm_kp_mag
        field: dcm_kp_mag
        max: UINT16_MAX
      - name: imu_dcm_ki_mag
        field: dcm_ki_mag
        max: UINT16_MAX
      - name: small_angle
        min: 0
        max: 180
      - name: imu_acc_ignore_rate
        field: acc_ignore_rate
        min: 0
        max: 20
      - name: imu_acc_ignore_slope
        field: acc_ignore_slope
        min: 0
        max: 5

  - name: PG_ARMING_CONFIG
    type: armingConfig_t
    members:
      - name: fixed_wing_auto_arm
        type: bool
      - name: disarm_kill_switch
        type: bool
      - name: switch_disarm_delay
        field: switchDisarmDelayMs
        min: 0
        max: 1000

  - name: PG_GENERAL_SETTINGS
    type: generalSettings_t
    members:
      - name: applied_defaults
        field: appliedDefaults
        type: uint8_t
        min: 0
        max: 3

  - name: PG_RPM_FILTER_CONFIG
    condition: USE_RPM_FILTER
    type: rpmFilterConfig_t
    members:
      - name: rpm_gyro_filter_enabled
        field: gyro_filter_enabled
        type: bool
      - name: rpm_dterm_filter_enabled
        field: dterm_filter_enabled
        type: bool
      - name: rpm_gyro_harmonics
        field: gyro_harmonics
        type: uint8_t
        min: 1
        max: 3
      - name: rpm_gyro_min_hz
        field: gyro_min_hz
        type: uint8_t
        min: 50
        max: 200
      - name: rpm_gyro_q
        field: gyro_q
        type: uint16_t
        min: 1
        max: 3000
      - name: dterm_gyro_harmonics
        field: dterm_harmonics
        type: uint8_t
        min: 1
        max: 3
      - name: rpm_dterm_min_hz
        field: dterm_min_hz
        type: uint8_t
        min: 50
        max: 200
      - name: rpm_dterm_q
        field: dterm_q
        type: uint16_t
        min: 1
        max: 3000
  - name: PG_GPS_CONFIG
    type: gpsConfig_t
    condition: USE_GPS
    members:
      - name: gps_provider
        field: provider
        table: gps_provider
        type: uint8_t
      - name: gps_sbas_mode
        field: sbasMode
        table: gps_sbas_mode
        type: uint8_t
      - name: gps_dyn_model
        field: dynModel
        table: gps_dyn_model
        type: uint8_t
      - name: gps_auto_config
        field: autoConfig
        type: bool
      - name: gps_auto_baud
        field: autoBaud
        type: bool
      - name: gps_ublox_use_galileo
        field: ubloxUseGalileo
        type: bool
      - name: gps_min_sats
        field: gpsMinSats
        min: 5
        max: 10

  - name: PG_RC_CONTROLS_CONFIG
    type: rcControlsConfig_t
    headers: ["fc/rc_controls.h"]
    members:
      - name: deadband
        min: 0
        max: 32
      - name: yaw_deadband
        min: 0
        max: 100
      - name: pos_hold_deadband
        min: 10
        max: 250
      - name: alt_hold_deadband
        min: 10
        max: 250
      - name: 3d_deadband_throttle
        field: deadband3d_throttle
        min: 0
        max: 200
      - name: mc_airmode_type
        field: airmodeHandlingType
        table: airmodeHandlingType
      - name: mc_airmode_threshold
        field: airmodeThrottleThreshold
        min: 1000
        max: 2000

  - name: PG_PID_PROFILE
    type: pidProfile_t
    headers: ["flight/pid.h"]
    value_type: PROFILE_VALUE
    members:
      - name: mc_p_pitch
        field: bank_mc.pid[PID_PITCH].P
        min: 0
        max: 200
      - name: mc_i_pitch
        field: bank_mc.pid[PID_PITCH].I
        min: 0
        max: 200
      - name: mc_d_pitch
        field: bank_mc.pid[PID_PITCH].D
        min: 0
        max: 200
      - name: mc_p_roll
        field: bank_mc.pid[PID_ROLL].P
        min: 0
        max: 200
      - name: mc_i_roll
        field: bank_mc.pid[PID_ROLL].I
        min: 0
        max: 200
      - name: mc_d_roll
        field: bank_mc.pid[PID_ROLL].D
        min: 0
        max: 200
      - name: mc_p_yaw
        field: bank_mc.pid[PID_YAW].P
        min: 0
        max: 200
      - name: mc_i_yaw
        field: bank_mc.pid[PID_YAW].I
        min: 0
        max: 200
      - name: mc_d_yaw
        field: bank_mc.pid[PID_YAW].D
        min: 0
        max: 200
      - name: mc_p_level
        field: bank_mc.pid[PID_LEVEL].P
        min: 0
        max: 200
      - name: mc_i_level
        field: bank_mc.pid[PID_LEVEL].I
        min: 0
        max: 200
      - name: mc_d_level
        field: bank_mc.pid[PID_LEVEL].D
        min: 0
        max: 200
      - name: fw_p_pitch
        field: bank_fw.pid[PID_PITCH].P
        min: 0
        max: 200
      - name: fw_i_pitch
        field: bank_fw.pid[PID_PITCH].I
        min: 0
        max: 200
      - name: fw_ff_pitch
        field: bank_fw.pid[PID_PITCH].FF
        min: 0
        max: 200
      - name: fw_p_roll
        field: bank_fw.pid[PID_ROLL].P
        min: 0
        max: 200
      - name: fw_i_roll
        field: bank_fw.pid[PID_ROLL].I
        min: 0
        max: 200
      - name: fw_ff_roll
        field: bank_fw.pid[PID_ROLL].FF
        min: 0
        max: 200
      - name: fw_p_yaw
        field: bank_fw.pid[PID_YAW].P
        min: 0
        max: 200
      - name: fw_i_yaw
        field: bank_fw.pid[PID_YAW].I
        min: 0
        max: 200
      - name: fw_ff_yaw
        field: bank_fw.pid[PID_YAW].FF
        min: 0
        max: 200
      - name: fw_p_level
        field: bank_fw.pid[PID_LEVEL].P
        min: 0
        max: 200
      - name: fw_i_level
        field: bank_fw.pid[PID_LEVEL].I
        min: 0
        max: 200
      - name: fw_d_level
        field: bank_fw.pid[PID_LEVEL].D
        min: 0
        max: 200
      - name: max_angle_inclination_rll
        field: max_angle_inclination[FD_ROLL]
        min: 100
        max: 900
      - name: max_angle_inclination_pit
        field: max_angle_inclination[FD_PITCH]
        min: 100
        max: 900
      - name: dterm_lpf_hz
        min: 0
        max: 200
      - name: use_dterm_fir_filter
        field: use_dterm_fir_filter
        type: bool
      - name: yaw_lpf_hz
        min: 0
        max: 200
      - name: dterm_setpoint_weight
        min: 0
        max: 2
      - name: fw_iterm_throw_limit
        field: fixedWingItermThrowLimit
        min: FW_ITERM_THROW_LIMIT_MIN
        max: FW_ITERM_THROW_LIMIT_MAX
      - name: fw_loiter_direction
        field: loiter_direction
        condition: USE_NAV
        table: direction
      - name: fw_reference_airspeed
        field: fixedWingReferenceAirspeed
        min: 1
        max: 5000
      - name: fw_turn_assist_yaw_gain
        field: fixedWingCoordinatedYawGain
        min: 0
        max: 2
      - name: fw_iterm_limit_stick_position
        field: fixedWingItermLimitOnStickPosition
        min: 0
        max: 1
      - name: dterm_notch_hz
        field: dterm_soft_notch_hz
        min: 0
        max: 500
      - name: dterm_notch_cutoff
        field: dterm_soft_notch_cutoff
        min: 1
        max: 500
      - name: pidsum_limit
        field: pidSumLimit
        min: PID_SUM_LIMIT_MIN
        max: PID_SUM_LIMIT_MAX
      - name: yaw_p_limit
        min: YAW_P_LIMIT_MIN
        max: YAW_P_LIMIT_MAX
      - name: iterm_windup
        field: itermWindupPointPercent
        min: 0
        max: 90
      - name: rate_accel_limit_roll_pitch
        field: axisAccelerationLimitRollPitch
        max: 500000
      - name: rate_accel_limit_yaw
        field: axisAccelerationLimitYaw
        max: 500000
      - name: heading_hold_rate_limit
        min: HEADING_HOLD_RATE_LIMIT_MIN
        max: HEADING_HOLD_RATE_LIMIT_MAX

      - name: nav_mc_pos_z_p
        field: bank_mc.pid[PID_POS_Z].P
        condition: USE_NAV
        min: 0
        max: 255
      - name: nav_mc_vel_z_p
        field: bank_mc.pid[PID_VEL_Z].P
        condition: USE_NAV
        min: 0
        max: 255
      - name: nav_mc_vel_z_i
        field: bank_mc.pid[PID_VEL_Z].I
        condition: USE_NAV
        min: 0
        max: 255
      - name: nav_mc_vel_z_d
        field: bank_mc.pid[PID_VEL_Z].D
        condition: USE_NAV
        min: 0
        max: 255
      - name: nav_mc_pos_xy_p
        field: bank_mc.pid[PID_POS_XY].P
        condition: USE_NAV
        min: 0
        max: 255
      - name: nav_mc_vel_xy_p
        field: bank_mc.pid[PID_VEL_XY].P
        condition: USE_NAV
        min: 0
        max: 255
      - name: nav_mc_vel_xy_i
        field: bank_mc.pid[PID_VEL_XY].I
        condition: USE_NAV
        min: 0
        max: 255
      - name: nav_mc_vel_xy_d
        field: bank_mc.pid[PID_VEL_XY].D
        condition: USE_NAV
        min: 0
        max: 255
      - name: nav_mc_vel_xy_ff
        field: bank_mc.pid[PID_VEL_XY].FF
        condition: USE_NAV
        min: 0
        max: 255
      - name: nav_mc_heading_p
        field: bank_mc.pid[PID_HEADING].P
        condition: USE_NAV
        min: 0
        max: 255
      - name: nav_mc_vel_xy_dterm_lpf_hz
        field: navVelXyDTermLpfHz
        min: 0
        max: 100
      - name: nav_fw_pos_z_p
        field: bank_fw.pid[PID_POS_Z].P
        condition: USE_NAV
        min: 0
        max: 255
      - name: nav_fw_pos_z_i
        field: bank_fw.pid[PID_POS_Z].I
        condition: USE_NAV
        min: 0
        max: 255
      - name: nav_fw_pos_z_d
        field: bank_fw.pid[PID_POS_Z].D
        condition: USE_NAV
        min: 0
        max: 255
      - name: nav_fw_pos_xy_p
        field: bank_fw.pid[PID_POS_XY].P
        condition: USE_NAV
        min: 0
        max: 255
      - name: nav_fw_pos_xy_i
        field: bank_fw.pid[PID_POS_XY].I
        condition: USE_NAV
        min: 0
        max: 255
      - name: nav_fw_pos_xy_d
        field: bank_fw.pid[PID_POS_XY].D
        condition: USE_NAV
        min: 0
        max: 255
      - name: nav_fw_heading_p
        field: bank_fw.pid[PID_HEADING].P
        condition: USE_NAV
        min: 0
        max: 255
      - name: mc_iterm_relax_type
        field: iterm_relax_type
        table: iterm_relax_type
      - name: mc_iterm_relax
        field: iterm_relax
        table: iterm_relax
      - name: mc_iterm_relax_cutoff
        field: iterm_relax_cutoff
        min: 1
        max: 100
      - name: d_boost_factor
        field: dBoostFactor
        condition: USE_D_BOOST
        min: 1
        max: 3
      - name: d_boost_max_at_acceleration
        field: dBoostMaxAtAlleceleration
        condition: USE_D_BOOST
        min: 1000
        max: 16000
      - name: d_boost_gyro_delta_lpf_hz
        field: dBoostGyroDeltaLpfHz
        condition: USE_D_BOOST
        min: 10
        max: 250
      - name: antigravity_gain
        field: antigravityGain
        condition: USE_ANTIGRAVITY
        min: 1
        max: 20
      - name: antigravity_accelerator
        field: antigravityAccelerator
        condition: USE_ANTIGRAVITY
        min: 1
        max: 20
      - name: antigravity_cutoff_lpf_hz
        field: antigravityCutoff
        condition: USE_ANTIGRAVITY
        min: 1
        max: 30
      - name: pid_type
        field: pidControllerType
        table: pidTypeTable

  - name: PG_PID_AUTOTUNE_CONFIG
    type: pidAutotuneConfig_t
    condition: USE_NAV && USE_AUTOTUNE_FIXED_WING
    members:
      - name: fw_autotune_overshoot_time
        field: fw_overshoot_time
        min: 50
        max: 500
      - name: fw_autotune_undershoot_time
        field: fw_undershoot_time
        min: 50
        max: 500
      - name: fw_autotune_threshold
        field: fw_max_rate_threshold
        min: 0
        max: 100
      - name: fw_autotune_ff_to_p_gain
        field: fw_ff_to_p_gain
        min: 0
        max: 100
      - name: fw_autotune_ff_to_i_tc
        field: fw_ff_to_i_time_constant
        min: 100
        max: 5000

  - name: PG_POSITION_ESTIMATION_CONFIG
    type: positionEstimationConfig_t
    condition: USE_NAV
    members:
      - name: inav_auto_mag_decl
        field: automatic_mag_declination
        type: bool
      - name: inav_gravity_cal_tolerance
        field: gravity_calibration_tolerance
        min: 0
        max: 255
      - name: inav_use_gps_velned
        field: use_gps_velned
        type: bool
      - name: inav_allow_dead_reckoning
        field: allow_dead_reckoning
        type: bool
      - name: inav_reset_altitude
        field: reset_altitude_type
        table: reset_type
      - name: inav_reset_home
        field: reset_home_type
        table: reset_type
      - name: inav_max_surface_altitude
        field: max_surface_altitude
        min: 0
        max: 1000
      - name: inav_w_z_surface_p
        field: w_z_surface_p
        min: 0
        max: 100
      - name: inav_w_z_surface_v
        field: w_z_surface_v
        min: 0
        max: 100
      - name: inav_w_xy_flow_p
        field: w_xy_flow_p
        min: 0
        max: 100
      - name: inav_w_xy_flow_v
        field: w_xy_flow_v
        min: 0
        max: 100
      - name: inav_w_z_baro_p
        field: w_z_baro_p
        min: 0
        max: 10
      - name: inav_w_z_gps_p
        field: w_z_gps_p
        min: 0
        max: 10
      - name: inav_w_z_gps_v
        field: w_z_gps_v
        min: 0
        max: 10
      - name: inav_w_xy_gps_p
        field: w_xy_gps_p
        min: 0
        max: 10
      - name: inav_w_xy_gps_v
        field: w_xy_gps_v
        min: 0
        max: 10
      - name: inav_w_z_res_v
        field: w_z_res_v
        min: 0
        max: 10
      - name: inav_w_xy_res_v
        field: w_xy_res_v
        min: 0
        max: 10
      - name: inav_w_xyz_acc_p
        field: w_xyz_acc_p
        min: 0
        max: 1
      - name: inav_w_acc_bias
        field: w_acc_bias
        min: 0
        max: 1
      - name: inav_max_eph_epv
        field: max_eph_epv
        min: 0
        max: 9999
      - name: inav_baro_epv
        field: baro_epv
        min: 0
        max: 9999

  - name: PG_NAV_CONFIG
    type: navConfig_t
    headers: ["navigation/navigation.h"]
    condition: USE_NAV
    members:
      - name: nav_disarm_on_landing
        field: general.flags.disarm_on_landing
        type: bool
      - name: nav_use_midthr_for_althold
        field: general.flags.use_thr_mid_for_althold
        type: bool
      - name: nav_extra_arming_safety
        field: general.flags.extra_arming_safety
        table: nav_extra_arming_safety
      - name: nav_user_control_mode
        field: general.flags.user_control_mode
        table: nav_user_control_mode
      - name: nav_position_timeout
        field: general.pos_failure_timeout
        min: 0
        max: 10
      - name: nav_wp_radius
        field: general.waypoint_radius
        min: 10
        max: 10000
      - name: nav_wp_safe_distance
        field: general.waypoint_safe_distance
        max: 65000
      - name: nav_auto_speed
        field: general.max_auto_speed
        min: 10
        max: 2000
      - name: nav_auto_climb_rate
        field: general.max_auto_climb_rate
        min: 10
        max: 2000
      - name: nav_manual_speed
        field: general.max_manual_speed
        min: 10
        max: 2000
      - name: nav_manual_climb_rate
        field: general.max_manual_climb_rate
        min: 10
        max: 2000
      - name: nav_landing_speed
        field: general.land_descent_rate
        min: 100
        max: 2000
      - name: nav_land_slowdown_minalt
        field: general.land_slowdown_minalt
        min: 50
        max: 1000
      - name: nav_land_slowdown_maxalt
        field: general.land_slowdown_maxalt
        min: 500
        max: 4000
      - name: nav_emerg_landing_speed
        field: general.emerg_descent_rate
        min: 100
        max: 2000
      - name: nav_min_rth_distance
        field: general.min_rth_distance
        min: 0
        max: 5000
      - name: nav_overrides_motor_stop
        field: general.flags.auto_overrides_motor_stop
        type: bool
      - name: nav_rth_climb_first
        field: general.flags.rth_climb_first
        type: bool
      - name: nav_rth_climb_ignore_emerg
        field: general.flags.rth_climb_ignore_emerg
        type: bool
      - name: nav_rth_tail_first
        field: general.flags.rth_tail_first
        type: bool
      - name: nav_rth_allow_landing
        field: general.flags.rth_allow_landing
        table: nav_rth_allow_landing
      - name: nav_rth_alt_mode
        field: general.flags.rth_alt_control_mode
        table: nav_rth_alt_mode
      - name: nav_rth_abort_threshold
        field: general.rth_abort_threshold
        max: 65000
      - name: nav_max_terrain_follow_alt
        field: general.max_terrain_follow_altitude
        max: 1000
      - name: nav_rth_altitude
        field: general.rth_altitude
        max: 65000
      - name: nav_rth_home_altitude
        field: general.rth_home_altitude
        max: 65000

      - name: nav_mc_bank_angle
        field: mc.max_bank_angle
        min: 15
        max: 45
      - name: nav_mc_hover_thr
        field: mc.hover_throttle
        min: 1000
        max: 2000
      - name: nav_mc_auto_disarm_delay
        field: mc.auto_disarm_delay
        min: 100
        max: 10000
      - name: nav_mc_braking_speed_threshold
        field: mc.braking_speed_threshold
        condition: USE_MR_BRAKING_MODE
        min: 0
        max: 1000
      - name: nav_mc_braking_disengage_speed
        field: mc.braking_disengage_speed
        condition: USE_MR_BRAKING_MODE
        min: 0
        max: 1000
      - name: nav_mc_braking_timeout
        field: mc.braking_timeout
        condition: USE_MR_BRAKING_MODE
        min: 100
        max: 5000
      - name: nav_mc_braking_boost_factor
        field: mc.braking_boost_factor
        condition: USE_MR_BRAKING_MODE
        min: 0
        max: 200
      - name: nav_mc_braking_boost_timeout
        field: mc.braking_boost_timeout
        condition: USE_MR_BRAKING_MODE
        min: 0
        max: 5000
      - name: nav_mc_braking_boost_speed_threshold
        field: mc.braking_boost_speed_threshold
        condition: USE_MR_BRAKING_MODE
        min: 100
        max: 1000
      - name: nav_mc_braking_boost_disengage_speed
        field: mc.braking_boost_disengage_speed
        condition: USE_MR_BRAKING_MODE
        min: 0
        max: 1000
      - name: nav_mc_braking_bank_angle
        field: mc.braking_bank_angle
        condition: USE_MR_BRAKING_MODE
        min: 15
        max: 60
      - name: nav_mc_pos_deceleration_time
        field: mc.posDecelerationTime
        condition: USE_NAV
        min: 0
        max: 255
      - name: nav_mc_pos_expo
        field: mc.posResponseExpo
        condition: USE_NAV
        min: 0
        max: 255
      - name: nav_fw_cruise_thr
        field: fw.cruise_throttle
        min: 1000
        max: 2000
      - name: nav_fw_min_thr
        field: fw.min_throttle
        min: 1000
        max: 2000
      - name: nav_fw_max_thr
        field: fw.max_throttle
        min: 1000
        max: 2000
      - name: nav_fw_bank_angle
        field: fw.max_bank_angle
        min: 5
        max: 80
      - name: nav_fw_climb_angle
        field: fw.max_climb_angle
        min: 5
        max: 80
      - name: nav_fw_dive_angle
        field: fw.max_dive_angle
        min: 5
        max: 80
      - name: nav_fw_pitch2thr
        field: fw.pitch_to_throttle
        min: 0
        max: 100
      - name: nav_fw_loiter_radius
        field: fw.loiter_radius
        min: 0
        max: 10000
      - name: nav_fw_cruise_speed
        field: fw.cruise_speed
        min: 0
        max: 65535

      - name: nav_fw_land_dive_angle
        field: fw.land_dive_angle
        condition: NAV_FIXED_WING_LANDING
        min: -20
        max: 20

      - name: nav_fw_launch_velocity
        field: fw.launch_velocity_thresh
        min: 100
        max: 10000
      - name: nav_fw_launch_accel
        field: fw.launch_accel_thresh
        min: 1000
        max: 20000
      - name: nav_fw_launch_max_angle
        field: fw.launch_max_angle
        min: 5
        max: 180
      - name: nav_fw_launch_detect_time
        field: fw.launch_time_thresh
        min: 10
        max: 1000
      - name: nav_fw_launch_thr
        field: fw.launch_throttle
        min: 1000
        max: 2000
      - name: nav_fw_launch_idle_thr
        field: fw.launch_idle_throttle
        min: 1000
        max: 2000
      - name: nav_fw_launch_motor_delay
        field: fw.launch_motor_timer
        min: 0
        max: 5000
      - name: nav_fw_launch_spinup_time
        field: fw.launch_motor_spinup_time
        min: 0
        max: 1000
      - name: nav_fw_launch_min_time
        field: fw.launch_min_time
        min: 0
        max: 60000
      - name: nav_fw_launch_timeout
        field: fw.launch_timeout
        max: 60000
      - name: nav_fw_launch_max_altitude
        field: fw.launch_max_altitude
        min: 0
        max: 60000
      - name: nav_fw_launch_climb_angle
        field: fw.launch_climb_angle
        min: 5
        max: 45
      - name: nav_fw_cruise_yaw_rate
        field: fw.cruise_yaw_rate
        min: 0
        max: 60
      - name: nav_fw_allow_manual_thr_increase
        field: fw.allow_manual_thr_increase
        type: bool

  - name: PG_TELEMETRY_CONFIG
    type: telemetryConfig_t
    headers: ["io/serial.h", "telemetry/telemetry.h", "telemetry/frsky_d.h", "telemetry/sim.h"]
    condition: USE_TELEMETRY
    members:
      - name: telemetry_switch
        type: bool
      - name: telemetry_inverted
        type: bool
      - name: frsky_default_latitude
        field: gpsNoFixLatitude
        min: -90
        max: 90
      - name: frsky_default_longitude
        field: gpsNoFixLongitude
        min: -180
        max: 180
      - name: frsky_coordinates_format
        field: frsky_coordinate_format
        min: 0
        max: FRSKY_FORMAT_NMEA
        type: uint8_t # TODO: This seems to use an enum, we should use table:
      - name: frsky_unit
        table: frsky_unit
        type: uint8_t
      - name: frsky_vfas_precision
        min: FRSKY_VFAS_PRECISION_LOW
        max: FRSKY_VFAS_PRECISION_HIGH
      - name: frsky_pitch_roll
        type: bool
      - name: report_cell_voltage
        type: bool
      - name: hott_alarm_sound_interval
        field: hottAlarmSoundInterval
        min: 0
        max: 120
      - name: telemetry_uart_unidir
        field: uartUnidirectional
        type: bool
      - name: smartport_fuel_unit
        field: smartportFuelUnit
        condition: USE_TELEMETRY_SMARTPORT
        type: uint8_t
        table: smartport_fuel_unit
      - name: ibus_telemetry_type
        field: ibusTelemetryType
        min: 0
        max: 255
      - name: ltm_update_rate
        field: ltmUpdateRate
        condition: USE_TELEMETRY_LTM
        table: ltm_rates
      - name: sim_ground_station_number
        field: simGroundStationNumber
        condition: USE_TELEMETRY_SIM
        type: string
        max: 16
      - name: sim_pin
        field: simPin
        condition: USE_TELEMETRY_SIM
        type: string
        max: 8
      - name: sim_transmit_interval
        field: simTransmitInterval
        condition: USE_TELEMETRY_SIM
        type: uint16_t
        min: SIM_MIN_TRANSMIT_INTERVAL
        max: 65535
      - name: sim_transmit_flags
        field: simTransmitFlags
        condition: USE_TELEMETRY_SIM
        type: string
        max: SIM_N_TX_FLAGS
      - name: acc_event_threshold_high
        field: accEventThresholdHigh
        condition: USE_TELEMETRY_SIM
        type: uint16_t
        min: 0
        max: 65535
      - name: acc_event_threshold_low
        field: accEventThresholdLow
        condition: USE_TELEMETRY_SIM
        type: uint16_t
        min: 0
        max: 900
      - name: acc_event_threshold_neg_x
        field: accEventThresholdNegX
        condition: USE_TELEMETRY_SIM
        type: uint16_t
        min: 0
        max: 65535
      - name: sim_low_altitude
        field: simLowAltitude
        condition: USE_TELEMETRY_SIM
        type: int16_t
        min: INT16_MIN
        max: INT16_MAX
      - name: mavlink_ext_status_rate
        field: mavlink.extended_status_rate
        type: uint8_t
        min: 0
        max: 255
      - name: mavlink_rc_chan_rate
        field: mavlink.rc_channels_rate
        type: uint8_t
        min: 0
        max: 255
      - name: mavlink_pos_rate
        field: mavlink.position_rate
        type: uint8_t
        min: 0
        max: 255
      - name: mavlink_extra1_rate
        field: mavlink.extra1_rate
        type: uint8_t
        min: 0
        max: 255
      - name: mavlink_extra2_rate
        field: mavlink.extra2_rate
        type: uint8_t
        min: 0
        max: 255
  - name: PG_ELERES_CONFIG
    type: eleresConfig_t
    headers: ["rx/eleres.h"]
    condition: USE_RX_ELERES
    members:
      - name: eleres_freq
        field: eleresFreq
        min: 415
        max: 450
      - name: eleres_telemetry_en
        field: eleresTelemetryEn
        type: bool
      - name: eleres_telemetry_power
        field: eleresTelemetryPower
        min: 0
        max: 7
      - name: eleres_loc_en
        field: eleresLocEn
        type: bool
      - name: eleres_loc_power
        field: eleresLocPower
        min: 0
        max: 7
      - name: eleres_loc_delay
        field: eleresLocDelay
        min: 30
        max: 1800
      - name: eleres_signature
        field: eleresSignature
        max: UINT32_MAX

  - name: PG_LED_STRIP_CONFIG
    type: ledStripConfig_t
    headers: ["common/color.h", "io/ledstrip.h"]
    condition: USE_LED_STRIP
    members:
      - name: ledstrip_visual_beeper
        type: bool

  - name: PG_OSD_CONFIG
    type: osdConfig_t
    headers: ["io/osd.h", "drivers/osd.h"]
    condition: USE_OSD
    members:
      - name: osd_video_system
        table: osd_video_system
        field: video_system
        type: uint8_t
      - name: osd_row_shiftdown
        field: row_shiftdown
        min: 0
        max: 1
      - name: osd_units
        field: units
        table: osd_unit
        type: uint8_t
      - name: osd_stats_energy_unit
        field: stats_energy_unit
        table: osd_stats_energy_unit
        type: uint8_t

      - name: osd_rssi_alarm
        field: rssi_alarm
        min: 0
        max: 100
      - name: osd_time_alarm
        field: time_alarm
        min: 0
        max: 600
      - name: osd_alt_alarm
        field: alt_alarm
        min: 0
        max: 10000
      - name: osd_dist_alarm
        field: dist_alarm
        min: 0
        max: 50000
      - name: osd_neg_alt_alarm
        field: neg_alt_alarm
        min: 0
        max: 10000
      - name: osd_current_alarm
        field: current_alarm
        min: 0
        max: 255
      - name: osd_gforce_alarm
        field: gforce_alarm
        min: 0
        max: 20
      - name: osd_gforce_axis_alarm_min
        field: gforce_axis_alarm_min
        min: -20
        max: 20
      - name: osd_gforce_axis_alarm_max
        field: gforce_axis_alarm_max
        min: -20
        max: 20
      - name: osd_imu_temp_alarm_min
        field: imu_temp_alarm_min
        min: -550
        max: 1250
      - name: osd_imu_temp_alarm_max
        field: imu_temp_alarm_max
        min: -550
        max: 1250
      - name: osd_baro_temp_alarm_min
        field: baro_temp_alarm_min
        condition: USE_BARO
        min: -550
        max: 1250
      - name: osd_baro_temp_alarm_max
        field: baro_temp_alarm_max
        condition: USE_BARO
        min: -550
        max: 1250
      - name: osd_temp_label_align
        field: temp_label_align
        condition: USE_TEMPERATURE_SENSOR
        table: osd_alignment
        type: uint8_t

      - name: osd_artificial_horizon_reverse_roll
        field: ahi_reverse_roll
        type: bool
      - name: osd_artificial_horizon_max_pitch
        field: ahi_max_pitch
        min: 10
        max: 90
      - name: osd_crosshairs_style
        field: crosshairs_style
        table: osd_crosshairs_style
        type: uint8_t
      - name: osd_horizon_offset
        field: horizon_offset
        min: -2
        max: 2
      - name: osd_camera_uptilt
        field: camera_uptilt
        min: -40
        max: 80
      - name: osd_camera_fov_h
        field: camera_fov_h
        min: 60
        max: 150
      - name: osd_camera_fov_v
        field: camera_fov_v
        min: 30
        max: 120
      - name: osd_hud_margin_h
        field: hud_margin_h
        min: 0
        max: 4
      - name: osd_hud_margin_v
        field: hud_margin_v
        min: 0
        max: 4
      - name: osd_hud_homing
        field: hud_homing
        type: bool
      - name: osd_hud_homepoint
        field: hud_homepoint
        type: bool
      - name: osd_hud_radar_disp
        field: hud_radar_disp
        min: 0
        max: 4
      - name: osd_hud_radar_range_min
        field: hud_radar_range_min
        min: 1
        max: 30
      - name: osd_hud_radar_range_max
        field: hud_radar_range_max
        min: 100
        max: 9990
      - name: osd_hud_radar_nearest
        field: hud_radar_nearest
        min: 0
        max: 4000
      - name: osd_left_sidebar_scroll
        field: left_sidebar_scroll
        table: osd_sidebar_scroll
        type: uint8_t
      - name: osd_right_sidebar_scroll
        field: right_sidebar_scroll
        table: osd_sidebar_scroll
        type: uint8_t
      - name: osd_sidebar_scroll_arrows
        field: sidebar_scroll_arrows
        type: bool
      - name: osd_main_voltage_decimals
        field: main_voltage_decimals
        min: 1
        max: 2
      - name: osd_coordinate_digits
        field: coordinate_digits
        min: 8
        max: 11

      - name: osd_estimations_wind_compensation
        condition: USE_WIND_ESTIMATOR
        field: estimations_wind_compensation
        type: bool

      - name: osd_failsafe_switch_layout
        type: bool

      - name: osd_plus_code_digits
        field: plus_code_digits
        min: 10
        max: 13

  - name: PG_SYSTEM_CONFIG
    type: systemConfig_t
    headers: ["fc/config.h"]
    members:
      - name: i2c_speed
        condition: USE_I2C
        table: i2c_speed
      - name: cpu_underclock
        field: cpuUnderclock
        condition: USE_UNDERCLOCK
        type: bool
      - name: debug_mode
        table: debug_modes
      - name: throttle_tilt_comp_str
        field: throttle_tilt_compensation_strength
        min: 0
        max: 100
      - name: name

  - name: PG_MODE_ACTIVATION_OPERATOR_CONFIG
    type: modeActivationOperatorConfig_t
    headers: ["fc/rc_modes.h"]
    members:
      - name: mode_range_logic_operator
        field: modeActivationOperator
        table: aux_operator
        type: uint8_t

  - name: PG_STATS_CONFIG
    type: statsConfig_t
    headers: ["fc/stats.h"]
    condition: USE_STATS
    members:
      - name: stats
        field: stats_enabled
        type: bool
      - name: stats_total_time
        max: INT32_MAX
      - name: stats_total_dist
        max: INT32_MAX
      - name: stats_total_energy
        max: INT32_MAX
        condition: USE_ADC

  - name: PG_TIME_CONFIG
    type: timeConfig_t
    headers: ["common/time.h"]
    members:
      - name: tz_offset
        min: -1440
        max: 1440
      - name: tz_automatic_dst
        type: uint8_t
        table: tz_automatic_dst

  - name: PG_DISPLAY_CONFIG
    type: displayConfig_t
    headers: ["drivers/display.h"]
    members:
      - name: display_force_sw_blink
        field: force_sw_blink
        type: bool

  - name: PG_VTX_CONFIG
    type: vtxConfig_t
    headers: ["io/vtx_control.h"]
    condition: USE_VTX_CONTROL
    members:
      - name: vtx_halfduplex
        field: halfDuplex
        type: bool

  - name: PG_VTX_SETTINGS_CONFIG
    type: vtxSettingsConfig_t
    headers: ["drivers/vtx_common.h", "io/vtx.h"]
    members:
      - name: vtx_band
        field: band
        min: VTX_SETTINGS_NO_BAND
        max: VTX_SETTINGS_MAX_BAND
      - name: vtx_channel
        field: channel
        min: VTX_SETTINGS_MIN_CHANNEL
        max: VTX_SETTINGS_MAX_CHANNEL
      - name: vtx_power
        field: power
        min: VTX_SETTINGS_MIN_POWER
        max: VTX_SETTINGS_MAX_POWER
      - name: vtx_low_power_disarm
        field: lowPowerDisarm
        table: vtx_low_power_disarm
        type: uint8_t
      - name: vtx_freq
        field: freq
        min: VTX_SETTINGS_MIN_FREQUENCY_MHZ
        max: VTX_SETTINGS_MAX_FREQUENCY_MHZ
        condition: VTX_SETTINGS_FREQCMD
      - name: vtx_pit_mode_freq
        field: pitModeFreq
        min: VTX_SETTINGS_MIN_FREQUENCY_MHZ
        max: VTX_SETTINGS_MAX_FREQUENCY_MHZ
        condition: VTX_SETTINGS_FREQCMD

  - name: PG_PINIOBOX_CONFIG
    type: pinioBoxConfig_t
    headers: ["io/piniobox.h"]
    condition: USE_PINIOBOX
    members:
      - name: pinio_box1
        field: permanentId[0]
        min: 0
        max: 255
        type: uint8_t
      - name: pinio_box2
        field: permanentId[1]
        min: 0
        max: 255
        type: uint8_t
      - name: pinio_box3
        field: permanentId[2]
        min: 0
        max: 255
        type: uint8_t
      - name: pinio_box4
        field: permanentId[3]
        min: 0
        max: 255
        type: uint8_t

  - name: PG_LOG_CONFIG
    type: logConfig_t
    headers: ["common/log.h"]
    condition: USE_LOG
    members:
        - name: log_level
          field: level
          table: log_level
        - name: log_topics
          field: topics
          min: 0,
          max: UINT32_MAX<|MERGE_RESOLUTION|>--- conflicted
+++ resolved
@@ -78,17 +78,10 @@
   - name: i2c_speed
     values: ["400KHZ", "800KHZ", "100KHZ", "200KHZ"]
   - name: debug_modes
-<<<<<<< HEAD
-    values: ["NONE", "GYRO", "NOTCH", "NAV_LANDING", "FW_ALTITUDE", "AGL", "FLOW_RAW",
-      "FLOW", "SBUS", "FPORT", "ALWAYS", "STAGE2", "SAG_COMP_VOLTAGE",
-      "VIBE", "CRUISE", "REM_FLIGHT_TIME", "SMARTAUDIO", "ACC", "GENERIC", "ITERM_RELAX", 
-      "D_BOOST", "ANTIGRAVITY", "FFT", "FFT_TIME", "FFT_FREQ", "DEBUG_IMU2"]
-=======
     values: ["NONE", "GYRO", "AGL", "FLOW_RAW",
       "FLOW", "SBUS", "FPORT", "ALWAYS", "SAG_COMP_VOLTAGE",
       "VIBE", "CRUISE", "REM_FLIGHT_TIME", "SMARTAUDIO", "ACC", "ITERM_RELAX", 
-      "ERPM", "RPM_FILTER", "RPM_FREQ"]
->>>>>>> c89e1e7f
+      "ERPM", "RPM_FILTER", "RPM_FREQ", "DEBUG_IMU2"]
   - name: async_mode
     values: ["NONE", "GYRO", "ALL"]
   - name: aux_operator
@@ -312,7 +305,7 @@
   - name: PG_SECONDARY_IMU
     type: secondaryImuConfig_t
     headers: ["flight/secondary_imu.h"]
-    condition: USE_OPFLOW
+    condition: USE_SECONDARY_IMU
     members:
       - name: imu2_enabled
         field: enabled
