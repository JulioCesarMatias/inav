--- conflicted
+++ resolved
@@ -2316,13 +2316,8 @@
         field: general.flags.nav_overrides_motor_stop
         table: nav_overrides_motor_stop
       - name: nav_rth_climb_first
-<<<<<<< HEAD
         description: "If set to ON or ON_FW_SPIRAL aircraft will climb to nav_rth_altitude first before turning to head home. If set to OFF aircraft will turn and head home immediately climbing on the way. For a fixed wing ON will use a linear climb, ON_FW_SPIRAL will use a loiter turning climb with climb rate set by nav_auto_climb_rate, turn rate set by nav_fw_loiter_radius (ON_FW_SPIRAL is a fixed wing setting and behaves the same as ON for a multirotor)"
-        default_value: "ON"
-=======
-        description: "If set to ON drone will climb to nav_rth_altitude first and head home afterwards. If set to OFF drone will head home instantly and climb on the way."
         default_value: ON
->>>>>>> e5dae31b
         field: general.flags.rth_climb_first
         table: nav_rth_climb_first
       - name: nav_rth_climb_ignore_emerg
