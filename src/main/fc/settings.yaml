tables:
  - name: alignment
    values: ["DEFAULT", "CW0", "CW90", "CW180", "CW270", "CW0FLIP", "CW90FLIP", "CW180FLIP", "CW270FLIP"]
  - name: gyro_lpf
    values: ["256HZ", "188HZ", "98HZ", "42HZ", "20HZ", "10HZ"]
  - name: acc_hardware
    values: ["NONE", "AUTO", "MPU6000", "MPU6500", "MPU9250", "BMI160", "ICM20689", "BMI088", "ICM42605", "BMI270","LSM6DXX",  "FAKE"]
    enum: accelerationSensor_e
  - name: rangefinder_hardware
    values: ["NONE", "SRF10", "VL53L0X", "MSP", "BENEWAKE", "VL53L1X", "US42", "TOF10120_I2C", "FAKE"]
    enum: rangefinderType_e
  - name: mag_hardware
    values: ["NONE", "AUTO", "HMC5883", "AK8975", "MAG3110", "AK8963", "IST8310", "QMC5883", "MPU9250", "IST8308", "LIS3MDL", "MSP", "RM3100", "VCM5883", "MLX90393", "FAKE"]
    enum: magSensor_e
  - name: opflow_hardware
    values: ["NONE", "CXOF", "MSP", "FAKE"]
    enum: opticalFlowSensor_e
  - name: baro_hardware
    values: ["NONE", "AUTO", "BMP085", "MS5611", "BMP280", "MS5607", "LPS25H", "SPL06", "BMP388", "DPS310", "B2SMPB", "MSP", "FAKE"]
    enum: baroSensor_e
  - name: pitot_hardware
    values: ["NONE", "AUTO", "MS4525", "ADC", "VIRTUAL", "FAKE", "MSP", "DLVR-L10D"]
    enum: pitotSensor_e
  - name: receiver_type
    values: ["NONE", "SERIAL", "MSP", "SIM (SITL)"]
    enum: rxReceiverType_e
  - name: serial_rx
    values: ["SPEK1024", "SPEK2048", "SBUS", "SUMD", "IBUS", "JETIEXBUS", "CRSF", "FPORT", "SBUS_FAST", "FPORT2", "SRXL2", "GHST", "MAVLINK", "FBUS"]
  - name: blackbox_device
    values: ["SERIAL", "SPIFLASH", "SDCARD"]
  - name: motor_pwm_protocol
    values: ["STANDARD", "ONESHOT125", "MULTISHOT", "BRUSHED", "DSHOT150", "DSHOT300", "DSHOT600"]
  - name: servo_protocol
    values: ["PWM", "SBUS", "SBUS_PWM"]
  - name: failsafe_procedure
    values: ["LAND", "DROP", "RTH", "NONE"]
  - name: current_sensor
    values: ["NONE", "ADC", "VIRTUAL", "FAKE", "ESC"]
    enum: currentSensor_e
  - name: voltage_sensor
    values: ["NONE", "ADC", "ESC", "FAKE"]
    enum: voltageSensor_e
  - name: imu_inertia_comp_method
    values: ["VELNED", "TURNRATE","ADAPTIVE"]
    enum: imu_inertia_comp_method_e
  - name: gps_provider
    values: ["UBLOX", "UBLOX7", "MSP", "FAKE"]
    enum: gpsProvider_e
  - name: gps_sbas_mode
    values: ["AUTO", "EGNOS", "WAAS", "MSAS", "GAGAN", "SPAN", "NONE"]
    enum: sbasMode_e
  - name: gps_dyn_model
    values: ["PEDESTRIAN", "AIR_1G", "AIR_4G"]
    enum: gpsDynModel_e
  - name: reset_type
    values: ["NEVER", "FIRST_ARM", "EACH_ARM"]
  - name: direction
    values: ["RIGHT", "LEFT", "YAW"]
  - name: nav_user_control_mode
    values: ["ATTI", "CRUISE"]
  - name: nav_rth_alt_mode
    values: ["CURRENT", "EXTRA", "FIXED", "MAX", "AT_LEAST"]
  - name: nav_rth_climb_first_stage_modes
    values: ["AT_LEAST", "EXTRA"]
  - name: osd_unit
    values: ["IMPERIAL", "METRIC", "METRIC_MPH", "UK", "GA"]
    enum: osd_unit_e
  - name: osd_stats_energy_unit
    values: ["MAH", "WH"]
    enum: osd_stats_energy_unit_e
  - name: osd_stats_min_voltage_unit
    values: ["BATTERY", "CELL"]
    enum: osd_stats_min_voltage_unit_e
  - name: osd_video_system
    values: ["AUTO", "PAL", "NTSC", "HDZERO", "DJIWTF", "AVATAR", "BF43COMPAT", "BFHDCOMPAT"]
    enum: videoSystem_e
  - name: osd_telemetry
    values: ["OFF", "ON","TEST"]
    enum: osd_telemetry_e
  - name: osd_alignment
    values: ["LEFT", "RIGHT"]
    enum: osd_alignment_e
  - name: ltm_rates
    values: ["NORMAL", "MEDIUM", "SLOW"]
  - name: i2c_speed
    values: ["400KHZ", "800KHZ", "100KHZ", "200KHZ"]
  - name: debug_modes
    values: ["NONE", "AGL", "FLOW_RAW", "FLOW", "ALWAYS", "SAG_COMP_VOLTAGE",
      "VIBE", "CRUISE", "REM_FLIGHT_TIME", "SMARTAUDIO", "ACC",
      "NAV_YAW", "PCF8574", "DYN_GYRO_LPF", "AUTOLEVEL", "ALTITUDE",
      "AUTOTRIM", "AUTOTUNE", "RATE_DYNAMICS", "LANDING", "POS_EST"]
  - name: aux_operator
    values: ["OR", "AND"]
    enum: modeActivationOperator_e
  - name: osd_crosshairs_style
    values: ["DEFAULT", "AIRCRAFT", "TYPE3", "TYPE4", "TYPE5", "TYPE6", "TYPE7", "TYPE8"]
    enum: osd_crosshairs_style_e
  - name: osd_sidebar_scroll
    values: ["NONE", "ALTITUDE", "SPEED", "HOME_DISTANCE"]
    enum: osd_sidebar_scroll_e
  - name: nav_rth_allow_landing
    values: ["NEVER", "ALWAYS", "FS_ONLY"]
    enum: navRTHAllowLanding_e
  - name: bat_capacity_unit
    values: ["MAH", "MWH"]
    enum: batCapacityUnit_e
  - name: bat_voltage_source
    values: ["RAW", "SAG_COMP"]
    enum: batVoltageSource_e
  - name: smartport_fuel_unit
    values: ["PERCENT", "MAH", "MWH"]
    enum: smartportFuelUnit_e
  - name: platform_type
    values: ["MULTIROTOR", "AIRPLANE", "HELICOPTER", "TRICOPTER", "ROVER", "BOAT"]
  - name: tz_automatic_dst
    values: ["OFF", "EU", "USA"]
    enum: tz_automatic_dst_e
  - name: vtx_low_power_disarm
    values: ["OFF", "ON", "UNTIL_FIRST_ARM"]
    enum: vtxLowerPowerDisarm_e
  - name: vtx_frequency_groups
    values: ["FREQUENCYGROUP_5G8", "FREQUENCYGROUP_2G4", "FREQUENCYGROUP_1G3"]
    enum: vtxFrequencyGroups_e
  - name: filter_type
    values: ["PT1", "BIQUAD"]
  - name: filter_type_full
    values: ["PT1", "BIQUAD", "PT2", "PT3"]
  - name: log_level
    values: ["ERROR", "WARNING", "INFO", "VERBOSE", "DEBUG"]
  - name: iterm_relax
    values: ["OFF", "RP", "RPY"]
    enum: itermRelax_e
  - name: airmodeHandlingType
    values: ["STICK_CENTER", "THROTTLE_THRESHOLD", "STICK_CENTER_ONCE"]
  - name: nav_extra_arming_safety
    values: ["ON", "ALLOW_BYPASS"]
    enum: navExtraArmingSafety_e
  - name: rssi_source
    values: ["NONE", "AUTO", "ADC", "CHANNEL", "PROTOCOL", "MSP"]
    enum: rssiSource_e
  - name: pidTypeTable
    values: ["NONE", "PID", "PIFF", "AUTO"]
    enum: pidType_e
  - name: osd_ahi_style
    values: ["DEFAULT", "LINE"]
    enum: osd_ahi_style_e
  - name: tristate
    enum: tristate_e
    values: ["AUTO", "ON", "OFF"]
  - name: osd_crsf_lq_format
    enum: osd_crsf_lq_format_e
    values: ["TYPE1", "TYPE2", "TYPE3"]
  - name: off_on
    values: ["OFF", "ON"]
  - name: djiOsdTempSource
    values: ["ESC", "IMU", "BARO"]
    enum: djiOsdTempSource_e
  - name: osdSpeedSource
    values: ["GROUND", "3D", "AIR"]
    enum: osdSpeedSource_e
  - name: nav_overrides_motor_stop
    enum: navOverridesMotorStop_e
    values: ["OFF_ALWAYS", "OFF", "AUTO_ONLY", "ALL_NAV"]
  - name: osd_plus_code_short
    values: ["0", "2", "4", "6"]
  - name: autotune_rate_adjustment
    enum: autotune_rate_adjustment_e
    values: ["FIXED", "LIMIT", "AUTO"]
  - name: safehome_usage_mode
    values: ["OFF", "RTH", "RTH_FS"]
    enum: safehomeUsageMode_e
  - name: nav_rth_climb_first
    enum: navRTHClimbFirst_e
    values: ["OFF", "ON", "ON_FW_SPIRAL"]
  - name: nav_wp_mission_restart
    enum: navMissionRestart_e
    values: ["START", "RESUME", "SWITCH"]
  - name: djiRssiSource
    values: ["RSSI", "CRSF_LQ"]
    enum: djiRssiSource_e
  - name: rth_trackback_mode
    values: ["OFF", "ON", "FS"]
    enum: rthTrackbackMode_e
  - name: dynamic_gyro_notch_mode
    values: ["2D", "3D_R", "3D_P", "3D_Y", "3D_RP", "3D_RY", "3D_PY", "3D"]
    enum: dynamicGyroNotchMode_e
  - name: nav_fw_wp_turn_smoothing
    values: ["OFF", "ON", "ON-CUT"]
    enum: wpFwTurnSmoothing_e
  - name: gps_auto_baud_max
    values: [ '115200', '57600', '38400', '19200', '9600', '230400', '460800', '921600']
    enum: gpsBaudRate_e
  - name: nav_mc_althold_throttle
    values: ["STICK", "MID_STICK", "HOVER"]
<<<<<<< HEAD
    enum: navMcAltHoldThrottle_e
=======
    enum: navMcAltHoldThrottle_e    
  - name: led_pin_pwm_mode
    values: ["SHARED_LOW", "SHARED_HIGH", "LOW", "HIGH"]
    enum: led_pin_pwm_mode_e
>>>>>>> 658ba349

constants:
  RPYL_PID_MIN: 0
  RPYL_PID_MAX: 255

  MANUAL_RATE_MIN: 0
  MANUAL_RATE_MAX: 100

  ROLL_PITCH_RATE_MIN: 4
  ROLL_PITCH_RATE_MAX: 180

  MAX_CONTROL_RATE_PROFILE_COUNT: 3
  MAX_BATTERY_PROFILE_COUNT: 3


groups:
  - name: PG_GYRO_CONFIG
    type: gyroConfig_t
    headers: ["sensors/gyro.h"]
    members:
      - name: looptime
        description: "This is the main loop time (in us). Changing this affects PID effect with some PID controllers (see PID section for details). A very conservative value of 3500us/285Hz should work for everyone. Setting it to zero does not limit loop time, so it will go as fast as possible."
        default_value: 1000
        max: 9000
      - name: gyro_hardware_lpf
        description: "Hardware lowpass filter for gyro. This value should never be changed without a very strong reason! If you have to set gyro lpf below 256HZ, it means the frame is vibrating too much, and that should be fixed first."
        default_value: "256HZ"
        field: gyro_lpf
        table: gyro_lpf
      - name: gyro_anti_aliasing_lpf_hz
        description: "Gyro processing anti-aliasing filter cutoff frequency. In normal operation this filter setting should never be changed. In Hz"
        default_value: 250
        field: gyro_anti_aliasing_lpf_hz
        max: 1000
      - name: gyro_anti_aliasing_lpf_type
        description: "Specifies the type of the software LPF of the gyro signals."
        default_value: "PT1"
        field: gyro_anti_aliasing_lpf_type
        table: filter_type
      - name: gyro_main_lpf_hz
        description: "Software based gyro main lowpass filter. Value is cutoff frequency (Hz)"
        default_value: 60
        field: gyro_main_lpf_hz
        min: 0
        max: 500
      - name: gyro_main_lpf_type
        description: "Defines the type of the main gyro LPF filter. Possible values: `PT1`, `BIQUAD`. `PT1` offers faster filter response while `BIQUAD` better attenuation."
        default_value: BIQUAD
        field: gyro_main_lpf_type
        table: filter_type
      - name: gyro_use_dyn_lpf
        description: "Use Dynamic LPF instead of static gyro stage1 LPF. Dynamic Gyro LPF updates gyro LPF based on the throttle position."
        default_value: OFF
        field: useDynamicLpf
        type: bool
      - name: gyro_dyn_lpf_min_hz
        description: "Minimum frequency of the gyro Dynamic LPF"
        default_value: 200
        field: gyroDynamicLpfMinHz
        min: 40
        max: 400
      - name: gyro_dyn_lpf_max_hz
        description: "Maximum frequency of the gyro Dynamic LPF"
        default_value: 500
        field: gyroDynamicLpfMaxHz
        min: 40
        max: 1000
      - name: gyro_dyn_lpf_curve_expo
        description: "Expo value for the throttle-to-frequency mapping for Dynamic LPF"
        default_value: 5
        field: gyroDynamicLpfCurveExpo
        min: 1
        max: 10
      - name: dynamic_gyro_notch_enabled
        description: "Enable/disable dynamic gyro notch also known as Matrix Filter"
        default_value: ON
        field: dynamicGyroNotchEnabled
        condition: USE_DYNAMIC_FILTERS
        type: bool
      - name: dynamic_gyro_notch_q
        description: "Q factor for dynamic notches"
        default_value: 120
        field: dynamicGyroNotchQ
        condition: USE_DYNAMIC_FILTERS
        min: 1
        max: 1000
      - name: dynamic_gyro_notch_min_hz
        description: "Minimum frequency for dynamic notches. Default value of `150` works best with 5\" multirotors. Should be lowered with increased size of propellers. Values around `100` work fine on 7\" drones. 10\" can go down to `60` - `70`"
        default_value: 50
        field: dynamicGyroNotchMinHz
        condition: USE_DYNAMIC_FILTERS
        min: 30
        max: 250
      - name: dynamic_gyro_notch_mode
        description: "Gyro dynamic notch type"
        default_value: "2D"
        table: dynamic_gyro_notch_mode
        field: dynamicGyroNotchMode
        condition: USE_DYNAMIC_FILTERS
      - name: dynamic_gyro_notch_3d_q
        description: "Q factor for 3D dynamic notches"
        default_value: 200
        field: dynamicGyroNotch3dQ
        condition: USE_DYNAMIC_FILTERS
        min: 1
        max: 1000
      - name: gyro_to_use
        condition: USE_DUAL_GYRO
        min: 0
        max: 2
        default_value: 0
      - name: setpoint_kalman_enabled
        description: "Enable Kalman filter on the gyro data"
        default_value: ON
        condition: USE_GYRO_KALMAN
        field: kalmanEnabled
        type: bool
      - name: setpoint_kalman_q
        description: "Quality factor of the setpoint Kalman filter. Higher values means less filtering and lower phase delay. On 3-7 inch multirotors can be usually increased to 200-300 or even higher of clean builds"
        default_value: 100
        field: kalman_q
        condition: USE_GYRO_KALMAN
        min: 1
        max: 1000
      - name: init_gyro_cal
        description: "If defined to 'OFF', it will ignore the gyroscope calibration done at each startup. Instead, the gyroscope last calibration from when you calibrated will be used. It also means you don't have to keep the UAV stationary during a startup."
        default_value: ON
        field: init_gyro_cal_enabled
        type: bool
      - name: gyro_zero_x
        description: "Calculated gyro zero calibration of axis X"
        default_value: 0
        field: gyro_zero_cal[X]
        min: INT16_MIN
        max: INT16_MAX
      - name: gyro_zero_y
        description: "Calculated gyro zero calibration of axis Y"
        default_value: 0
        field: gyro_zero_cal[Y]
        min: INT16_MIN
        max: INT16_MAX
      - name: gyro_zero_z
        description: "Calculated gyro zero calibration of axis Z"
        default_value: 0
        field: gyro_zero_cal[Z]
        min: INT16_MIN
        max: INT16_MAX
      - name: ins_gravity_cmss
        description: "Calculated 1G of Acc axis Z to use in INS"
        default_value: 0.0
        field: gravity_cmss_cal
        min: 0
        max: 2000

  - name: PG_ADC_CHANNEL_CONFIG
    type: adcChannelConfig_t
    headers: ["fc/config.h"]
    condition: USE_ADC
    members:
      - name: vbat_adc_channel
        description: "ADC channel to use for battery voltage sensor. Defaults to board VBAT input (if available). 0 = disabled"
        default_value: :target
        field: adcFunctionChannel[ADC_BATTERY]
        min: ADC_CHN_NONE
        max: ADC_CHN_MAX
      - name: rssi_adc_channel
        description: "ADC channel to use for analog RSSI input. Defaults to board RSSI input (if available). 0 = disabled"
        default_value: :target
        field: adcFunctionChannel[ADC_RSSI]
        min: ADC_CHN_NONE
        max: ADC_CHN_MAX
      - name: current_adc_channel
        description: "ADC channel to use for analog current sensor input. Defaults to board CURRENT sensor input (if available). 0 = disabled"
        default_value: :target
        field: adcFunctionChannel[ADC_CURRENT]
        min: ADC_CHN_NONE
        max: ADC_CHN_MAX
      - name: airspeed_adc_channel
        description: "ADC channel to use for analog pitot tube (airspeed) sensor. If board doesn't have a dedicated connector for analog airspeed sensor will default to 0"
        default_value: :target
        field: adcFunctionChannel[ADC_AIRSPEED]
        min: ADC_CHN_NONE
        max: ADC_CHN_MAX

  - name: PG_ACCELEROMETER_CONFIG
    type: accelerometerConfig_t
    headers: ["sensors/acceleration.h"]
    members:
      - name: acc_notch_hz
        min: 0
        max: 255
        default_value: 0
      - name: acc_notch_cutoff
        min: 1
        max: 255
        default_value: 1
      - name: acc_hardware
        description: "Selection of acc hardware. See Wiki Sensor auto detect and hardware failure detection for more info"
        default_value: "AUTO"
        table: acc_hardware
      - name: acc_lpf_hz
        description: "Software-based filter to remove mechanical vibrations from the accelerometer measurements. Value is cutoff frequency (Hz). For larger frames with bigger props set to lower value."
        default_value: 15
        min: 0
        max: 200
      - name: acc_lpf_type
        description: "Specifies the type of the software LPF of the acc signals. BIQUAD gives better filtering and more delay, PT1 less filtering and less delay, so use only on clean builds."
        default_value: "BIQUAD"
        field: acc_soft_lpf_type
        table: filter_type
      - name: acczero_x
        description: "Calculated value after '6 position avanced calibration'. See Wiki page."
        default_value: 0
        field: accZero.raw[X]
        min: INT16_MIN
        max: INT16_MAX
      - name: acczero_y
        description: "Calculated value after '6 position avanced calibration'. See Wiki page."
        default_value: 0
        field: accZero.raw[Y]
        min: INT16_MIN
        max: INT16_MAX
      - name: acczero_z
        description: "Calculated value after '6 position avanced calibration'. See Wiki page."
        default_value: 0
        field: accZero.raw[Z]
        min: INT16_MIN
        max: INT16_MAX
      - name: accgain_x
        description: "Calculated value after '6 position avanced calibration'. Uncalibrated value is 4096. See Wiki page."
        default_value: 4096
        field: accGain.raw[X]
        min: 1
        max: 8192
      - name: accgain_y
        description: "Calculated value after '6 position avanced calibration'. Uncalibrated value is 4096. See Wiki page."
        default_value: 4096
        field: accGain.raw[Y]
        min: 1
        max: 8192
      - name: accgain_z
        description: "Calculated value after '6 position avanced calibration'. Uncalibrated value is 4096. See Wiki page."
        default_value: 4096
        field: accGain.raw[Z]
        min: 1
        max: 8192

  - name: PG_RANGEFINDER_CONFIG
    type: rangefinderConfig_t
    headers: ["sensors/rangefinder.h"]
    condition: USE_RANGEFINDER
    members:
      - name: rangefinder_hardware
        table: rangefinder_hardware
        description: "Selection of rangefinder hardware."
        default_value: "NONE"
      - name: rangefinder_median_filter
        description: "3-point median filtering for rangefinder readouts"
        default_value: OFF
        field: use_median_filtering
        type: bool

  - name: PG_OPFLOW_CONFIG
    type: opticalFlowConfig_t
    headers: ["sensors/opflow.h"]
    condition: USE_OPFLOW
    members:
      - name: opflow_hardware
        description: "Selection of OPFLOW hardware."
        default_value: NONE
        table: opflow_hardware
      - name: opflow_scale
        min: 0
        max: 10000
        default_value: 10.5
      - name: align_opflow
        description: "Optical flow module alignment (default CW0_DEG_FLIP)"
        default_value: CW0FLIP
        field: opflow_align
        type: uint8_t
        table: alignment

  - name: PG_COMPASS_CONFIG
    type: compassConfig_t
    headers: ["sensors/compass.h"]
    condition: USE_MAG
    members:
      - name: align_mag
        description: "When running on non-default hardware or adding support for new sensors/sensor boards, these values are used for sensor orientation. When carefully understood, these values can also be used to rotate (in 90deg steps) or flip the board. Possible values are: DEFAULT, CW0_DEG, CW90_DEG, CW180_DEG, CW270_DEG, CW0_DEG_FLIP, CW90_DEG_FLIP, CW180_DEG_FLIP, CW270_DEG_FLIP."
        default_value: "DEFAULT"
        field: mag_align
        type: uint8_t
        table: alignment
      - name: mag_hardware
        description: "Selection of mag hardware. See Wiki Sensor auto detect and hardware failure detection for more info"
        default_value: "AUTO"
        table: mag_hardware
      - name: mag_declination
        description: "Current location magnetic declination in format. For example, -6deg 37min = -637 for Japan. Leading zero in ddd not required. Get your local magnetic declination here: http://magnetic-declination.com/ . Not in use if inav_auto_mag_decl is turned on and you acquire valid GPS fix."
        default_value: 0
        min: -18000
        max: 18000
      - name: magzero_x
        description: "Magnetometer calibration X offset. If its 0 none offset has been applied and calibration is failed."
        default_value: :zero
        field: magZero.raw[X]
        min: INT16_MIN
        max: INT16_MAX
      - name: magzero_y
        description: "Magnetometer calibration Y offset. If its 0 none offset has been applied and calibration is failed."
        default_value: :zero
        field: magZero.raw[Y]
        min: INT16_MIN
        max: INT16_MAX
      - name: magzero_z
        description: "Magnetometer calibration Z offset. If its 0 none offset has been applied and calibration is failed."
        default_value: :zero
        field: magZero.raw[Z]
        min: INT16_MIN
        max: INT16_MAX
      - name: maggain_x
        description: "Magnetometer calibration X gain. If 1024, no calibration or calibration failed"
        default_value: 1024
        field: magGain[X]
        min: INT16_MIN
        max: INT16_MAX
      - name: maggain_y
        description: "Magnetometer calibration Y gain. If 1024, no calibration or calibration failed"
        default_value: 1024
        field: magGain[Y]
        min: INT16_MIN
        max: INT16_MAX
      - name: maggain_z
        description: "Magnetometer calibration Z gain. If 1024, no calibration or calibration failed"
        default_value: 1024
        field: magGain[Z]
        min: INT16_MIN
        max: INT16_MAX
      - name: mag_calibration_time
        description: "Adjust how long time the Calibration of mag will last."
        default_value: 30
        field: magCalibrationTimeLimit
        min: 20
        max: 120
      - name: mag_to_use
        description: "Allow to chose between built-in and external compass sensor if they are connected to separate buses. Currently only for REVO target"
        condition: USE_DUAL_MAG
        min: 0
        max: 1
        default_value: 0
      - name: align_mag_roll
        description: "Set the external mag alignment on the roll axis (in 0.1 degree steps). If this value is non-zero, the compass is assumed to be externally mounted and both the board and on-board compass alignent (align_mag) are ignored. See also align_mag_pitch and align_mag_yaw."
        default_value: 0
        field: rollDeciDegrees
        min: -1800
        max: 3600
      - name: align_mag_pitch
        description: "Same as align_mag_roll, but for the pitch axis."
        default_value: 0
        field: pitchDeciDegrees
        min: -1800
        max: 3600
      - name: align_mag_yaw
        description: "Same as align_mag_roll, but for the yaw axis."
        default_value: 0
        field: yawDeciDegrees
        min: -1800
        max: 3600

  - name: PG_BAROMETER_CONFIG
    type: barometerConfig_t
    headers: ["sensors/barometer.h"]
    condition: USE_BARO
    members:
      - name: baro_hardware
        description: "Selection of baro hardware. See Wiki Sensor auto detect and hardware failure detection for more info"
        default_value: "AUTO"
        table: baro_hardware
      - name: baro_cal_tolerance
        description: "Baro calibration tolerance in cm. The default should allow the noisiest baro to complete calibration [cm]."
        default_value: 150
        field: baro_calibration_tolerance
        min: 0
        max: 1000

  - name: PG_PITOTMETER_CONFIG
    type: pitotmeterConfig_t
    headers: ["sensors/pitotmeter.h"]
    condition: USE_PITOT
    members:
      - name: pitot_hardware
        description: "Selection of pitot hardware."
        default_value: "VIRTUAL"
        table: pitot_hardware
      - name: pitot_lpf_milli_hz
        min: 0
        max: 10000
        default_value: 350
      - name: pitot_scale
        min: 0
        max: 100
        default_value: 1.0

  - name: PG_RX_CONFIG
    type: rxConfig_t
    headers: ["rx/rx.h", "rx/spektrum.h"]
    members:
      - name: receiver_type
        description: "Selection of receiver (RX) type. Additional configuration of a `serialrx_provider` and a UART will be needed for `SERIAL`"
        default_value: :target
        field: receiverType
        table: receiver_type
      - name: min_check
        description: "These are min/max values (in us) which, when a channel is smaller (min) or larger (max) than the value will activate various RC commands, such as arming, or stick configuration. Normally, every RC channel should be set so that min = 1000us, max = 2000us. On most transmitters this usually means 125% endpoints. Default check values are 100us above/below this value."
        default_value: 1100
        field: mincheck
        min: PWM_RANGE_MIN
        max: PWM_RANGE_MAX
      - name: max_check
        description: "These are min/max values (in us) which, when a channel is smaller (min) or larger (max) than the value will activate various RC commands, such as arming, or stick configuration. Normally, every RC channel should be set so that min = 1000us, max = 2000us. On most transmitters this usually means 125% endpoints. Default check values are 100us above/below this value."
        default_value: 1900
        field: maxcheck
        min: PWM_RANGE_MIN
        max: PWM_RANGE_MAX
      - name: rssi_source
        description: "Source of RSSI input. Possible values: `NONE`, `AUTO`, `ADC`, `CHANNEL`, `PROTOCOL`, `MSP`"
        default_value: "AUTO"
        field: rssi_source
        table: rssi_source
      - name: rssi_channel
        description: "RX channel containing the RSSI signal"
        default_value: 0
        min: 0
        max: MAX_SUPPORTED_RC_CHANNEL_COUNT
      - name: rssi_min
        description: "The minimum RSSI value sent by the receiver, in %. For example, if your receiver's minimum RSSI value shows as 42% in the configurator/OSD set this parameter to 42. See also rssi_max. Note that rssi_min can be set to a value bigger than rssi_max to invert the RSSI calculation (i.e. bigger values mean lower RSSI)."
        default_value: 0
        field: rssiMin
        min: RSSI_VISIBLE_VALUE_MIN
        max: RSSI_VISIBLE_VALUE_MAX
      - name: rssi_max
        description: "The maximum RSSI value sent by the receiver, in %. For example, if your receiver's maximum RSSI value shows as 83% in the configurator/OSD set this parameter to 83. See also rssi_min."
        default_value: 100
        field: rssiMax
        min: RSSI_VISIBLE_VALUE_MIN
        max: RSSI_VISIBLE_VALUE_MAX
      - name: sbus_sync_interval
        field: sbusSyncInterval
        min: 500
        max: 10000
        default_value: 3000
      - name: rc_filter_lpf_hz
        description: "RC data biquad filter cutoff frequency. Lower cutoff frequencies result in smoother response at expense of command control delay. Practical values are 20-50. Set to zero to disable entirely and use unsmoothed RC stick values"
        default_value: 50
        field: rcFilterFrequency
        min: 15
        max: 250
      - name: rc_filter_auto
        description: "When enabled, INAV will set RC filtering based on refresh rate and smoothing factor."
        type: bool
        default_value: ON
        field: autoSmooth
      - name: rc_filter_smoothing_factor
        description: "The RC filter smoothing factor. The higher the value, the more smoothing but also the more delay in response. Value 1 sets the filter at half the refresh rate. Value 100 sets the filter to aprox. 10% of the RC refresh rate"
        field: autoSmoothFactor
        default_value: 30
        min: 1
        max: 100
      - name: serialrx_provider
        description: "When feature SERIALRX is enabled, this allows connection to several receivers which output data via digital interface resembling serial. See RX section."
        default_value: :target
        condition: USE_SERIAL_RX
        table: serial_rx
      - name: serialrx_inverted
        description: "Reverse the serial inversion of the serial RX protocol. When this value is OFF, each protocol will use its default signal (e.g. SBUS will use an inverted signal). Some OpenLRS receivers produce a non-inverted SBUS signal. This setting supports this type of receivers (including modified FrSKY)."
        default_value: OFF
        condition: USE_SERIAL_RX
        type: bool
      - name: spektrum_sat_bind
        description: "0 = disabled. Used to bind the spektrum satellite to RX"
        condition: USE_SPEKTRUM_BIND
        min: SPEKTRUM_SAT_BIND_DISABLED
        max: SPEKTRUM_SAT_BIND_MAX
        default_value: :SPEKTRUM_SAT_BIND_DISABLED
      - name: srxl2_unit_id
        condition: USE_SERIALRX_SRXL2
        min: 0
        max: 15
        default_value: 1
      - name: srxl2_baud_fast
        condition: USE_SERIALRX_SRXL2
        type: bool
        default_value: ON
      - name: rx_min_usec
        description: "Defines the shortest pulse width value used when ensuring the channel value is valid. If the receiver gives a pulse value lower than this value then the channel will be marked as bad and will default to the value of mid_rc."
        default_value: 885
        min: PWM_PULSE_MIN
        max: PWM_PULSE_MAX
      - name: rx_max_usec
        description: "Defines the longest pulse width value used when ensuring the channel value is valid. If the receiver gives a pulse value higher than this value then the channel will be marked as bad and will default to the value of mid_rc."
        default_value: 2115
        min: PWM_PULSE_MIN
        max: PWM_PULSE_MAX
      - name: serialrx_halfduplex
        description: "Allow serial receiver to operate on UART TX pin. With some receivers will allow control and telemetry over a single wire."
        default_value: "AUTO"
        field: halfDuplex
        table: tristate
      - name: msp_override_channels
        description: "Mask of RX channels that may be overridden by MSP `SET_RAW_RC`. Note that this requires custom firmware with `USE_RX_MSP` and `USE_MSP_RC_OVERRIDE` compile options and the `MSP RC Override` flight mode."
        default_value: 0
        field: mspOverrideChannels
        condition: USE_MSP_RC_OVERRIDE
        min: 0
        max: 65535

  - name: PG_BLACKBOX_CONFIG
    type: blackboxConfig_t
    headers: ["blackbox/blackbox.h"]
    condition: USE_BLACKBOX
    members:
      - name: blackbox_rate_num
        description: "Blackbox logging rate numerator. Use num/denom settings to decide if a frame should be logged, allowing control of the portion of logged loop iterations"
        default_value: 1
        field: rate_num
        min: 1
        max: 65535
      - name: blackbox_rate_denom
        description: "Blackbox logging rate denominator. See blackbox_rate_num."
        default_value: 1
        field: rate_denom
        min: 1
        max: 65535
      - name: blackbox_device
        description: "Selection of where to write blackbox data"
        default_value: :target
        field: device
        table: blackbox_device
      - name: sdcard_detect_inverted
        description: "This setting drives the way SD card is detected in card slot. On some targets (AnyFC F7 clone) different card slot was used and depending of hardware revision ON or OFF setting might be required. If card is not detected, change this value."
        default_value: :target
        field: invertedCardDetection
        condition: USE_SDCARD
        type: bool

  - name: PG_MOTOR_CONFIG
    type: motorConfig_t
    headers: ["flight/mixer.h"]
    members:
      - name: max_throttle
        description: "This is the maximum value (in us) sent to esc when armed. Default of 1850 are OK for everyone (legacy). For modern ESCs, higher values (c. 2000) may be more appropriate. If you have brushed motors, the value should be set to 2000."
        default_value: 1850
        field: maxthrottle
        min: PWM_RANGE_MIN
        max: PWM_RANGE_MAX
      - name: min_command
        description: "This is the PWM value sent to ESCs when they are not armed. If ESCs beep slowly when powered up, try decreasing this value. It can also be used for calibrating all ESCs at once."
        default_value: 1000
        field: mincommand
        min: 0
        max: PWM_RANGE_MAX
      - name: motor_pwm_rate
        description: "Output frequency (in Hz) for motor pins.  Applies only to brushed motors. "
        default_value: 16000
        field: motorPwmRate
        min: 50
        max: 32000
      - name: motor_pwm_protocol
        description: "Protocol that is used to send motor updates to ESCs. Possible values - STANDARD, ONESHOT125, ONESHOT42, MULTISHOT, DSHOT150, DSHOT300, DSHOT600, DSHOT1200, BRUSHED"
        default_value: "ONESHOT125"
        field: motorPwmProtocol
        table: motor_pwm_protocol
      - name: motor_poles
        field: motorPoleCount
        description: "The number of motor poles. Required to compute motor RPM"
        min: 4
        max: 255
        default_value: 14

  - name: PG_FAILSAFE_CONFIG
    type: failsafeConfig_t
    headers: ["flight/failsafe.h"]
    members:
      - name: failsafe_delay
        description: "Time in deciseconds to wait before activating failsafe when signal is lost. See [Failsafe documentation](Failsafe.md#failsafe_delay)."
        default_value: 5
        min: 0
        max: 200
      - name: failsafe_recovery_delay
        description: "Time in deciseconds to wait before aborting failsafe when signal is recovered. See [Failsafe documentation](Failsafe.md#failsafe_recovery_delay)."
        default_value: 5
        min: 0
        max: 200
      - name: failsafe_off_delay
        description: "Time in deciseconds to wait before turning off motors when failsafe is activated. 0 = No timeout. See [Failsafe documentation](Failsafe.md#failsafe_off_delay)."
        default_value: 200
        min: 0
        max: 200
      - name: failsafe_throttle_low_delay
        description: "If failsafe activated when throttle is low for this much time - bypass failsafe and disarm, in 10th of seconds. 0 = No timeout"
        default_value: 0
        min: 0
        max: 300
      - name: failsafe_procedure
        description: "What failsafe procedure to initiate in Stage 2. See [Failsafe documentation](Failsafe.md#failsafe_throttle)."
        default_value: "LAND"
        table: failsafe_procedure
      - name: failsafe_stick_threshold
        description: "Threshold for stick motion to consider failsafe condition resolved. If non-zero failsafe won't clear even if RC link is restored - you have to move sticks to exit failsafe."
        default_value: 50
        field: failsafe_stick_motion_threshold
        min: 0
        max: 500
      - name: failsafe_fw_roll_angle
        description: "Amount of banking when `LAND` (or old `SET-THR`) failsafe is active on a fixed-wing machine. In 1/10 deg (deci-degrees). Negative values = left roll"
        default_value: -200
        min: -800
        max: 800
      - name: failsafe_fw_pitch_angle
        description: "Amount of dive/climb when `LAND` (or old `SET-THR`) failsafe is active on a fixed-wing machine. In 1/10 deg (deci-degrees). Negative values = climb"
        default_value: 100
        min: -800
        max: 800
      - name: failsafe_fw_yaw_rate
        description: "Requested yaw rate to execute when `LAND` (or old `SET-THR`) failsafe is active on a fixed-wing machine. In deg/s. Negative values = left turn"
        default_value: -45
        min: -1000
        max: 1000
      - name: failsafe_min_distance
        description: "If failsafe happens when craft is closer than this distance in centimeters from home, failsafe will not execute regular failsafe_procedure, but will execute procedure specified in failsafe_min_distance_procedure instead. 0 = Normal failsafe_procedure always taken."
        default_value: 0
        min: 0
        max: 65000
      - name: failsafe_min_distance_procedure
        description: "What failsafe procedure to initiate in Stage 2 when craft is closer to home than failsafe_min_distance. See [Failsafe documentation](Failsafe.md#failsafe_throttle)."
        default_value: "DROP"
        table: failsafe_procedure
      - name: failsafe_mission_delay
        description: "Applies if failsafe occurs when a WP mission is in progress. Sets the time delay in seconds between failsafe occurring and the selected failsafe procedure activating. If set to -1 the failsafe procedure won't activate at all and the mission will continue until the end."
        default_value: 0
        min: -1
        max: 600

  - name: PG_LIGHTS_CONFIG
    type: lightsConfig_t
    headers: ["io/lights.h"]
    condition: USE_LIGHTS
    members:
      - name: failsafe_lights
        description: "Enable or disable the lights when the `FAILSAFE` flight mode is enabled. The target needs to be compiled with `USE_LIGHTS` [ON/OFF]."
        default_value: ON
        field: failsafe.enabled
        type: bool
      - name: failsafe_lights_flash_period
        description: "Time in milliseconds between two flashes when `failsafe_lights` is ON and `FAILSAFE` flight mode is enabled [40-65535]."
        default_value: 1000
        field: failsafe.flash_period
        min: 40
        max: 65535
      - name: failsafe_lights_flash_on_time
        description: "Flash lights ON time in milliseconds when `failsafe_lights` is ON and `FAILSAFE` flight mode is enabled. [20-65535]."
        default_value: 100
        field: failsafe.flash_on_time
        min: 20
        max: 65535

  - name: PG_BOARD_ALIGNMENT
    type: boardAlignment_t
    headers: ["sensors/boardalignment.h"]
    members:
      - name: align_board_roll
        description: "Arbitrary board rotation in deci-degrees (0.1 degree), to allow mounting it sideways / upside down / rotated etc"
        default_value: :zero
        field: rollDeciDegrees
        min: -1800
        max: 3600
      - name: align_board_pitch
        description: "Arbitrary board rotation in deci-degrees (0.1 degree), to allow mounting it sideways / upside down / rotated etc"
        default_value: :zero
        field: pitchDeciDegrees
        min: -1800
        max: 3600
      - name: align_board_yaw
        description: "Arbitrary board rotation in deci-degrees (0.1 degree), to allow mounting it sideways / upside down / rotated etc"
        default_value: :zero
        field: yawDeciDegrees
        min: -1800
        max: 3600

  - name: PG_BATTERY_METERS_CONFIG
    type: batteryMetersConfig_t
    headers: ["sensors/battery_config_structs.h"]
    members:
      - name: vbat_meter_type
        description: "Vbat voltage source. Possible values: `NONE`, `ADC`, `ESC`. `ESC` required ESC telemetry enebled and running"
        condition: USE_ADC
        default_value: ADC
        field: voltage.type
        table: voltage_sensor
        type: uint8_t
      - name: vbat_scale
        description: "Battery voltage calibration value. 1100 = 11:1 voltage divider (10k:1k) x 100. Adjust this slightly if reported pack voltage is different from multimeter reading. You can get current voltage by typing \"status\" in cli."
        default_value: :target
        field: voltage.scale
        condition: USE_ADC
        min: 0
        max: 65535
      - name: current_meter_scale
        description: "This sets the output voltage to current scaling for the current sensor in 0.1 mV/A steps. 400 is 40mV/A such as the ACS756 sensor outputs. 183 is the setting for the uberdistro with a 0.25mOhm shunt."
        default_value: :target
        field: current.scale
        min: -10000
        max: 10000
      - name: current_meter_offset
        description: "This sets the output offset voltage of the current sensor in millivolts."
        default_value: :target
        field: current.offset
        min: -32768
        max: 32767
      - name: current_meter_type
        description: "ADC , VIRTUAL, NONE. The virtual current sensor, once calibrated, estimates the current value from throttle position."
        default_value: "ADC"
        field: current.type
        table: current_sensor
        type: uint8_t
      - name: bat_voltage_src
        description: "Chose between raw and sag compensated battery voltage to use for battery alarms and telemetry. Possible values are `RAW` and `SAG_COMP`"
        default_value: "RAW"
        field: voltageSource
        table: bat_voltage_source
        type: uint8_t
      - name: cruise_power
        description: "Power draw at cruise throttle used for remaining flight time/distance estimation in 0.01W unit"
        default_value: 0
        field: cruise_power
        min: 0
        max: 4294967295
      - name: idle_power
        description: "Power draw at zero throttle used for remaining flight time/distance estimation in 0.01W unit"
        default_value: 0
        field: idle_power
        min: 0
        max: 65535
      - name: rth_energy_margin
        description: "Energy margin wanted after getting home (percent of battery energy capacity). Use for the remaining flight time/distance calculation"
        default_value: 5
        min: 0
        max: 100
      - name: thr_comp_weight
        description: "Weight used for the throttle compensation based on battery voltage. See the [battery documentation](Battery.md#automatic-throttle-compensation-based-on-battery-voltage)"
        default_value: 1
        field: throttle_compensation_weight
        min: 0
        max: 2

  - name: PG_BATTERY_PROFILES
    type: batteryProfile_t
    headers: ["sensors/battery_config_structs.h"]
    value_type: BATTERY_CONFIG_VALUE
    members:
      - name: bat_cells
        description: "Number of cells of the battery (0 = auto-detect), see battery documentation. 7S, 9S and 11S batteries cannot be auto-detected."
        default_value: 0
        field: cells
        condition: USE_ADC
        min: 0
        max: 12
      - name: vbat_cell_detect_voltage
        description: "Maximum voltage per cell, used for auto-detecting the number of cells of the battery in 0.01V units."
        default_value: 425
        field: voltage.cellDetect
        condition: USE_ADC
        min: 100
        max: 500
      - name: vbat_max_cell_voltage
        description: "Maximum voltage per cell in 0.01V units, default is 4.20V"
        default_value: 420
        field: voltage.cellMax
        condition: USE_ADC
        min: 100
        max: 500
      - name: vbat_min_cell_voltage
        description: "Minimum voltage per cell, this triggers battery out alarms, in 0.01V units, default is 330 (3.3V)"
        default_value: 330
        field: voltage.cellMin
        condition: USE_ADC
        min: 100
        max: 500
      - name: vbat_warning_cell_voltage
        description: "Warning voltage per cell, this triggers battery-warning alarms, in 0.01V units, default is 350 (3.5V)"
        default_value: 350
        field: voltage.cellWarning
        condition: USE_ADC
        min: 100
        max: 500
      - name: battery_capacity
        description: "Set the battery capacity in mAh or mWh (see `battery_capacity_unit`). Used to calculate the remaining battery capacity."
        default_value: 0
        field: capacity.value
        min: 0
        max: 4294967295
      - name: battery_capacity_warning
        description: "If the remaining battery capacity goes below this threshold the beeper will emit short beeps and the relevant OSD items will blink."
        default_value: 0
        field: capacity.warning
        min: 0
        max: 4294967295
      - name: battery_capacity_critical
        description: "If the remaining battery capacity goes below this threshold the battery is considered empty and the beeper will emit long beeps."
        default_value: 0
        field: capacity.critical
        min: 0
        max: 4294967295
      - name: battery_capacity_unit
        description: "Unit used for `battery_capacity`, `battery_capacity_warning` and `battery_capacity_critical` [MAH/MWH] (milliAmpere hour / milliWatt hour)."
        default_value: "MAH"
        field: capacity.unit
        table: bat_capacity_unit
        type: uint8_t
      - name: controlrate_profile
        description: "Control rate profile to switch to when the battery profile is selected, 0 to disable and keep the currently selected control rate profile"
        default_value: 0
        field: controlRateProfile
        min: 0
        max: MAX_CONTROL_RATE_PROFILE_COUNT

      - name: throttle_scale
        description: "Throttle scaling factor. `1` means no throttle scaling. `0.5` means throttle scaled down by 50%"
        default_value: 1.0
        field: motor.throttleScale
        min: 0
        max: 1
      - name: throttle_idle
        description: "The percentage of the throttle range (`max_throttle` - `min_command`) above `min_command` used for minimum / idle throttle."
        default_value: 15
        field: motor.throttleIdle
        min: 0
        max: 30
      - name: turtle_mode_power_factor
        field: motor.turtleModePowerFactor
        default_value: 55
        description: "Turtle mode power factor"
        condition: USE_DSHOT
        min: 0
        max: 100
      - name: failsafe_throttle
        description: "Throttle level used for landing when failsafe is enabled. See [Failsafe documentation](Failsafe.md#failsafe_throttle)."
        default_value: 1000
        min: PWM_RANGE_MIN
        max: PWM_RANGE_MAX
      - name: nav_mc_hover_thr
        description: "Multicopter hover throttle hint for altitude controller. Should be set to approximate throttle value when drone is hovering."
        default_value: 1300
        field: nav.mc.hover_throttle
        min: 1000
        max: 2000
      - name: nav_fw_cruise_thr
        description: "Cruise throttle in GPS assisted modes, this includes RTH. Should be set high enough to avoid stalling. This values gives INAV a base for throttle when flying straight, and it will increase or decrease throttle based on pitch of airplane and the parameters below. In addition it will increase throttle if GPS speed gets below 7m/s ( hardcoded )"
        default_value: 1400
        field: nav.fw.cruise_throttle
        min: 1000
        max: 2000
      - name: nav_fw_min_thr
        description: "Minimum throttle for flying wing in GPS assisted modes"
        default_value: 1200
        field: nav.fw.min_throttle
        min: 1000
        max: 2000
      - name: nav_fw_max_thr
        description: "Maximum throttle for flying wing in GPS assisted modes"
        default_value: 1700
        field: nav.fw.max_throttle
        min: 1000
        max: 2000
      - name: nav_fw_pitch2thr
        description: "Amount of throttle applied related to pitch attitude in GPS assisted modes. Throttle = nav_fw_cruise_throttle - (nav_fw_pitch2thr * pitch_angle). (notice that pitch_angle is in degrees and is negative when climbing and positive when diving, and throttle value is constrained between nav_fw_min_thr and nav_fw_max_thr)"
        default_value: 10
        field: nav.fw.pitch_to_throttle
        min: 0
        max: 100
      - name: nav_fw_launch_thr
        description: "Launch throttle - throttle to be set during launch sequence (pwm units)"
        default_value: 1700
        field: nav.fw.launch_throttle
        min: 1000
        max: 2000
      - name: nav_fw_launch_idle_thr
        description: "Launch idle throttle - throttle to be set before launch sequence is initiated. If set below minimum throttle it will force motor stop or at idle throttle (depending if the MOTOR_STOP is enabled). If set above minimum throttle it will force throttle to this value (if MOTOR_STOP is enabled it will be handled according to throttle stick position)"
        default_value: 1000
        field: nav.fw.launch_idle_throttle
        min: 1000
        max: 2000
      - name: limit_cont_current
        description: "Continous current limit (dA), set to 0 to disable"
        condition: USE_POWER_LIMITS
        default_value: 0
        field: powerLimits.continuousCurrent
        max: 4000
      - name: limit_burst_current
        description: "Burst current limit (dA): the current which is allowed during `limit_burst_current_time` after which `limit_cont_current` will be enforced, set to 0 to disable"
        condition: USE_POWER_LIMITS
        default_value: 0
        field: powerLimits.burstCurrent
        max: 4000
      - name: limit_burst_current_time
        description: "Allowed current burst time (ds) during which `limit_burst_current` is allowed and after which `limit_cont_current` will be enforced"
        condition: USE_POWER_LIMITS
        default_value: 0
        field: powerLimits.burstCurrentTime
        max: 3000
      - name: limit_burst_current_falldown_time
        description: "Time slice at the end of the burst time during which the current limit will be ramped down from `limit_burst_current` back down to `limit_cont_current`"
        condition: USE_POWER_LIMITS
        default_value: 0
        field: powerLimits.burstCurrentFalldownTime
        max: 3000
      - name: limit_cont_power
        description: "Continous power limit (dW), set to 0 to disable"
        condition: USE_POWER_LIMITS && USE_ADC
        default_value: 0
        field: powerLimits.continuousPower
        max: 40000
      - name: limit_burst_power
        description: "Burst power limit (dW): the current which is allowed during `limit_burst_power_time` after which `limit_cont_power` will be enforced, set to 0 to disable"
        condition: USE_POWER_LIMITS && USE_ADC
        default_value: 0
        field: powerLimits.burstPower
        max: 40000
      - name: limit_burst_power_time
        description: "Allowed power burst time (ds) during which `limit_burst_power` is allowed and after which `limit_cont_power` will be enforced"
        condition: USE_POWER_LIMITS && USE_ADC
        default_value: 0
        field: powerLimits.burstPowerTime
        max: 3000
      - name: limit_burst_power_falldown_time
        description: "Time slice at the end of the burst time during which the power limit will be ramped down from `limit_burst_power` back down to `limit_cont_power`"
        condition: USE_POWER_LIMITS && USE_ADC
        default_value: 0
        field: powerLimits.burstPowerFalldownTime
        max: 3000

  - name: PG_MIXER_PROFILE
    type: mixerProfile_t
    headers: ["flight/mixer_profile.h"]
    value_type: MIXER_CONFIG_VALUE
    members:
      - name: motor_direction_inverted
        description: "Use if you need to inverse yaw motor direction."
        default_value: OFF
        field: mixer_config.motorDirectionInverted
        type: bool
      - name: platform_type
        description: "Defines UAV platform type. Allowed values: \"MULTIROTOR\", \"AIRPLANE\", \"HELICOPTER\", \"TRICOPTER\", \"ROVER\", \"BOAT\". Currently only MULTIROTOR, AIRPLANE and TRICOPTER types are implemented"
        default_value: "MULTIROTOR"
        field: mixer_config.platformType
        type: uint8_t
        table: platform_type
      - name: has_flaps
        description: "Defines is UAV is capable of having flaps. If ON and AIRPLANE `platform_type` is used, **FLAPERON** flight mode will be available for the pilot"
        default_value: OFF
        field: mixer_config.hasFlaps
        type: bool
      - name: model_preview_type
        description: "ID of mixer preset applied in a Configurator. **Do not modify manually**. Used only for backup/restore reasons."
        default_value: -1
        field: mixer_config.appliedMixerPreset
        min: -1
        max: INT16_MAX
      - name: motorstop_on_low
        description: "If enabled, motor will stop when throttle is low on this mixer_profile"
        default_value: OFF
        field: mixer_config.motorstopOnLow
        type: bool
      - name: mixer_pid_profile_linking
        description: "If enabled, pid profile_index will follow mixer_profile index. Set to OFF(default) if you want to handle PID profile by your self. Recommend to set to ON on all mixer_profiles to let the mixer_profile handle the PID profile switching on a VTOL or mixed platform type setup."
        default_value: OFF
        field: mixer_config.PIDProfileLinking
        type: bool
      - name: mixer_automated_switch
        description: "If set to on, This mixer_profile will try to switch to another mixer_profile when 1.RTH heading home is requested and distance to home is lager than 3*nav_fw_loiter_radius on mixer_profile is a MULTIROTOR or TRICOPTER platform_type. 2. RTH landing is requested on this mixer_profile is a AIRPLANE platform_type"
        default_value: OFF
        field: mixer_config.automated_switch
        type: bool
      - name: mixer_switch_trans_timer
        description: "If switch another mixer_profile is scheduled by mixer_automated_switch or mixer_automated_switch. Activate Mixertransion motor/servo mixing for this many decisecond(0.1s) before the actual mixer_profile switch."
        default_value: 0
        field: mixer_config.switchTransitionTimer
        min: 0
        max: 200

      

  - name: PG_REVERSIBLE_MOTORS_CONFIG
    type: reversibleMotorsConfig_t
    members:
      - name: 3d_deadband_low
        description: "Low value of throttle deadband for 3D mode (when stick is in the 3d_deadband_throttle range, the fixed values of 3d_deadband_low / _high are used instead)"
        default_value: 1406
        field: deadband_low
        min: PWM_RANGE_MIN
        max: PWM_RANGE_MAX
      - name: 3d_deadband_high
        description: "High value of throttle deadband for 3D mode (when stick is in the deadband range, the value in 3d_neutral is used instead)"
        default_value: 1514
        field: deadband_high
        min: PWM_RANGE_MIN
        max: PWM_RANGE_MAX
      - name: 3d_neutral
        description: "Neutral (stop) throttle value for 3D mode"
        default_value: 1460
        field: neutral
        min: PWM_RANGE_MIN
        max: PWM_RANGE_MAX

  - name: PG_SERVO_CONFIG
    type: servoConfig_t
    headers: ["flight/servos.h"]
    members:
      - name: servo_protocol
        description: "An option to chose the protocol/option that would be used to output servo data. Possible options `PWM` (FC servo outputs), `SBUS` (S.Bus protocol output via a configured serial port)"
        default_value: "PWM"
        field: servo_protocol
        table: servo_protocol
      - name: servo_center_pulse
        description: "Servo midpoint"
        default_value: 1500
        field: servoCenterPulse
        min: PWM_RANGE_MIN
        max: PWM_RANGE_MAX
      - name: servo_pwm_rate
        description: "Output frequency (in Hz) servo pins. When using tricopters or gimbal with digital servo, this rate can be increased. Max of 498Hz (for 500Hz pwm period), and min of 50Hz. Most digital servos will support for example 330Hz."
        default_value: 50
        field: servoPwmRate
        min: 50
        max: 498
      - name: servo_lpf_hz
        description: "Selects the servo PWM output cutoff frequency. Value is in [Hz]"
        default_value: 20
        field: servo_lowpass_freq
        min: 0
        max: 400
      - name: flaperon_throw_offset
        description: "Defines throw range in us for both ailerons that will be passed to servo mixer via input source 14 (`FEATURE FLAPS`) when FLAPERON mode is activated."
        default_value: 200
        min: FLAPERON_THROW_MIN
        max: FLAPERON_THROW_MAX
      - name: tri_unarmed_servo
        description: "On tricopter mix only, if this is set to ON, servo will always be correcting regardless of armed state. to disable this, set it to OFF."
        default_value: ON
        type: bool
      - name: servo_autotrim_rotation_limit
        description: "Servo midpoints are only updated when total aircraft rotation is less than this threshold [deg/s]. Only applies when using `feature FW_AUTOTRIM`."
        default_value: 15
        min: 1
        max: 60

  - name: PG_CONTROL_RATE_PROFILES
    type: controlRateConfig_t
    headers: ["fc/controlrate_profile_config_struct.h"]
    value_type: CONTROL_RATE_VALUE
    members:
      - name: thr_mid
        description: "Throttle value when the stick is set to mid-position. Used in the throttle curve calculation."
        default_value: 50
        field: throttle.rcMid8
        min: 0
        max: 100
      - name: thr_expo
        description: "Throttle exposition value"
        default_value: 0
        field: throttle.rcExpo8
        min: 0
        max: 100
      - name: tpa_rate
        description: "Throttle PID attenuation reduces influence of PDFF on ROLL and PITCH of multi-rotor, PIDFF on ROLL,PITCH,YAW OF fixed_wing as throttle increases. For every 1% throttle after the TPA breakpoint, P is reduced by the TPA rate."
        default_value: 0
        field: throttle.dynPID
        min: 0
        max: 100
      - name: tpa_breakpoint
        description: "See tpa_rate."
        default_value: 1500
        field: throttle.pa_breakpoint
        min: PWM_RANGE_MIN
        max: PWM_RANGE_MAX
      - name: tpa_on_yaw
        description: "Throttle PID attenuation also reduces influence on YAW for multi-rotor, Should be set to ON for tilting rotors."
        type: bool
        field: throttle.dynPID_on_YAW
        default_value: OFF
      - name: fw_tpa_time_constant
        description: "TPA smoothing and delay time constant to reflect non-instant speed/throttle response of the plane. See **PID Attenuation and scaling** Wiki for full details."
        default_value: 1500
        field: throttle.fixedWingTauMs
        min: 0
        max: 5000
      - name: rc_expo
        description: "Exposition value used for the PITCH/ROLL axes by all the stabilized flights modes (all but `MANUAL`)"
        default_value: 70
        field: stabilized.rcExpo8
        min: 0
        max: 100
      - name: rc_yaw_expo
        description: "Exposition value used for the YAW axis by all the stabilized flights modes (all but `MANUAL`)"
        default_value: 20
        field: stabilized.rcYawExpo8
        min: 0
        max: 100
      # New rates are in dps/10. That means, Rate of 20 means 200dps of rotation speed on given axis.
      # Rate 180 (1800dps) is max. value gyro can measure reliably
      - name: roll_rate
        description: "Defines rotation rate on ROLL axis that UAV will try to archive on max. stick deflection. Rates are defined in tens of degrees (deca-degrees) per second [rate = dps/10]. That means, rate 20 represents 200dps rotation speed. Default 20 (200dps) is more less equivalent of old Cleanflight/Baseflight rate 0. Max. 180 (1800dps) is what gyro can measure."
        default_value: 20
        field: stabilized.rates[FD_ROLL]
        min: ROLL_PITCH_RATE_MIN
        max: ROLL_PITCH_RATE_MAX
      - name: pitch_rate
        description: "Defines rotation rate on PITCH axis that UAV will try to archive on max. stick deflection. Rates are defined in tens of degrees (deca-degrees) per second [rate = dps/10]. That means, rate 20 represents 200dps rotation speed. Default 20 (200dps) is more less equivalent of old Cleanflight/Baseflight rate 0. Max. 180 (1800dps) is what gyro can measure."
        default_value: 20
        field: stabilized.rates[FD_PITCH]
        min: ROLL_PITCH_RATE_MIN
        max: ROLL_PITCH_RATE_MAX
      - name: yaw_rate
        description: "Defines rotation rate on YAW axis that UAV will try to archive on max. stick deflection. Rates are defined in tens of degrees (deca-degrees) per second [rate = dps/10]. That means, rate 20 represents 200dps rotation speed. Default 20 (200dps) is more less equivalent of old Cleanflight/Baseflight rate 0. Max. 180 (1800dps) is what gyro can measure."
        default_value: 20
        field: stabilized.rates[FD_YAW]
        min: 1
        max: 180
      - name: manual_rc_expo
        description: "Exposition value used for the PITCH/ROLL axes by the `MANUAL` flight mode [0-100]"
        default_value: 35
        field: manual.rcExpo8
        min: 0
        max: 100
      - name: manual_rc_yaw_expo
        description: "Exposition value used for the YAW axis by the `MANUAL` flight mode [0-100]"
        default_value: 20
        field: manual.rcYawExpo8
        min: 0
        max: 100
      - name: manual_roll_rate
        description: "Servo travel multiplier for the ROLL axis in `MANUAL` flight mode [0-100]%"
        default_value: 100
        field: manual.rates[FD_ROLL]
        min: MANUAL_RATE_MIN
        max: MANUAL_RATE_MAX
      - name: manual_pitch_rate
        description: "Servo travel multiplier for the PITCH axis in `MANUAL` flight mode [0-100]%"
        default_value: 100
        field: manual.rates[FD_PITCH]
        min: MANUAL_RATE_MIN
        max: MANUAL_RATE_MAX
      - name: manual_yaw_rate
        description: "Servo travel multiplier for the YAW axis in `MANUAL` flight mode [0-100]%"
        default_value: 100
        field: manual.rates[FD_YAW]
        min: MANUAL_RATE_MIN
        max: MANUAL_RATE_MAX
      - name: fpv_mix_degrees
        field: misc.fpvCamAngleDegrees
        min: 0
        max: 50
        default_value: 0
      - name: rate_dynamics_center_sensitivity
        field: rateDynamics.sensitivityCenter
        default_value: 100
        min: 25
        max: 175
        description: "The center stick sensitivity for Rate Dynamics"
        condition: USE_RATE_DYNAMICS
      - name: rate_dynamics_end_sensitivity
        field: rateDynamics.sensitivityEnd
        default_value: 100
        min: 25
        max: 175
        description: "The end stick sensitivity for Rate Dynamics"
        condition: USE_RATE_DYNAMICS
      - name: rate_dynamics_center_correction
        field: rateDynamics.correctionCenter
        default_value: 10
        min: 10
        max: 95
        description: "The center stick correction for Rate Dynamics"
        condition: USE_RATE_DYNAMICS
      - name: rate_dynamics_end_correction
        field: rateDynamics.correctionEnd
        default_value: 10
        min: 10
        max: 95
        description: "The end  stick correction for Rate Dynamics"
        condition: USE_RATE_DYNAMICS
      - name: rate_dynamics_center_weight
        field: rateDynamics.weightCenter
        default_value: 0
        min: 0
        max: 95
        description: "The center stick weight for Rate Dynamics"
        condition: USE_RATE_DYNAMICS
      - name: rate_dynamics_end_weight
        field: rateDynamics.weightEnd
        default_value: 0
        min: 0
        max: 95
        description: "The end  stick weight for Rate Dynamics"
        condition: USE_RATE_DYNAMICS

  - name: PG_SERIAL_CONFIG
    type: serialConfig_t
    headers: ["io/serial.h"]
    members:
      - name: reboot_character
        description: "Special character used to trigger reboot"
        default_value: 82
        min: 48
        max: 126

  - name: PG_IMU_CONFIG
    type: imuConfig_t
    headers: ["flight/imu.h"]
    members:
      - name: ahrs_dcm_kp
        description: "Inertial Measurement Unit KP Gain for accelerometer measurements"
        default_value: 2000
        field: dcm_kp_acc
        max: UINT16_MAX
      - name: ahrs_dcm_ki
        description: "Inertial Measurement Unit KI Gain for accelerometer measurements"
        default_value: 50
        field: dcm_ki_acc
        max: UINT16_MAX
      - name: ahrs_dcm_kp_mag
        description: "Inertial Measurement Unit KP Gain for compass measurements"
        default_value: 2000
        field: dcm_kp_mag
        max: UINT16_MAX
      - name: ahrs_dcm_ki_mag
        description: "Inertial Measurement Unit KI Gain for compass measurements"
        default_value: 50
        field: dcm_ki_mag
        max: UINT16_MAX
      - name: small_angle
        description: "If the aircraft tilt angle exceed this value the copter will refuse to arm."
        default_value: 25
        min: 0
        max: 180
      - name: ahrs_acc_ignore_rate
        description: "Total gyro rotation rate threshold [deg/s] before scaling to consider accelerometer trustworthy"
        default_value: 15
        field: acc_ignore_rate
        min: 0
        max: 30
      - name: ahrs_acc_ignore_slope
        description: "Half-width of the interval to gradually reduce accelerometer weight. Centered at `imu_acc_ignore_rate` (exactly 50% weight)"
        default_value: 5
        field: acc_ignore_slope
        min: 0
        max: 10
      - name: ahrs_gps_yaw_windcomp
        description: "Wind compensation in heading estimation from gps groundcourse(fixed wing only)"
        default_value: ON
        field: gps_yaw_windcomp
        type: bool
      - name: ahrs_inertia_comp_method
        description: "Inertia force compensation method when gps is avaliable, VELNED use the accleration from gps, TURNRATE calculates accleration by turnrate multiplied by speed, ADAPTIVE choose best result from two in each ahrs loop"
        default_value: ADAPTIVE
        field: inertia_comp_method
        table: imu_inertia_comp_method

  - name: PG_ARMING_CONFIG
    type: armingConfig_t
    members:
      - name: fixed_wing_auto_arm
        description: "Auto-arm fixed wing aircraft on throttle above min_check, and disarming with stick commands are disabled, so power cycle is required to disarm. Requires enabled motorstop and no arm switch configured."
        default_value: OFF
        type: bool
      - name: disarm_kill_switch
        description: "Disarms the motors independently of throttle value. Setting to OFF reverts to the old behaviour of disarming only when the throttle is low. Only applies when arming and disarming with an AUX channel."
        default_value: ON
        type: bool
      - name: switch_disarm_delay
        description: "Delay before disarming when requested by switch (ms) [0-1000]"
        default_value: 250
        field: switchDisarmDelayMs
        min: 0
        max: 1000
      - name: prearm_timeout
        description: "Duration (ms) for which Prearm being activated is valid. after this, Prearm needs to be reset. 0 means Prearm does not timeout."
        default_value: 10000
        field: prearmTimeoutMs
        min: 0
        max: 10000

  - name: PG_GENERAL_SETTINGS
    headers: ["config/general_settings.h"]
    type: generalSettings_t
    members:
      - name: applied_defaults
        description: "Internal (configurator) hint. Should not be changed manually"
        default_value: 0
        field: appliedDefaults
        type: uint8_t
        min: 0
        max: 99

  - name: PG_EZ_TUNE
    headers: ["flight/ez_tune.h"]
    type: ezTuneSettings_t
    value_type: EZ_TUNE_VALUE
    members:
      - name: ez_enabled
        description: "Enables EzTune feature"
        default_value: OFF
        field: enabled
        type: bool
      - name: ez_filter_hz
        description: "EzTune filter cutoff frequency"
        default_value: 110
        field: filterHz
        min: 10
        max: 300
      - name: ez_axis_ratio
        description: "EzTune axis ratio"
        default_value: 110
        field: axisRatio
        min: 25
        max: 175
      - name: ez_response
        description: "EzTune response"
        default_value: 100
        field: response
        min: 0
        max: 200
      - name: ez_damping
        description: "EzTune damping"
        default_value: 100
        field: damping
        min: 0
        max: 200
      - name: ez_stability
        description: "EzTune stability"
        default_value: 100
        field: stability
        min: 0
        max: 200
      - name: ez_aggressiveness
        description: "EzTune aggressiveness"
        default_value: 100
        field: aggressiveness
        min: 0
        max: 200
      - name: ez_rate
        description: "EzTune rate"
        default_value: 100
        field: rate
        min: 0
        max: 200
      - name: ez_expo
        description: "EzTune expo"
        default_value: 100
        field: expo
        min: 0
        max: 200

  - name: PG_RPM_FILTER_CONFIG
    headers: ["flight/rpm_filter.h"]
    condition: USE_RPM_FILTER
    type: rpmFilterConfig_t
    members:
      - name: rpm_gyro_filter_enabled
        description: "Enables gyro RPM filtere. Set to `ON` only when ESC telemetry is working and rotation speed of the motors is correctly reported to INAV"
        default_value: OFF
        field: gyro_filter_enabled
        type: bool
      - name: rpm_gyro_harmonics
        description: "Number of harmonic frequences to be covered by gyro RPM filter. Default value of `1` usually works just fine"
        default_value: 1
        field: gyro_harmonics
        type: uint8_t
        min: 1
        max: 3
      - name: rpm_gyro_min_hz
        description: "The lowest frequency for gyro RPM filtere. Default `150` is fine for 5\" mini-quads. On 7-inch drones you can lower even down to `60`-`70`"
        default_value: 100
        field: gyro_min_hz
        type: uint8_t
        min: 30
        max: 200
      - name: rpm_gyro_q
        description: "Q factor for gyro RPM filter. Lower values give softer, wider attenuation. Usually there is no need to change this setting"
        default_value: 500
        field: gyro_q
        type: uint16_t
        min: 1
        max: 3000
  - name: PG_GPS_CONFIG
    headers: [ "io/gps.h" ]
    type: gpsConfig_t
    condition: USE_GPS
    members:
      - name: gps_provider
        description: "Which GPS protocol to be used, note that UBLOX is 5Hz and UBLOX7 is 10Hz (M8N)."
        default_value: "UBLOX"
        field: provider
        table: gps_provider
        type: uint8_t
      - name: gps_sbas_mode
        description: "Which SBAS mode to be used"
        default_value: "NONE"
        field: sbasMode
        table: gps_sbas_mode
        type: uint8_t
      - name: gps_dyn_model
        description: "GPS navigation model: Pedestrian, Air_1g, Air_4g. Default is AIR_1G. Use pedestrian with caution, can cause flyaways with fast flying."
        default_value: "AIR_1G"
        field: dynModel
        table: gps_dyn_model
        type: uint8_t
      - name: gps_auto_config
        description: "Enable automatic configuration of UBlox GPS receivers."
        default_value: ON
        field: autoConfig
        type: bool
      - name: gps_auto_baud
        description: "Automatic configuration of GPS baudrate(The specified baudrate in configured in ports will be used) when used with UBLOX GPS"
        default_value: ON
        field: autoBaud
        type: bool
      - name: gps_auto_baud_max_supported
        description: "Max baudrate supported by GPS unit. This is used during autobaud. M8 supports up to 460400, M10 supports up to 921600 and 230400 is the value used before INAV 7.0"
        default_value: "230400"
        table: gps_auto_baud_max
        field: autoBaudMax
        type: uint8_t
      - name: gps_ublox_use_galileo
        description: "Enable use of Galileo satellites. This is at the expense of other regional constellations, so benefit may also be regional. Requires M8N and Ublox firmware 3.x (or later) [OFF/ON]."
        default_value: OFF
        field: ubloxUseGalileo
        type: bool
      - name: gps_ublox_use_beidou
        description: "Enable use of Beidou satellites. This is at the expense of other regional constellations, so benefit may also be regional. Requires gps hardware support [OFF/ON]."
        default_value: OFF
        field: ubloxUseBeidou
        type: bool
      - name: gps_ublox_use_glonass
        description: "Enable use of Glonass satellites. This is at the expense of other regional constellations, so benefit may also be regional. Requires gps haardware support [OFF/ON]."
        default_value: OFF
        field: ubloxUseGlonass
        type: bool
      - name: gps_min_sats
        description: "Minimum number of GPS satellites in view to acquire GPS_FIX and consider GPS position valid. Some GPS receivers appeared to be very inaccurate with low satellite count."
        default_value: 6
        field: gpsMinSats
        min: 5
        max: 10
      - name: gps_ublox_nav_hz
        description: "Navigation update rate for UBLOX7 receivers. Some receivers may limit the maximum number of satellites tracked when set to a higher rate or even stop sending navigation updates if the value is too high. Some M10 devices can do up to 25Hz. 10 is a safe value for M8 and newer."
        default_value: 10
        field: ubloxNavHz
        type: uint8_t
        min: 5
        max: 200


  - name: PG_RC_CONTROLS_CONFIG
    type: rcControlsConfig_t
    headers: ["fc/rc_controls.h"]
    members:
      - name: deadband
        description: "These are values (in us) by how much RC input can be different before it's considered valid. For transmitters with jitter on outputs, this value can be increased. Defaults are zero, but can be increased up to 10 or so if rc inputs twitch while idle."
        default_value: 5
        min: 0
        max: 32
      - name: yaw_deadband
        description: "These are values (in us) by how much RC input can be different before it's considered valid. For transmitters with jitter on outputs, this value can be increased. Defaults are zero, but can be increased up to 10 or so if rc inputs twitch while idle."
        default_value: 5
        min: 0
        max: 100
      - name: pos_hold_deadband
        description: "Stick deadband in [r/c points], applied after r/c deadband and expo. Used for adjustments in navigation modes."
        default_value: 10
        min: 2
        max: 250
      - name: control_deadband
        description: "Stick deadband in [r/c points], applied after r/c deadband and expo. Used to check if sticks are centered."
        default_value: 10
        min: 2
        max: 250
      - name: alt_hold_deadband
        description: "Defines the deadband of throttle during alt_hold [r/c points]"
        default_value: 50
        min: 10
        max: 250
      - name: 3d_deadband_throttle
        description: "Throttle signal will be held to a fixed value when throttle is centered with an error margin defined in this parameter."
        default_value: 50
        field: mid_throttle_deadband
        min: 0
        max: 200
      - name: airmode_type
        description: "Defines the Airmode state handling type. Default **STICK_CENTER** is the classical approach in which Airmode is always active if enabled, but when the throttle is low and ROLL/PITCH/YAW sticks are centered, Iterms is not allowed to grow (ANTI_WINDUP). **THROTTLE_THRESHOLD** is the Airmode behavior known from Betaflight. In this mode, Airmode is active as soon THROTTLE position is above `airmode_throttle_threshold` and stays active until disarm. ANTI_WINDUP is never triggered. For small Multirotors (up to 7-inch propellers) it is suggested to switch to **THROTTLE_THRESHOLD** since it keeps full stabilization no matter what pilot does with the sticks. Fixed Wings always use **STICK_CENTER_ONCE** or **STICK_CENTER** modes."
        default_value: "STICK_CENTER"
        field: airmodeHandlingType
        table: airmodeHandlingType
      - name: airmode_throttle_threshold
        description: "Defines airmode THROTTLE activation threshold when `airmode_type` **THROTTLE_THRESHOLD** is used"
        default_value: 1150
        field: airmodeThrottleThreshold
        min: 1000
        max: 2000

  - name: PG_PID_PROFILE
    type: pidProfile_t
    headers: ["flight/pid.h"]
    value_type: PROFILE_VALUE
    members:
      - name: mc_p_pitch
        description: "Multicopter rate stabilisation P-gain for PITCH"
        default_value: 40
        field: bank_mc.pid[PID_PITCH].P
        min: RPYL_PID_MIN
        max: RPYL_PID_MAX
      - name: mc_i_pitch
        description: "Multicopter rate stabilisation I-gain for PITCH"
        default_value: 30
        field: bank_mc.pid[PID_PITCH].I
        min: RPYL_PID_MIN
        max: RPYL_PID_MAX
      - name: mc_d_pitch
        description: "Multicopter rate stabilisation D-gain for PITCH"
        default_value: 23
        field: bank_mc.pid[PID_PITCH].D
        min: RPYL_PID_MIN
        max: RPYL_PID_MAX
      - name: mc_cd_pitch
        description: "Multicopter Control Derivative gain for PITCH"
        default_value: 60
        field: bank_mc.pid[PID_PITCH].FF
        min: RPYL_PID_MIN
        max: RPYL_PID_MAX
      - name: mc_p_roll
        description: "Multicopter rate stabilisation P-gain for ROLL"
        default_value: 40
        field: bank_mc.pid[PID_ROLL].P
        min: RPYL_PID_MIN
        max: RPYL_PID_MAX
      - name: mc_i_roll
        description: "Multicopter rate stabilisation I-gain for ROLL"
        default_value: 30
        field: bank_mc.pid[PID_ROLL].I
        min: RPYL_PID_MIN
        max: RPYL_PID_MAX
      - name: mc_d_roll
        description: "Multicopter rate stabilisation D-gain for ROLL"
        default_value: 23
        field: bank_mc.pid[PID_ROLL].D
        min: RPYL_PID_MIN
        max: RPYL_PID_MAX
      - name: mc_cd_roll
        description: "Multicopter Control Derivative gain for ROLL"
        default_value: 60
        field: bank_mc.pid[PID_ROLL].FF
        min: RPYL_PID_MIN
        max: RPYL_PID_MAX
      - name: mc_p_yaw
        description: "Multicopter rate stabilisation P-gain for YAW"
        default_value: 85
        field: bank_mc.pid[PID_YAW].P
        min: RPYL_PID_MIN
        max: RPYL_PID_MAX
      - name: mc_i_yaw
        description: "Multicopter rate stabilisation I-gain for YAW"
        default_value: 45
        field: bank_mc.pid[PID_YAW].I
        min: RPYL_PID_MIN
        max: RPYL_PID_MAX
      - name: mc_d_yaw
        description: "Multicopter rate stabilisation D-gain for YAW"
        default_value: 0
        field: bank_mc.pid[PID_YAW].D
        min: RPYL_PID_MIN
        max: RPYL_PID_MAX
      - name: mc_cd_yaw
        description: "Multicopter Control Derivative gain for YAW"
        default_value: 60
        field: bank_mc.pid[PID_YAW].FF
        min: RPYL_PID_MIN
        max: RPYL_PID_MAX
      - name: mc_p_level
        description: "Multicopter attitude stabilisation P-gain"
        default_value: 20
        field: bank_mc.pid[PID_LEVEL].P
        min: RPYL_PID_MIN
        max: RPYL_PID_MAX
      - name: mc_i_level
        description: "Multicopter attitude stabilisation low-pass filter cutoff"
        default_value: 15
        field: bank_mc.pid[PID_LEVEL].I
        min: RPYL_PID_MIN
        max: RPYL_PID_MAX
      - name: mc_d_level
        description: "Multicopter attitude stabilisation HORIZON transition point"
        default_value: 75
        field: bank_mc.pid[PID_LEVEL].D
        min: RPYL_PID_MIN
        max: RPYL_PID_MAX
      - name: fw_p_pitch
        description: "Fixed-wing rate stabilisation P-gain for PITCH"
        default_value: 5
        field: bank_fw.pid[PID_PITCH].P
        min: RPYL_PID_MIN
        max: RPYL_PID_MAX
      - name: fw_i_pitch
        description: "Fixed-wing rate stabilisation I-gain for PITCH"
        default_value: 7
        field: bank_fw.pid[PID_PITCH].I
        min: RPYL_PID_MIN
        max: RPYL_PID_MAX
      - name: fw_d_pitch
        description: "Fixed wing rate stabilisation D-gain for PITCH"
        default_value: 0
        field: bank_fw.pid[PID_PITCH].D
        min: RPYL_PID_MIN
        max: RPYL_PID_MAX
      - name: fw_ff_pitch
        description: "Fixed-wing rate stabilisation FF-gain for PITCH"
        default_value: 50
        field: bank_fw.pid[PID_PITCH].FF
        min: RPYL_PID_MIN
        max: RPYL_PID_MAX
      - name: fw_p_roll
        description: "Fixed-wing rate stabilisation P-gain for ROLL"
        default_value: 5
        field: bank_fw.pid[PID_ROLL].P
        min: RPYL_PID_MIN
        max: RPYL_PID_MAX
      - name: fw_i_roll
        description: "Fixed-wing rate stabilisation I-gain for ROLL"
        default_value: 7
        field: bank_fw.pid[PID_ROLL].I
        min: RPYL_PID_MIN
        max: RPYL_PID_MAX
      - name: fw_d_roll
        description: "Fixed wing rate stabilisation D-gain for ROLL"
        default_value: 0
        field: bank_fw.pid[PID_ROLL].D
        min: RPYL_PID_MIN
        max: RPYL_PID_MAX
      - name: fw_ff_roll
        description: "Fixed-wing rate stabilisation FF-gain for ROLL"
        default_value: 50
        field: bank_fw.pid[PID_ROLL].FF
        min: RPYL_PID_MIN
        max: RPYL_PID_MAX
      - name: fw_p_yaw
        description: "Fixed-wing rate stabilisation P-gain for YAW"
        default_value: 6
        field: bank_fw.pid[PID_YAW].P
        min: RPYL_PID_MIN
        max: RPYL_PID_MAX
      - name: fw_i_yaw
        description: "Fixed-wing rate stabilisation I-gain for YAW"
        default_value: 10
        field: bank_fw.pid[PID_YAW].I
        min: RPYL_PID_MIN
        max: RPYL_PID_MAX
      - name: fw_d_yaw
        description: "Fixed wing rate stabilisation D-gain for YAW"
        default_value: 0
        field: bank_fw.pid[PID_YAW].D
        min: RPYL_PID_MIN
        max: RPYL_PID_MAX
      - name: fw_ff_yaw
        description: "Fixed-wing rate stabilisation FF-gain for YAW"
        default_value: 60
        field: bank_fw.pid[PID_YAW].FF
        min: RPYL_PID_MIN
        max: RPYL_PID_MAX
      - name: fw_p_level
        description: "Fixed-wing attitude stabilisation P-gain"
        default_value: 20
        field: bank_fw.pid[PID_LEVEL].P
        min: RPYL_PID_MIN
        max: RPYL_PID_MAX
      - name: fw_i_level
        description: "Fixed-wing attitude stabilisation low-pass filter cutoff"
        default_value: 5
        field: bank_fw.pid[PID_LEVEL].I
        min: RPYL_PID_MIN
        max: RPYL_PID_MAX
      - name: fw_d_level
        description: "Fixed-wing attitude stabilisation HORIZON transition point"
        default_value: 75
        field: bank_fw.pid[PID_LEVEL].D
        min: RPYL_PID_MIN
        max: RPYL_PID_MAX
      - name: max_angle_inclination_rll
        description: "Maximum inclination in level (angle) mode (ROLL axis). 100=10°"
        default_value: 300
        field: max_angle_inclination[FD_ROLL]
        min: 100
        max: 900
      - name: max_angle_inclination_pit
        description: "Maximum inclination in level (angle) mode (PITCH axis). 100=10°"
        default_value: 300
        field: max_angle_inclination[FD_PITCH]
        min: 100
        max: 900
      - name: dterm_lpf_hz
        description: "Dterm low pass filter cutoff frequency. Default setting is very conservative and small multirotors should use higher value between 80 and 100Hz. 80 seems like a gold spot for 7-inch builds while 100 should work best with 5-inch machines. If motors are getting too hot, lower the value"
        default_value: 110
        min: 0
        max: 500
      - name: dterm_lpf_type
        description: "Defines the type of stage 1 D-term LPF filter. Possible values: `PT1`, `BIQUAD`, `PT2`, `PT3`."
        default_value: "PT2"
        field: dterm_lpf_type
        table: filter_type_full
      - name: yaw_lpf_hz
        description: "Yaw P term low pass filter cutoff frequency. Should be disabled (set to `0`) on small multirotors (7 inches and below)"
        default_value: 0
        min: 0
        max: 200
      - name: fw_reference_airspeed
        description: "Reference airspeed. Set this to airspeed at which PIDs were tuned. Usually should be set to cruise airspeed. Also used for coordinated turn calculation if airspeed sensor is not present."
        default_value: 1500
        field: fixedWingReferenceAirspeed
        min: 300
        max: 6000
      - name: fw_turn_assist_yaw_gain
        description: "Gain required to keep the yaw rate consistent with the turn rate for a coordinated turn (in TURN_ASSIST mode). Value significantly different from 1.0 indicates a problem with the airspeed calibration (if present) or value of `fw_reference_airspeed` parameter"
        default_value: 1
        field: fixedWingCoordinatedYawGain
        min: 0
        max: 2
      - name: fw_turn_assist_pitch_gain
        description: "Gain required to keep constant pitch angle during coordinated turns (in TURN_ASSIST mode). Value significantly different from 1.0 indicates a problem with the airspeed calibration (if present) or value of `fw_reference_airspeed` parameter"
        default_value: 1
        field: fixedWingCoordinatedPitchGain
        min: 0
        max: 2
      - name: fw_iterm_limit_stick_position
        description: "Iterm is not allowed to grow when stick position is above threshold. This solves the problem of bounceback or followthrough when full stick deflection is applied on poorely tuned fixed wings. In other words, stabilization is partialy disabled when pilot is actively controlling the aircraft and active when sticks are not touched. `0` mean stick is in center position, `1` means it is fully deflected to either side"
        default_value: 0.5
        field: fixedWingItermLimitOnStickPosition
        min: 0
        max: 1
      - name: fw_yaw_iterm_freeze_bank_angle
        description: "Yaw Iterm is frozen when bank angle is above this threshold [degrees]. This solves the problem of the rudder counteracting turns by partially disabling yaw stabilization when making banked turns. Setting to 0 (the default) disables this feature. Only applies when autopilot is not active and TURN ASSIST is disabled."
        default_value: 0
        field: fixedWingYawItermBankFreeze
        min: 0
        max: 90
      - name: pidsum_limit
        description: "A limitation to overall amount of correction Flight PID can request on each axis (Roll/Pitch). If when doing a hard maneuver on one axis machine looses orientation on other axis - reducing this parameter may help"
        default_value: 500
        field: pidSumLimit
        min: PID_SUM_LIMIT_MIN
        max: PID_SUM_LIMIT_MAX
      - name: pidsum_limit_yaw
        description: "A limitation to overall amount of correction Flight PID can request on each axis (Yaw). If when doing a hard maneuver on one axis machine looses orientation on other axis - reducing this parameter may help"
        default_value: 350
        field: pidSumLimitYaw
        min: PID_SUM_LIMIT_MIN
        max: PID_SUM_LIMIT_MAX
      - name: iterm_windup
        description: "Used to prevent Iterm accumulation on during maneuvers. Iterm will be dampened when motors are reaching it's limit (when requested motor correction range is above percentage specified by this parameter)"
        default_value: 50
        field: itermWindupPointPercent
        min: 0
        max: 90
      - name: pid_iterm_limit_percent
        description: "Limits max/min I-term value in stabilization PID controller. It solves the problem of servo saturation before take-off/throwing the airplane into the air. Or multirotors with low authority. By default, error accumulated in I-term can not exceed 33% of total pid throw (around 165us on deafult pidsum_limit of pitch/roll). Set 0 to disable completely."
        default_value: 33
        field: pidItermLimitPercent
        min: 0
        max: 200
      - name: rate_accel_limit_roll_pitch
        description: "Limits acceleration of ROLL/PITCH rotation speed that can be requested by stick input. In degrees-per-second-squared. Small and powerful UAV flies great with high acceleration limit ( > 5000 dps^2 and even > 10000 dps^2). Big and heavy multirotors will benefit from low acceleration limit (~ 360 dps^2). When set correctly, it greatly improves stopping performance. Value of 0 disables limiting."
        default_value: 0
        field: axisAccelerationLimitRollPitch
        max: 500000
      - name: rate_accel_limit_yaw
        description: "Limits acceleration of YAW rotation speed that can be requested by stick input. In degrees-per-second-squared. Small and powerful UAV flies great with high acceleration limit ( > 10000 dps^2). Big and heavy multirotors will benefit from low acceleration limit (~ 180 dps^2). When set correctly, it greatly improves stopping performance and general stability during yaw turns. Value of 0 disables limiting."
        default_value: 10000
        field: axisAccelerationLimitYaw
        max: 500000
      - name: heading_hold_rate_limit
        description: "This setting limits yaw rotation rate that HEADING_HOLD controller can request from PID inner loop controller. It is independent from manual yaw rate and used only when HEADING_HOLD flight mode is enabled by pilot, RTH or WAYPOINT modes."
        min: HEADING_HOLD_RATE_LIMIT_MIN
        max: HEADING_HOLD_RATE_LIMIT_MAX
        default_value: 90
      - name: nav_mc_pos_z_p
        description: "P gain of altitude PID controller (Multirotor)"
        field: bank_mc.pid[PID_POS_Z].P
        min: 0
        max: 255
        default_value: 50
      - name: nav_mc_vel_z_p
        description: "P gain of velocity PID controller"
        field: bank_mc.pid[PID_VEL_Z].P
        min: 0
        max: 255
        default_value: 100
      - name: nav_mc_vel_z_i
        description: "I gain of velocity PID controller"
        field: bank_mc.pid[PID_VEL_Z].I
        min: 0
        max: 255
        default_value: 50
      - name: nav_mc_vel_z_d
        description: "D gain of velocity PID controller"
        field: bank_mc.pid[PID_VEL_Z].D
        min: 0
        max: 255
        default_value: 10
      - name: nav_mc_pos_xy_p
        description: "Controls how fast the drone will fly towards the target position. This is a multiplier to convert displacement to target velocity"
        field: bank_mc.pid[PID_POS_XY].P
        min: 0
        max: 255
        default_value: 65
      - name: nav_mc_vel_xy_p
        description: "P gain of Position-Rate (Velocity to Acceleration) PID controller. Higher P means stronger response when position error occurs. Too much P might cause \"nervous\" behavior and oscillations"
        field: bank_mc.pid[PID_VEL_XY].P
        min: 0
        max: 255
        default_value: 40
      - name: nav_mc_vel_xy_i
        description: "I gain of Position-Rate (Velocity to Acceleration) PID controller. Used for drift compensation (caused by wind for example). Higher I means stronger response to drift. Too much I gain might cause target overshot"
        field: bank_mc.pid[PID_VEL_XY].I
        min: 0
        max: 255
        default_value: 15
      - name: nav_mc_vel_xy_d
        description: "D gain of Position-Rate (Velocity to Acceleration) PID controller. It can damp P and I. Increasing D might help when drone overshoots target."
        field: bank_mc.pid[PID_VEL_XY].D
        min: 0
        max: 255
        default_value: 100
      - name: nav_mc_vel_xy_ff
        field: bank_mc.pid[PID_VEL_XY].FF
        min: 0
        max: 255
        default_value: 40
      - name: nav_mc_heading_p
        description: "P gain of Heading Hold controller (Multirotor)"
        default_value: 60
        field: bank_mc.pid[PID_HEADING].P
        min: 0
        max: 255
      - name: nav_mc_vel_xy_dterm_lpf_hz
        field: navVelXyDTermLpfHz
        min: 0
        max: 100
        default_value: 2
      - name: nav_mc_vel_xy_dterm_attenuation
        description: "Maximum D-term attenution percentage for horizontal velocity PID controller (Multirotor). It allows to smooth the PosHold CRUISE, WP and RTH when Multirotor is traveling at full speed. Dterm is not attenuated at low speeds, breaking and accelerating."
        field: navVelXyDtermAttenuation
        min: 0
        max: 100
        default_value: 90
      - name: nav_mc_vel_xy_dterm_attenuation_start
        description: "A point (in percent of both target and current horizontal velocity) where nav_mc_vel_xy_dterm_attenuation begins"
        default_value: 10
        field: navVelXyDtermAttenuationStart
        min: 0
        max: 100
      - name: nav_mc_vel_xy_dterm_attenuation_end
        description: "A point (in percent of both target and current horizontal velocity) where nav_mc_vel_xy_dterm_attenuation reaches maximum"
        default_value: 60
        field: navVelXyDtermAttenuationEnd
        min: 0
        max: 100
      - name: nav_fw_pos_z_p
        description: "P gain of altitude PID controller (Fixedwing)"
        default_value: 40
        field: bank_fw.pid[PID_POS_Z].P
        min: 0
        max: 255
      - name: nav_fw_pos_z_i
        description: "I gain of altitude PID controller (Fixedwing)"
        default_value: 5
        field: bank_fw.pid[PID_POS_Z].I
        min: 0
        max: 255
      - name: nav_fw_pos_z_d
        description: "D gain of altitude PID controller (Fixedwing)"
        default_value: 10
        field: bank_fw.pid[PID_POS_Z].D
        min: 0
        max: 255
      - name: nav_fw_pos_xy_p
        description: "P gain of 2D trajectory PID controller. Play with this to get a straight line between waypoints or a straight RTH"
        default_value: 75
        field: bank_fw.pid[PID_POS_XY].P
        min: 0
        max: 255
      - name: nav_fw_pos_xy_i
        description: "I gain of 2D trajectory PID controller. Too high and there will be overshoot in trajectory. Better start tuning with zero"
        default_value: 5
        field: bank_fw.pid[PID_POS_XY].I
        min: 0
        max: 255
      - name: nav_fw_pos_xy_d
        description: "D gain of 2D trajectory PID controller. Too high and there will be overshoot in trajectory. Better start tuning with zero"
        default_value: 8
        field: bank_fw.pid[PID_POS_XY].D
        min: 0
        max: 255
      - name: nav_fw_heading_p
        description: "P gain of Heading Hold controller (Fixedwing)"
        default_value: 60
        field: bank_fw.pid[PID_HEADING].P
        min: 0
        max: 255
      - name: nav_fw_pos_hdg_p
        description: "P gain of heading PID controller. (Fixedwing, rovers, boats)"
        default_value: 30
        field: bank_fw.pid[PID_POS_HEADING].P
        min: 0
        max: 255
      - name: nav_fw_pos_hdg_i
        description: "I gain of heading trajectory PID controller. (Fixedwing, rovers, boats)"
        default_value: 2
        field: bank_fw.pid[PID_POS_HEADING].I
        min: 0
        max: 255
      - name: nav_fw_pos_hdg_d
        description: "D gain of heading trajectory PID controller. (Fixedwing, rovers, boats)"
        default_value: 0
        field: bank_fw.pid[PID_POS_HEADING].D
        min: 0
        max: 255
      - name: nav_fw_pos_hdg_pidsum_limit
        description: "Output limit for heading trajectory PID controller. (Fixedwing, rovers, boats)"
        default_value: 350
        field: navFwPosHdgPidsumLimit
        min: PID_SUM_LIMIT_MIN
        max: PID_SUM_LIMIT_MAX
      - name: mc_iterm_relax
        field: iterm_relax
        table: iterm_relax
        default_value: RP
      - name: mc_iterm_relax_cutoff
        field: iterm_relax_cutoff
        min: 1
        max: 100
        default_value: 15
      - name: d_boost_min
        field: dBoostMin
        condition: USE_D_BOOST
        min: 0
        max: 1
        default_value: 0.5
      - name: d_boost_max
        field: dBoostMax
        condition: USE_D_BOOST
        min: 1
        max: 3
        default_value: 1.25
      - name: d_boost_max_at_acceleration
        field: dBoostMaxAtAlleceleration
        condition: USE_D_BOOST
        min: 1000
        max: 16000
        default_value: 7500
      - name: d_boost_gyro_delta_lpf_hz
        field: dBoostGyroDeltaLpfHz
        condition: USE_D_BOOST
        min: 10
        max: 250
        default_value: 80
      - name: antigravity_gain
        description: "Max Antigravity gain. `1` means Antigravity is disabled, `2` means Iterm is allowed to double during rapid throttle movements"
        default_value: 1
        field: antigravityGain
        condition: USE_ANTIGRAVITY
        min: 1
        max: 20
      - name: antigravity_accelerator
        description: ""
        default_value: 1
        field: antigravityAccelerator
        condition: USE_ANTIGRAVITY
        min: 1
        max: 20
      - name: antigravity_cutoff_lpf_hz
        description: "Antigravity cutoff frequenct for Throtte filter. Antigravity is based on the difference between actual and filtered throttle input. The bigger is the difference, the bigger Antigravity gain"
        default_value: 15
        field: antigravityCutoff
        condition: USE_ANTIGRAVITY
        min: 1
        max: 30
      - name: pid_type
        description: "Allows to set type of PID controller used in control loop. Possible values: `NONE`, `PID`, `PIFF`, `AUTO`. Change only in case of experimental platforms like VTOL, tailsitters, rovers, boats, etc. Airplanes should always use `PIFF` and multirotors `PID`"
        field: pidControllerType
        table: pidTypeTable
        default_value: AUTO
      - name: mc_cd_lpf_hz
        description: "Cutoff frequency for Control Derivative. Lower value smoother reaction on fast stick movements. With higher values, response will be more aggressive, jerky"
        default_value: 30
        field: controlDerivativeLpfHz
        min: 0
        max: 200
      - name: fw_level_pitch_trim
        description: "Pitch trim for self-leveling flight modes. In degrees. +5 means airplane nose should be raised 5 deg from level"
        default_value: 0
        field: fixedWingLevelTrim
        min: -10
        max: 10
      - name: smith_predictor_strength
        description: "The strength factor of a Smith Predictor of PID measurement. In percents"
        default_value: 0.5
        field: smithPredictorStrength
        condition: USE_SMITH_PREDICTOR
        min: 0
        max: 1
      - name: smith_predictor_delay
        description: "Expected delay of the gyro signal. In milliseconds"
        default_value: 0
        field: smithPredictorDelay
        condition: USE_SMITH_PREDICTOR
        min: 0
        max: 8
      - name: smith_predictor_lpf_hz
        description: "Cutoff frequency for the Smith Predictor Low Pass Filter"
        default_value: 50
        field: smithPredictorFilterHz
        condition: USE_SMITH_PREDICTOR
        min: 1
        max: 500
      - name: fw_level_pitch_gain
        description: "I-gain for the pitch trim for self-leveling flight modes. Higher values means that AUTOTRIM will be faster but might introduce oscillations"
        default_value: 5
        field: fixedWingLevelTrimGain
        min: 0
        max: 20

  - name: PG_PID_AUTOTUNE_CONFIG
    type: pidAutotuneConfig_t
    condition: USE_AUTOTUNE_FIXED_WING
    members:
      - name: fw_autotune_min_stick
        description: "Minimum stick input [%], after applying deadband and expo, to start recording the plane's response to stick input."
        default_value: 50
        field: fw_min_stick
        min: 0
        max: 100
      - name: fw_autotune_rate_adjustment
        description: "`AUTO` and `LIMIT` adjust the rates to match the capabilities of the airplane, with `LIMIT` they are never increased above the starting rates setting. `FIXED` does not adjust the rates. Rates are not changed when tuning in `ANGLE` mode."
        default_value: "AUTO"
        field: fw_rate_adjustment
        table: autotune_rate_adjustment
        type: uint8_t
      - name: fw_autotune_max_rate_deflection
        description: "The target percentage of maximum mixer output used for determining the rates in `AUTO` and `LIMIT`."
        default_value: 80
        field: fw_max_rate_deflection
        min: 50
        max: 100

  - name: PG_POSITION_ESTIMATION_CONFIG
    type: positionEstimationConfig_t
    members:
      - name: inav_auto_mag_decl
        description: "Automatic setting of magnetic declination based on GPS position. When used manual magnetic declination is ignored."
        default_value: ON
        field: automatic_mag_declination
        type: bool
      - name: inav_gravity_cal_tolerance
        description: "Unarmed gravity calibration tolerance level. Won't finish the calibration until estimated gravity error falls below this value."
        default_value: 5
        field: gravity_calibration_tolerance
        min: 0
        max: 255
      - name: inav_use_gps_velned
        description: "Defined if INAV should use velocity data provided by GPS module for doing position and speed estimation. If set to OFF INAV will fallback to calculating velocity from GPS coordinates. Using native velocity data may improve performance on some GPS modules. Some GPS modules introduce significant delay and using native velocity may actually result in much worse performance."
        default_value: ON
        field: use_gps_velned
        type: bool
      - name: inav_use_gps_no_baro
        field: use_gps_no_baro
        type: bool
        default_value: OFF
      - name: inav_allow_dead_reckoning
        description: "Defines if INAV will dead-reckon over short GPS outages. May also be useful for indoors OPFLOW navigation"
        default_value: OFF
        field: allow_dead_reckoning
        type: bool
      - name: inav_reset_altitude
        description: "Defines when relative estimated altitude is reset to zero. Variants - `NEVER` (once reference is acquired it's used regardless); `FIRST_ARM` (keep altitude at zero until firstly armed), `EACH_ARM` (altitude is reset to zero on each arming)"
        default_value: "FIRST_ARM"
        field: reset_altitude_type
        table: reset_type
      - name: inav_reset_home
        description: "Allows to chose when the home position is reset. Can help prevent resetting home position after accidental mid-air disarm. Possible values are: NEVER, FIRST_ARM and EACH_ARM"
        default_value: "FIRST_ARM"
        field: reset_home_type
        table: reset_type
      - name: inav_max_surface_altitude
        description: "Max allowed altitude for surface following mode. [cm]"
        default_value: 200
        field: max_surface_altitude
        min: 0
        max: 1000
      - name: inav_w_z_surface_p
        field: w_z_surface_p
        min: 0
        max: 100
        default_value: 3.5
      - name: inav_w_z_surface_v
        field: w_z_surface_v
        min: 0
        max: 100
        default_value: 6.1
      - name: inav_w_xy_flow_p
        field: w_xy_flow_p
        min: 0
        max: 100
        default_value: 1.0
      - name: inav_w_xy_flow_v
        field: w_xy_flow_v
        min: 0
        max: 100
        default_value: 2.0
      - name: inav_w_z_baro_p
        description: "Weight of barometer measurements in estimated altitude and climb rate"
        field: w_z_baro_p
        min: 0
        max: 10
        default_value: 0.35
      - name: inav_w_z_gps_p
        description: "Weight of GPS altitude measurements in estimated altitude. Setting is used only of airplanes"
        field: w_z_gps_p
        min: 0
        max: 10
        default_value: 0.2
      - name: inav_w_z_gps_v
        description: "Weight of GPS climb rate measurements in estimated climb rate. Setting is used on both airplanes and multirotors."
        field: w_z_gps_v
        min: 0
        max: 10
        default_value: 0.1
      - name: inav_w_xy_gps_p
        description: "Weight of GPS coordinates in estimated UAV position and speed."
        default_value: 1.0
        field: w_xy_gps_p
        min: 0
        max: 10
      - name: inav_w_xy_gps_v
        description: "Weight of GPS velocity data in estimated UAV speed"
        default_value: 2.0
        field: w_xy_gps_v
        min: 0
        max: 10
      - name: inav_w_z_res_v
        description: "Decay coefficient for estimated climb rate when baro/GPS reference for altitude is lost"
        default_value: 0.5
        field: w_z_res_v
        min: 0
        max: 10
      - name: inav_w_xy_res_v
        description: "Decay coefficient for estimated velocity when GPS reference for position is lost"
        default_value: 0.5
        field: w_xy_res_v
        min: 0
        max: 10
      - name: inav_w_xyz_acc_p
        field: w_xyz_acc_p
        min: 0
        max: 1
        default_value: 1.0
      - name: inav_w_acc_bias
        description: "Weight for accelerometer drift estimation"
        default_value: 0.01
        field: w_acc_bias
        min: 0
        max: 1
      - name: inav_max_eph_epv
        description: "Maximum uncertainty value until estimated position is considered valid and is used for navigation [cm]"
        default_value: 1000
        field: max_eph_epv
        min: 0
        max: 9999
      - name: inav_baro_epv
        description: "Uncertainty value for barometric sensor [cm]"
        default_value: 100
        field: baro_epv
        min: 0
        max: 9999

  - name: PG_NAV_CONFIG
    type: navConfig_t
    headers: ["navigation/navigation.h"]
    members:
      - name: nav_disarm_on_landing
        description: "If set to ON, INAV disarms the FC after landing"
        default_value: ON
        field: general.flags.disarm_on_landing
        type: bool
      - name: nav_land_detect_sensitivity
        description: "Changes sensitivity of landing detection. Higher values increase speed of detection but also increase risk of false detection. Default value should work in most cases."
        default_value: 5
        field: general.land_detect_sensitivity
        min: 1
        max: 15
      - name: nav_landing_bump_detection
        description: "Allows immediate landing detection based on G bump at touchdown when set to ON. Requires a barometer and currently only works for multirotors."
        default_value: OFF
        field: general.flags.landing_bump_detection
        type: bool
      - name: nav_mc_althold_throttle
        description: "If set to STICK the FC remembers the throttle stick position when enabling ALTHOLD and treats it as the neutral midpoint for holding altitude. If set to MID_STICK or HOVER the neutral midpoint is set to the mid stick position or the hover throttle position respectively."
        default_value: "STICK"
        field: mc.althold_throttle_type
        table: nav_mc_althold_throttle
      - name: nav_extra_arming_safety
        description: "If set to ON drone won't arm if no GPS fix and any navigation mode like RTH or POSHOLD is configured. ALLOW_BYPASS allows the user to momentarily disable this check by holding yaw high (left stick held at the bottom right in mode 2) when switch arming is used"
        default_value: "ALLOW_BYPASS"
        field: general.flags.extra_arming_safety
        table: nav_extra_arming_safety
      - name: nav_user_control_mode
        description: "Defines how Pitch/Roll input from RC receiver affects flight in POSHOLD mode: ATTI - pitch/roll controls attitude like in ANGLE mode; CRUISE - pitch/roll controls velocity in forward and right direction."
        default_value: "ATTI"
        field: general.flags.user_control_mode
        table: nav_user_control_mode
      - name: nav_position_timeout
        description: "If GPS fails wait for this much seconds before switching to emergency landing mode (0 - disable)"
        default_value: 5
        field: general.pos_failure_timeout
        min: 0
        max: 10
      - name: nav_wp_load_on_boot
        description: "If set to ON, waypoints will be automatically loaded from EEPROM to the FC during startup."
        default_value: OFF
        field: general.waypoint_load_on_boot
        type: bool
      - name: nav_wp_radius
        description: "Waypoint radius [cm]. Waypoint would be considered reached if machine is within this radius"
        default_value: 100
        field: general.waypoint_radius
        min: 10
        max: 10000
      - name: nav_wp_enforce_altitude
        description: "Forces craft to achieve the set WP altitude as well as position before moving to next WP. Position is held and altitude adjusted as required before moving on. 0 = disabled, otherwise setting defines altitude capture tolerance [cm], e.g. 100 means required altitude is achieved when within 100cm of waypoint altitude setting."
        default_value: 0
        field: general.waypoint_enforce_altitude
        min: 0
        max: 2000
      - name: nav_wp_max_safe_distance
        description: "First waypoint in the mission should be closer than this value [m]. A value of 0 disables this check."
        default_value: 100
        field: general.waypoint_safe_distance
        min: 0
        max: 1500
      - name: nav_wp_mission_restart
        description: "Sets restart behaviour for a WP mission when interrupted mid mission. START from first WP, RESUME from last active WP or SWITCH between START and RESUME each time WP Mode is reselected ON. SWITCH effectively allows resuming once only from a previous mid mission waypoint after which the mission will restart from the first waypoint."
        default_value: "RESUME"
        field: general.flags.waypoint_mission_restart
        table: nav_wp_mission_restart
      - name: nav_wp_multi_mission_index
        description: "Index of active mission selected from multi mission WP entry loaded in flight controller. Limited to a maximum of 9 missions."
        default_value: 1
        field: general.waypoint_multi_mission_index
        condition: USE_MULTI_MISSION
        min: 1
        max: 9
      - name: nav_fw_wp_tracking_accuracy
        description: "Waypoint tracking accuracy forces the craft to quickly head toward and track along the waypoint course line as closely as possible. Settings 1 to 10 adjust the course tracking response. Higher values dampen the response reducing possible overshoot. A value of 5 is a good starting point. Set to 0 to disable."
        default_value: 0
        field: fw.wp_tracking_accuracy
        min: 0
        max: 10
      - name: nav_fw_wp_tracking_max_angle
        description: "Sets the maximum allowed alignment convergence angle to the waypoint course line when nav_fw_wp_tracking_accuracy is active [degrees]. Lower values result in smoother alignment with the course line but will take more distance until this is achieved."
        default_value: 60
        field: fw.wp_tracking_max_angle
        min: 30
        max: 80
      - name: nav_fw_wp_turn_smoothing
        description: "Smooths turns during WP missions by switching to a loiter turn at waypoints. When set to ON the craft will reach the waypoint during the turn. When set to ON-CUT the craft will turn inside the waypoint without actually reaching it (cuts the corner)."
        default_value: "OFF"
        field: fw.wp_turn_smoothing
        table: nav_fw_wp_turn_smoothing
      - name: nav_auto_speed
        description: "Speed in fully autonomous modes (RTH, WP) [cm/s]. Used for WP mode when no specific WP speed set. [Multirotor only]"
        default_value: 300
        field: general.auto_speed
        min: 10
        max: 2000
      - name: nav_max_auto_speed
        description: "Maximum speed allowed in fully autonomous modes (RTH, WP) [cm/s] [Multirotor only]"
        default_value: 1000
        field: general.max_auto_speed
        min: 10
        max: 2000
      - name: nav_auto_climb_rate
        description: "Maximum climb/descent rate that UAV is allowed to reach during navigation modes. [cm/s]"
        default_value: 500
        field: general.max_auto_climb_rate
        min: 10
        max: 2000
      - name: nav_manual_speed
        description: "Maximum speed allowed when processing pilot input for POSHOLD/CRUISE control mode [cm/s] [Multirotor only]"
        default_value: 500
        field: general.max_manual_speed
        min: 10
        max: 2000
      - name: nav_manual_climb_rate
        description: "Maximum climb/descent rate firmware is allowed when processing pilot input for ALTHOLD control mode [cm/s]"
        default_value: 200
        field: general.max_manual_climb_rate
        min: 10
        max: 2000
      - name: nav_land_minalt_vspd
        description: "Vertical descent velocity under nav_land_slowdown_minalt during the RTH landing phase. [cm/s]"
        default_value: 50
        field: general.land_minalt_vspd
        min: 50
        max: 500
      - name: nav_land_maxalt_vspd
        description: "Vertical descent velocity above nav_land_slowdown_maxalt during the RTH landing phase. [cm/s]"
        default_value: 200
        field: general.land_maxalt_vspd
        min: 100
        max: 2000
      - name: nav_land_slowdown_minalt
        description: "Defines at what altitude the descent velocity should start to be `nav_land_minalt_vspd` [cm]"
        default_value: 500
        field: general.land_slowdown_minalt
        min: 50
        max: 1000
      - name: nav_land_slowdown_maxalt
        description: "Defines at what altitude the descent velocity should start to ramp down from `nav_land_maxalt_vspd` to `nav_land_minalt_vspd` during the RTH landing phase [cm]"
        default_value: 2000
        field: general.land_slowdown_maxalt
        min: 500
        max: 4000
      - name: nav_emerg_landing_speed
        description: "Rate of descent UAV will try to maintain when doing emergency descent sequence [cm/s]"
        default_value: 500
        field: general.emerg_descent_rate
        min: 100
        max: 2000
      - name: nav_min_rth_distance
        description: "Minimum distance from homepoint when RTH full procedure will be activated [cm]. Below this distance, the mode will activate at the current location and the final phase is executed (loiter / land). Above this distance, the full procedure is activated, which may include initial climb and flying directly to the homepoint before entering the loiter / land phase."
        default_value: 500
        field: general.min_rth_distance
        min: 0
        max: 5000
      - name: nav_overrides_motor_stop
        description: "When set to OFF the navigation system will not take over the control of the motor if the throttle is low (motor will stop). When set to OFF_ALWAYS the navigation system will not take over the control of the motor if the throttle was low even when failsafe is triggered. When set to AUTO_ONLY the navigation system will only take over the control of the throttle in autonomous navigation modes (NAV WP and NAV RTH). When set to ALL_NAV (default) the navigation system will take over the control of the motor completely and never allow the motor to stop even when the throttle is low. This setting only has an effect on NAV modes which take control of the throttle when combined with MOTOR_STOP and is likely to cause a stall if fw_min_throttle_down_pitch isn't set correctly or the pitch estimation is wrong for fixed wing models when not set to ALL_NAV"
        default_value: "ALL_NAV"
        field: general.flags.nav_overrides_motor_stop
        table: nav_overrides_motor_stop
      - name: nav_fw_soaring_motor_stop
        description: "Stops motor when Soaring mode enabled."
        default_value: OFF
        field: general.flags.soaring_motor_stop
        type: bool
      - name: nav_fw_soaring_pitch_deadband
        description: "Pitch Angle deadband when soaring mode enabled (deg). Angle mode inactive within deadband allowing pitch to free float whilst soaring."
        default_value: 5
        field: fw.soaring_pitch_deadband
        min: 0
        max: 15
      - name: nav_rth_climb_first
        description: "If set to ON or ON_FW_SPIRAL aircraft will climb to nav_rth_altitude first before turning to head home. If set to OFF aircraft will turn and head home immediately climbing on the way. For a fixed wing ON will use a linear climb, ON_FW_SPIRAL will use a loiter turning climb with climb rate set by nav_auto_climb_rate, turn rate set by nav_fw_loiter_radius (ON_FW_SPIRAL is a fixed wing setting and behaves the same as ON for a multirotor)"
        default_value: "ON"
        field: general.flags.rth_climb_first
        table: nav_rth_climb_first
      - name: nav_rth_climb_first_stage_mode
        description: "This determines how rth_climb_first_stage_altitude is used. Default is AT_LEAST."
        default_value: "AT_LEAST"
        field: general.flags.rth_climb_first_stage_mode
        table: nav_rth_climb_first_stage_modes
      - name: nav_rth_climb_first_stage_altitude
        description: "The altitude [cm] at which climb first will transition to turn first. How the altitude is used, is determined by nav_rth_climb_first_stage_mode. Default=0; feature disabled."
        default_value: 0
        field: general.rth_climb_first_stage_altitude
        max: 65000
      - name: nav_rth_climb_ignore_emerg
        description: "If set to ON, aircraft will execute initial climb regardless of position sensor (GPS) status."
        default_value: OFF
        field: general.flags.rth_climb_ignore_emerg
        type: bool
      - name: nav_rth_tail_first
        description: "If set to ON drone will return tail-first. Obviously meaningless for airplanes."
        default_value: OFF
        field: general.flags.rth_tail_first
        type: bool
      - name: nav_rth_allow_landing
        description: "If set to ON drone will land as a last phase of RTH."
        default_value: "ALWAYS"
        field: general.flags.rth_allow_landing
        table: nav_rth_allow_landing
      - name: nav_rth_alt_mode
        description: "Configure how the aircraft will manage altitude on the way home, see Navigation modes on wiki for more details"
        default_value: "AT_LEAST"
        field: general.flags.rth_alt_control_mode
        table: nav_rth_alt_mode
      - name: nav_rth_alt_control_override
        description: "If set to ON RTH altitude and CLIMB FIRST settings can be overridden during the RTH climb phase using full pitch or roll stick held for > 1 second. RTH altitude is reset to the current altitude using pitch down stick. RTH CLIMB FIRST is overridden using right roll stick so craft turns and heads directly to home (CLIMB FIRST override only works for fixed wing)"
        default_value: OFF
        field: general.flags.rth_alt_control_override
        type: bool
      - name: nav_rth_abort_threshold
        description: "RTH sanity checking feature will notice if distance to home is increasing during RTH and once amount of increase exceeds the threshold defined by this parameter, instead of continuing RTH machine will enter emergency landing, self-level and go down safely. Default is 500m which is safe enough for both multirotor machines and airplanes. Set to 0 to disable. [cm]"
        default_value: 50000
        field: general.rth_abort_threshold
        max: 65000
        min: 0
      - name: nav_max_terrain_follow_alt
        field: general.max_terrain_follow_altitude
        default_value: "100"
        description: "Max allowed above the ground altitude for terrain following mode"
        max: 1000
        default_value: 100
      - name: nav_max_altitude
        field: general.max_altitude
        description: "Max allowed altitude (above Home Point) that applies to all NAV modes (including Altitude Hold). 0 means limit is disabled"
        default_value: 0
        max: 65000
        min: 0
      - name: nav_rth_altitude
        description: "Used in EXTRA, FIXED and AT_LEAST rth alt modes [cm] (Default 1000 means 10 meters)"
        default_value: 1000
        field: general.rth_altitude
        max: 65000
      - name: nav_rth_home_altitude
        description: "Aircraft will climb/descend to this altitude after reaching home if landing is not enabled. Set to 0 to stay at `nav_rth_altitude` (default) [cm]"
        default_value: 0
        field: general.rth_home_altitude
        max: 65000
      - name: nav_rth_linear_descent_start_distance
        description: The distance [m] away from home to start the linear descent. 0 = immediately (original linear descent behaviour)
        default_value: 0
        min: 0
        max: 10000
        field: general.rth_linear_descent_start_distance
      - name: nav_rth_use_linear_descent
        description: If enabled, the aircraft will gradually descent to the nav_rth_home_altitude en route. The distance from home to start the descent can be set with `nav_rth_linear_descent_start_distance`.
        default_value: OFF
        type: bool
        field: general.flags.rth_use_linear_descent
      - name: nav_rth_trackback_mode
        description: "Useage modes for RTH Trackback. OFF = disabled, ON = Normal and Failsafe RTH, FS = Failsafe RTH only."
        default_value: "OFF"
        field: general.flags.rth_trackback_mode
        table: rth_trackback_mode
      - name: nav_rth_trackback_distance
        description: "Maximum distance allowed for RTH trackback. Normal RTH is executed once this distance is exceeded [m]."
        default_value: 500
        field: general.rth_trackback_distance
        max: 2000
        min: 50
      - name: safehome_max_distance
        description: "In order for a safehome to be used, it must be less than this distance (in cm) from the arming point."
        default_value: 20000
        field: general.safehome_max_distance
        min: 0
        max: 65000
      - name: safehome_usage_mode
        description: "Used to control when safehomes will be used. Possible values are `OFF`, `RTH` and `RTH_FS`.  See [Safehome documentation](Safehomes.md#Safehome) for more information."
        default_value: "RTH"
        field: general.flags.safehome_usage_mode
        table: safehome_usage_mode
      - name: nav_mission_planner_reset
        description: "With Reset ON WP Mission Planner waypoint count can be reset to 0 by toggling the mode switch ON-OFF-ON."
        default_value: ON
        field: general.flags.mission_planner_reset
        type: bool
      - name: nav_cruise_yaw_rate
        description: "Max YAW rate when NAV COURSE HOLD/CRUISE mode is enabled. Set to 0 to disable on fixed wing (Note: On multirotor setting to 0 will disable Course Hold/Cruise mode completely) [dps]"
        default_value: 20
        field: general.cruise_yaw_rate
        min: 0
        max: 120
      - name: nav_mc_bank_angle
        description: "Maximum banking angle (deg) that multicopter navigation is allowed to set. Machine must be able to satisfy this angle without loosing altitude"
        default_value: 30
        field: mc.max_bank_angle
        min: 15
        max: 45
      - name: nav_auto_disarm_delay
        description: "Delay before craft disarms when `nav_disarm_on_landing` is set (ms)"
        default_value: 1000
        field: general.auto_disarm_delay
        min: 100
        max: 10000
      - name: nav_mc_braking_speed_threshold
        description: "min speed in cm/s above which braking can happen"
        default_value: 100
        field: mc.braking_speed_threshold
        condition: USE_MR_BRAKING_MODE
        min: 0
        max: 1000
      - name: nav_mc_braking_disengage_speed
        description: "braking is disabled when speed goes below this value"
        default_value: 75
        field: mc.braking_disengage_speed
        condition: USE_MR_BRAKING_MODE
        min: 0
        max: 1000
      - name: nav_mc_braking_timeout
        description: "timeout in ms for braking"
        default_value: 2000
        field: mc.braking_timeout
        condition: USE_MR_BRAKING_MODE
        min: 100
        max: 5000
      - name: nav_mc_braking_boost_factor
        description: "acceleration factor for BOOST phase"
        default_value: 100
        field: mc.braking_boost_factor
        condition: USE_MR_BRAKING_MODE
        min: 0
        max: 200
      - name: nav_mc_braking_boost_timeout
        description: "how long in ms BOOST phase can happen"
        default_value: 750
        field: mc.braking_boost_timeout
        condition: USE_MR_BRAKING_MODE
        min: 0
        max: 5000
      - name: nav_mc_braking_boost_speed_threshold
        description: "BOOST can be enabled when speed is above this value"
        default_value: 150
        field: mc.braking_boost_speed_threshold
        condition: USE_MR_BRAKING_MODE
        min: 100
        max: 1000
      - name: nav_mc_braking_boost_disengage_speed
        description: "BOOST will be disabled when speed goes below this value"
        default_value: 100
        field: mc.braking_boost_disengage_speed
        condition: USE_MR_BRAKING_MODE
        min: 0
        max: 1000
      - name: nav_mc_braking_bank_angle
        description: "max angle that MR is allowed to bank in BOOST mode"
        default_value: 40
        field: mc.braking_bank_angle
        condition: USE_MR_BRAKING_MODE
        min: 15
        max: 60
      - name: nav_mc_pos_deceleration_time
        description: "Used for stoping distance calculation. Stop position is computed as _speed_ * _nav_mc_pos_deceleration_time_ from the place where sticks are released. Braking mode overrides this setting"
        default_value: 120
        field: mc.posDecelerationTime
        min: 0
        max: 255
      - name: nav_mc_pos_expo
        description: "Expo for PosHold control"
        default_value: 10
        field: mc.posResponseExpo
        min: 0
        max: 255
      - name: nav_mc_wp_slowdown
        description: "When ON, NAV engine will slow down when switching to the next waypoint. This prioritizes turning over forward movement. When OFF, NAV engine will continue to the next waypoint and turn as it goes."
        default_value: ON
        field: mc.slowDownForTurning
        type: bool
      - name: nav_fw_bank_angle
        description: "Max roll angle when rolling / turning in GPS assisted modes, is also restrained by global max_angle_inclination_rll"
        default_value: 35
        field: fw.max_bank_angle
        min: 5
        max: 80
      - name: nav_fw_climb_angle
        description: "Max pitch angle when climbing in GPS assisted modes, is also restrained by global max_angle_inclination_pit"
        default_value: 20
        field: fw.max_climb_angle
        min: 5
        max: 80
      - name: nav_fw_dive_angle
        description: "Max negative pitch angle when diving in GPS assisted modes, is also restrained by global max_angle_inclination_pit"
        default_value: 15
        field: fw.max_dive_angle
        min: 5
        max: 80
      - name: nav_fw_pitch2thr_smoothing
        description:  "How smoothly the autopilot makes pitch to throttle correction inside a deadband defined by pitch_to_throttle_thresh."
        default_value: 6
        field: fw.pitch_to_throttle_smooth
        min: 0
        max: 9
      - name: fw_min_throttle_down_pitch
        description: "Automatic pitch down angle when throttle is at 0 in angle mode. Progressively applied between cruise throttle and zero throttle (decidegrees)"
        default_value: 0
        field: fw.minThrottleDownPitchAngle
        min: 0
        max: 450
      - name: nav_fw_pitch2thr_threshold
        description: "Threshold from average pitch where momentary pitch_to_throttle correction kicks in. [decidegrees]"
        default_value: 50
        field: fw.pitch_to_throttle_thresh
        min: 0
        max: 900
      - name: nav_fw_loiter_radius
        description: "PosHold radius. 3000 to 7500 is a good value (30-75m) [cm]"
        default_value: 7500
        field: fw.loiter_radius
        min: 0
        max: 30000
      - name: fw_loiter_direction
        description: "Direction of loitering: center point on right wing (clockwise - default), or center point on left wing (counterclockwise). If equal YAW then can be changed in flight using a yaw stick."
        default_value: "RIGHT"
        field: fw.loiter_direction
        table: direction
      - name: nav_fw_cruise_speed
        description: "Speed for the plane/wing at cruise throttle used for remaining flight time/distance estimation in cm/s"
        default_value: 0
        field: fw.cruise_speed
        min: 0
        max: 65535
      - name: nav_fw_control_smoothness
        description: "How smoothly the autopilot controls the airplane to correct the navigation error"
        default_value: 0
        field: fw.control_smoothness
        min: 0
        max: 9

      - name: nav_fw_land_dive_angle
        description: "Dive angle that airplane will use during final landing phase. During dive phase, motor is stopped or IDLE and roll control is locked to 0 degrees"
        default_value: 2
        field: fw.land_dive_angle
        condition: NAV_FIXED_WING_LANDING
        min: -20
        max: 20

      - name: nav_fw_launch_velocity
        description: "Forward velocity threshold for swing-launch detection [cm/s]"
        default_value: 300
        field: fw.launch_velocity_thresh
        min: 100
        max: 10000
      - name: nav_fw_launch_accel
        description: "Forward acceleration threshold for bungee launch of throw launch [cm/s/s], 1G = 981 cm/s/s"
        default_value: 1863
        field: fw.launch_accel_thresh
        min: 1000
        max: 20000
      - name: nav_fw_launch_max_angle
        description: "Max tilt angle (pitch/roll combined) to consider launch successful. Set to 180 to disable completely [deg]"
        default_value: 45
        field: fw.launch_max_angle
        min: 5
        max: 180
      - name: nav_fw_launch_detect_time
        description: "Time for which thresholds have to breached to consider launch happened [ms]"
        default_value: 40
        field: fw.launch_time_thresh
        min: 10
        max: 1000
      - name: nav_fw_launch_idle_motor_delay
        description: "Delay between raising throttle and motor starting at idle throttle (ms)"
        default_value: 0
        field: fw.launch_idle_motor_timer
        min: 0
        max: 60000
      - name: nav_fw_launch_motor_delay
        description: "Delay between detected launch and launch sequence start and throttling up (ms)"
        default_value: 500
        field: fw.launch_motor_timer
        min: 0
        max: 5000
      - name: nav_fw_launch_spinup_time
        description: "Time to bring power from minimum throttle to nav_fw_launch_thr - to avoid big stress on ESC and large torque from propeller"
        default_value: 100
        field: fw.launch_motor_spinup_time
        min: 0
        max: 1000
      - name: nav_fw_launch_end_time
        description: "Time for the transition of throttle and pitch angle, between the launch state and the subsequent flight mode [ms]"
        default_value: 3000
        field: fw.launch_end_time
        min: 0
        max: 5000
      - name: nav_fw_launch_min_time
        description: "Allow launch mode to execute at least this time (ms) and ignore stick movements [0-60000]."
        default_value: 0
        field: fw.launch_min_time
        min: 0
        max: 60000
      - name: nav_fw_launch_timeout
        description: "Maximum time for launch sequence to be executed. After this time LAUNCH mode will be turned off and regular flight mode will take over (ms)"
        default_value: 5000
        field: fw.launch_timeout
        max: 60000
      - name: nav_fw_launch_max_altitude
        description: "Altitude (centimeters) at which LAUNCH mode will be turned off and regular flight mode will take over [0-60000]."
        default_value: 0
        field: fw.launch_max_altitude
        min: 0
        max: 60000
      - name: nav_fw_launch_climb_angle
        description: "Climb angle (attitude of model, not climb slope) for launch sequence (degrees), is also restrained by global max_angle_inclination_pit"
        default_value: 18
        field: fw.launch_climb_angle
        min: 5
        max: 45
      - name: nav_fw_launch_manual_throttle
        description: "Allows launch with manually controlled throttle. INAV only levels wings and controls climb pitch during launch. Throttle is controlled directly by throttle stick movement. IF USED WITHOUT A GPS LOCK plane must be launched immediately after throttle is increased to avoid issues with climb out stabilisation and the launch ending sooner than expected (launch end timer starts as soon as the throttle stick is raised)."
        default_value: OFF
        field: fw.launch_manual_throttle
        type: bool
      - name: nav_fw_launch_abort_deadband
        description: "Launch abort stick deadband in [r/c points], applied after r/c deadband and expo. The Roll/Pitch stick needs to be deflected beyond this deadband to abort the launch."
        default_value: 100
        field: fw.launch_abort_deadband
        min: 2
        max: 250
      - name: nav_fw_allow_manual_thr_increase
        description: "Enable the possibility to manually increase the throttle in auto throttle controlled modes for fixed wing"
        default_value: OFF
        field: fw.allow_manual_thr_increase
        type: bool
      - name: nav_use_fw_yaw_control
        description: "Enables or Disables the use of the heading PID controller on fixed wing. Heading PID controller is always enabled for rovers and boats"
        default_value: OFF
        field: fw.useFwNavYawControl
        type: bool
      - name: nav_fw_yaw_deadband
        description: "Deadband for heading trajectory PID controller. When heading error is below the deadband, controller assumes that vehicle is on course"
        default_value: 0
        field: fw.yawControlDeadband
        min: 0
        max: 90

  - name: PG_TELEMETRY_CONFIG
    type: telemetryConfig_t
    headers: ["io/serial.h", "telemetry/telemetry.h", "telemetry/sim.h"]
    condition: USE_TELEMETRY
    members:
      - name: telemetry_switch
        description: "Which aux channel to use to change serial output & baud rate (MSP / Telemetry). It disables automatic switching to Telemetry when armed."
        default_value: OFF
        type: bool
      - name: telemetry_inverted
        description: "Determines if the telemetry protocol default signal inversion is reversed. This should be OFF in most cases unless a custom or hacked RX is used."
        default_value: OFF
        type: bool
      - name: frsky_pitch_roll
        description: "S.Port telemetry: Send pitch and roll degrees*10 instead of raw accelerometer data"
        default_value: OFF
        type: bool
      - name: report_cell_voltage
        description: "S.Port and IBUS telemetry: Send the average cell voltage if set to ON"
        default_value: OFF
        type: bool
      - name: hott_alarm_sound_interval
        description: "Battery alarm delay in seconds for Hott telemetry"
        default_value: 5
        field: hottAlarmSoundInterval
        min: 0
        max: 120
      - name: telemetry_halfduplex
        description: "S.Port telemetry only: Turn UART into UNIDIR for usage on F1 and F4 target. See Telemetry.md for details"
        default_value: ON
        field: halfDuplex
        type: bool
      - name: smartport_fuel_unit
        description: "S.Port telemetry only: Unit of the value sent with the `FUEL` ID (FrSky D-Series always sends percent). [PERCENT/MAH/MWH]"
        default_value: "MAH"
        field: smartportFuelUnit
        condition: USE_TELEMETRY_SMARTPORT
        type: uint8_t
        table: smartport_fuel_unit
      - name: ibus_telemetry_type
        description: "Type compatibility ibus telemetry for transmitters. See Telemetry.md label IBUS for details."
        default_value: 0
        field: ibusTelemetryType
        min: 0
        max: 255
      - name: ltm_update_rate
        description: "Defines the LTM update rate (use of bandwidth [NORMAL/MEDIUM/SLOW]). See Telemetry.md, LTM section for details."
        default_value: "NORMAL"
        field: ltmUpdateRate
        condition: USE_TELEMETRY_LTM
        table: ltm_rates
      - name: sim_ground_station_number
        description: "Number of phone that is used to communicate with SIM module. Messages / calls from other numbers are ignored. If undefined, can be set by calling or sending a message to the module."
        default_value: ""
        field: simGroundStationNumber
        condition: USE_TELEMETRY_SIM
      - name: sim_pin
        description: "PIN code for the SIM module"
        default_value: "0000"
        field: simPin
        condition: USE_TELEMETRY_SIM
      - name: sim_transmit_interval
        description: "Text message transmission interval in seconds for SIM module. Minimum value: 10"
        default_value: 60
        field: simTransmitInterval
        condition: USE_TELEMETRY_SIM
        type: uint16_t
        min: SIM_MIN_TRANSMIT_INTERVAL
        max: 65535
      - name: sim_transmit_flags
        description: "Bitmask specifying text message transmit condition flags for the SIM module. 1: continuous transmission, 2: continuous transmission in failsafe mode, 4: continuous transmission when GPS signal quality is low, 8: acceleration events, 16: continuous transmission when altitude is below `sim_low_altitude`"
        default_value: :SIM_TX_FLAG_FAILSAFE
        field: simTransmitFlags
        condition: USE_TELEMETRY_SIM
        max: 63
      - name: acc_event_threshold_high
        description: "Acceleration threshold [cm/s/s] for impact / high g event text messages sent by SIM module. Acceleration values greater than 4 g can occur in fixed wing flight without an impact, so a setting of 4000 or greater is suggested. 0 = detection off."
        default_value: 0
        field: accEventThresholdHigh
        condition: USE_TELEMETRY_SIM
        type: uint16_t
        min: 0
        max: 65535
      - name: acc_event_threshold_low
        description: "Acceleration threshold [cm/s/s] for low-g / freefall detection text messages sent by SIM module. A setting of less than 100 is suggested. Valid values: [0-900], 0 = detection off."
        default_value: 0
        field: accEventThresholdLow
        condition: USE_TELEMETRY_SIM
        type: uint16_t
        min: 0
        max: 900
      - name: acc_event_threshold_neg_x
        description: "Acceleration threshold [cm/s/s] for backwards acceleration / fixed wing landing detection text messages sent by SIM module. Suggested value for fixed wing: 1100. 0 = detection off."
        default_value: 0
        field: accEventThresholdNegX
        condition: USE_TELEMETRY_SIM
        type: uint16_t
        min: 0
        max: 65535
      - name: sim_low_altitude
        description: "Threshold for low altitude warning messages sent by SIM module when the 'L' transmit flag is set in `sim_transmit_flags`."
        default_value: -32767
        field: simLowAltitude
        condition: USE_TELEMETRY_SIM
        type: int16_t
        min: INT16_MIN
        max: INT16_MAX
      - name: mavlink_ext_status_rate
        field: mavlink.extended_status_rate
        type: uint8_t
        min: 0
        max: 255
        default_value: 2
      - name: mavlink_rc_chan_rate
        field: mavlink.rc_channels_rate
        type: uint8_t
        min: 0
        max: 255
        default_value: 5
      - name: mavlink_pos_rate
        field: mavlink.position_rate
        type: uint8_t
        min: 0
        max: 255
        default_value: 2
      - name: mavlink_extra1_rate
        field: mavlink.extra1_rate
        type: uint8_t
        min: 0
        max: 255
        default_value: 10
      - name: mavlink_extra2_rate
        field: mavlink.extra2_rate
        type: uint8_t
        min: 0
        max: 255
        default_value: 2
      - name: mavlink_extra3_rate
        field: mavlink.extra3_rate
        type: uint8_t
        min: 0
        max: 255
        default_value: 1
      - name: mavlink_version
        field: mavlink.version
        description: "Version of MAVLink to use"
        type: uint8_t
        min: 1
        max: 2
        default_value: 2

  - name: PG_LED_STRIP_CONFIG
    type: ledStripConfig_t
    headers: ["common/color.h", "io/ledstrip.h"]
    condition: USE_LED_STRIP
    members:
      - name: ledstrip_visual_beeper
        description: ""
        default_value: OFF
        type: bool

  - name: PG_OSD_CONFIG
    type: osdConfig_t
    headers: ["io/osd.h", "drivers/osd.h"]
    condition: USE_OSD
    members:
      - name: osd_telemetry
        description: "To enable OSD telemetry for antenna tracker. Possible values are `OFF`, `ON` and `TEST`"
        table: osd_telemetry
        field: telemetry
        type: uint8_t
        default_value: "OFF"
      - name: osd_video_system
        description: "Video system used. Possible values are `AUTO`, `PAL`, `NTSC`, `HDZERO`, 'DJIWTF', 'AVATAR' and `BF43COMPAT`"
        default_value: "AUTO"
        table: osd_video_system
        field: video_system
        type: uint8_t
      - name: osd_row_shiftdown
        description: "Number of rows to shift the OSD display (increase if top rows are cut off)"
        default_value: 0
        field: row_shiftdown
        min: 0
        max: 1
      - name: osd_msp_displayport_fullframe_interval
        description: "Full Frame redraw interval for MSP DisplayPort [deciseconds]. This is how often a full frame update is sent to the DisplayPort, to cut down on OSD artifacting. The default value should be fine for most pilots. Though long range pilots may benefit from increasing the refresh time, especially near the edge of range. -1 = disabled (legacy mode) | 0 = every frame (not recommended) | default = 10 (1 second)"
        default_value: 10
        min: -1
        max: 600
        type: int16_t
        field: msp_displayport_fullframe_interval
      - name: osd_units
        description: "IMPERIAL, METRIC, UK"
        default_value: "METRIC"
        field: units
        table: osd_unit
        type: uint8_t
      - name: osd_stats_energy_unit
        description: "Unit used for the drawn energy in the OSD stats [MAH/WH] (milliAmpere hour/ Watt hour)"
        default_value: "MAH"
        field: stats_energy_unit
        table: osd_stats_energy_unit
        type: uint8_t
      - name: osd_stats_min_voltage_unit
        description: "Display minimum voltage of the `BATTERY` or the average per `CELL` in the OSD stats."
        default_value: "BATTERY"
        field: stats_min_voltage_unit
        table: osd_stats_min_voltage_unit
        type: uint8_t
      - name: osd_stats_page_auto_swap_time
        description: "Auto swap display time interval between disarm stats pages (seconds). Reverts to manual control when Roll stick used to change pages. Disabled when set to 0."
        default_value: 3
        field: stats_page_auto_swap_time
        min: 0
        max: 10
      - name: osd_rssi_alarm
        description: "Value below which to make the OSD RSSI indicator blink"
        default_value: 20
        field: rssi_alarm
        min: 0
        max: 100
      - name: osd_time_alarm
        description: "Value above which to make the OSD flight time indicator blink (minutes)"
        default_value: 10
        field: time_alarm
        min: 0
        max: 600
      - name: osd_alt_alarm
        description: "Value above which to make the OSD relative altitude indicator blink (meters)"
        default_value: 100
        field: alt_alarm
        min: 0
        max: 10000
      - name: osd_dist_alarm
        description: "Value above which to make the OSD distance from home indicator blink (meters)"
        default_value: 1000
        field: dist_alarm
        min: 0
        max: 50000
      - name: osd_neg_alt_alarm
        description: "Value below which (negative altitude) to make the OSD relative altitude indicator blink (meters)"
        default_value: 5
        field: neg_alt_alarm
        min: 0
        max: 10000
      - name: osd_current_alarm
        description: "Value above which the OSD current consumption element will start blinking. Measured in full Amperes."
        default_value: 0
        field: current_alarm
        min: 0
        max: 255
      - name: osd_gforce_alarm
        description: "Value above which the OSD g force indicator will blink (g)"
        default_value: 5
        field: gforce_alarm
        min: 0
        max: 20
      - name: osd_gforce_axis_alarm_min
        description: "Value under which the OSD axis g force indicators will blink (g)"
        default_value: -5
        field: gforce_axis_alarm_min
        min: -20
        max: 20
      - name: osd_gforce_axis_alarm_max
        description: "Value above which the OSD axis g force indicators will blink (g)"
        default_value: 5
        field: gforce_axis_alarm_max
        min: -20
        max: 20
      - name: osd_imu_temp_alarm_min
        description: "Temperature under which the IMU temperature OSD element will start blinking (decidegrees centigrade)"
        default_value: -200
        field: imu_temp_alarm_min
        min: -550
        max: 1250
      - name: osd_imu_temp_alarm_max
        description: "Temperature above which the IMU temperature OSD element will start blinking (decidegrees centigrade)"
        default_value: 600
        field: imu_temp_alarm_max
        min: -550
        max: 1250
      - name: osd_esc_temp_alarm_max
        description: "Temperature above which the IMU temperature OSD element will start blinking (decidegrees centigrade)"
        default_value: 900
        field: esc_temp_alarm_max
        min: -550
        max: 1500
      - name: osd_esc_temp_alarm_min
        description: "Temperature under which the IMU temperature OSD element will start blinking (decidegrees centigrade)"
        default_value: -200
        field: esc_temp_alarm_min
        min: -550
        max: 1500
      - name: osd_baro_temp_alarm_min
        description: "Temperature under which the baro temperature OSD element will start blinking (decidegrees centigrade)"
        default_value: -200
        field: baro_temp_alarm_min
        condition: USE_BARO
        min: -550
        max: 1250
      - name: osd_baro_temp_alarm_max
        description: "Temperature above which the baro temperature OSD element will start blinking (decidegrees centigrade)"
        default_value: 600
        field: baro_temp_alarm_max
        condition: USE_BARO
        min: -550
        max: 1250
      - name: osd_snr_alarm
        condition: USE_SERIALRX_CRSF
        description: "Value below which Crossfire SNR Alarm pops-up. (dB)"
        default_value: 4
        field: snr_alarm
        min: -20
        max: 10
      - name: osd_link_quality_alarm
        condition: USE_SERIALRX_CRSF
        description: "LQ % indicator blinks below this value. For Crossfire use 70%, for Tracer use 50%"
        default_value: 70
        field: link_quality_alarm
        min: 0
        max: 100
      - name: osd_rssi_dbm_alarm
        condition: USE_SERIALRX_CRSF
        description: "RSSI dBm indicator blinks below this value [dBm]. 0 disables this alarm"
        default_value: 0
        field: rssi_dbm_alarm
        min: -130
        max: 0
      - name: osd_rssi_dbm_max
        condition: USE_SERIALRX_CRSF
        description: "RSSI dBm upper end of curve. Perfect rssi (max) = 100%"
        default_value: -30
        field: rssi_dbm_max
        min: -50
        max: 0
      - name: osd_rssi_dbm_min
        condition: USE_SERIALRX_CRSF
        description: "RSSI dBm lower end of curve or RX sensitivity level. Worst rssi (min) = 0%"
        default_value: -120
        field: rssi_dbm_min
        min: -130
        max: 0
      - name: osd_temp_label_align
        description: "Allows to chose between left and right alignment for the OSD temperature sensor labels. Valid values are `LEFT` and `RIGHT`"
        default_value: "LEFT"
        field: temp_label_align
        condition: USE_TEMPERATURE_SENSOR
        table: osd_alignment
        type: uint8_t
      - name: osd_airspeed_alarm_min
        condition: USE_PITOT
        description: "Airspeed under which the airspeed OSD element will start blinking (cm/s)"
        default_value: 0
        field: airspeed_alarm_min
        min: 0
        max: 27000 # (1000km/h * 1000 * 100 / 60 / 60)
      - name: osd_airspeed_alarm_max
        condition: USE_PITOT
        description: "Airspeed above which the airspeed OSD element will start blinking (cm/s)"
        default_value: 0
        field: airspeed_alarm_max
        min: 0
        max: 27000 # (1000km/h * 1000 * 100 / 60 / 60)
      - name: osd_ahi_reverse_roll
        description: "Switches the artificial horizon in the OSD to instead be a bank indicator, by reversing the direction of its movement."
        field: ahi_reverse_roll
        type: bool
        default_value: OFF
      - name: osd_ahi_max_pitch
        description: "Max pitch, in degrees, for OSD artificial horizon"
        default_value: 20
        field: ahi_max_pitch
        min: 10
        max: 90
        default_value: 20
      - name: osd_crosshairs_style
        description: "To set the visual type for the crosshair"
        default_value: "DEFAULT"
        field: crosshairs_style
        table: osd_crosshairs_style
        type: uint8_t
      - name: osd_crsf_lq_format
        description: "To select LQ format"
        default_value: "TYPE1"
        field: crsf_lq_format
        table: osd_crsf_lq_format
        type: uint8_t
      - name: osd_horizon_offset
        description: "To vertically adjust the whole OSD and AHI and scrolling bars"
        default_value: 0
        field: horizon_offset
        min: -2
        max: 2
      - name: osd_camera_uptilt
        description: "Set the camera uptilt for the FPV camera in degres, positive is up, negative is down, relative to the horizontal. Used for correct display of HUD items and AHI (when enabled)."
        default_value: 0
        field: camera_uptilt
        min: -40
        max: 80
      - name: osd_ahi_camera_uptilt_comp
        description: "When set to `ON`, the AHI position is adjusted by `osd_camera_uptilt`. For example, with a cammera uptilt of 30 degrees, the AHI will appear in the middle of the OSD when the aircraft is pitched forward 30 degrees. When set to `OFF`, the AHI will appear in the center of the OSD regardless of camera angle, but can still be shifted up and down using `osd_horizon_offset` (`osd_ahi_vertical_offset` for pixel-OSD)."
        default_value: OFF
        field: ahi_camera_uptilt_comp
        type: bool
      - name: osd_camera_fov_h
        description: "Horizontal field of view for the camera in degres"
        default_value: 135
        field: camera_fov_h
        min: 60
        max: 150
      - name: osd_camera_fov_v
        description: "Vertical field of view for the camera in degres"
        default_value: 85
        field: camera_fov_v
        min: 30
        max: 120
      - name: osd_hud_margin_h
        description: "Left and right margins for the hud area"
        default_value: 3
        field: hud_margin_h
        min: 0
        max: 4
      - name: osd_hud_margin_v
        description: "Top and bottom margins for the hud area"
        default_value: 3
        field: hud_margin_v
        min: 1
        max: 3
      - name: osd_hud_homing
        description: "To display little arrows around the crossair showing where the home point is in the hud"
        default_value: OFF
        field: hud_homing
        type: bool
      - name: osd_hud_homepoint
        description: "To 3D-display the home point location in the hud"
        default_value: OFF
        field: hud_homepoint
        type: bool
      - name: osd_hud_radar_disp
        description: "Maximum count of nearby aircrafts or points of interest to display in the hud, as sent from an ESP32 LoRa module. Set to 0 to disable (show nothing). The nearby aircrafts will appear as markers A, B, C, etc"
        default_value: 0
        field: hud_radar_disp
        min: 0
        max: 4
      - name: osd_hud_radar_range_min
        description: "In meters, radar aircrafts closer than this will not be displayed in the hud"
        default_value: 3
        field: hud_radar_range_min
        min: 1
        max: 30
      - name: osd_hud_radar_range_max
        description: "In meters, radar aircrafts further away than this will not be displayed in the hud"
        default_value: 4000
        field: hud_radar_range_max
        min: 100
        max: 9990
      - name: osd_hud_radar_alt_difference_display_time
        description: "Time in seconds to display the altitude difference in radar"
        field: hud_radar_alt_difference_display_time
        min: 0
        max: 10
        default_value: 3
      - name: osd_hud_radar_distance_display_time
        description: "Time in seconds to display the distance in radar"
        field: hud_radar_distance_display_time
        min: 1
        max: 10
        default_value: 3
      - name: osd_hud_wp_disp
        description: "How many navigation waypoints are displayed, set to 0 (zero) to disable. As sample, if set to 2, and you just passed the 3rd waypoint of the mission, you'll see markers for the 4th waypoint (marked 1) and the 5th waypoint (marked 2)"
        default_value: 0
        field: hud_wp_disp
        min: 0
        max: 3
      - name: osd_left_sidebar_scroll
        field: left_sidebar_scroll
        table: osd_sidebar_scroll
        type: uint8_t
        default_value: NONE
      - name: osd_right_sidebar_scroll
        field: right_sidebar_scroll
        table: osd_sidebar_scroll
        type: uint8_t
        default_value: NONE
      - name: osd_sidebar_scroll_arrows
        field: sidebar_scroll_arrows
        type: bool
        default_value: OFF
      - name: osd_main_voltage_decimals
        description: "Number of decimals for the battery voltages displayed in the OSD [1-2]."
        default_value: 1
        field: main_voltage_decimals
        min: 1
        max: 2
      - name: osd_coordinate_digits
        field: coordinate_digits
        min: 8
        max: 11
        default_value: 9

      - name: osd_estimations_wind_compensation
        description: "Use wind estimation for remaining flight time/distance estimation"
        default_value: ON
        condition: USE_WIND_ESTIMATOR
        field: estimations_wind_compensation
        type: bool

      - name: osd_failsafe_switch_layout
        description: "If enabled the OSD automatically switches to the first layout during failsafe"
        default_value: OFF
        type: bool

      - name: osd_plus_code_digits
        description: "Numer of plus code digits before shortening with `osd_plus_code_short`. Precision at the equator: 10=13.9x13.9m; 11=2.8x3.5m; 12=56x87cm; 13=11x22cm."
        field: plus_code_digits
        default_value: 11
        min: 10
        max: 13
      - name: osd_plus_code_short
        description: "Number of leading digits removed from plus code. Removing 2, 4 and 6 digits requires a reference location within, respectively, ~800km, ~40 km and ~2km to recover the original coordinates."
        field: plus_code_short
        default_value: "0"
        table: osd_plus_code_short

      - name: osd_ahi_style
        description: "Sets OSD Artificial Horizon style \"DEFAULT\" or \"LINE\" for the FrSky Graphical OSD."
        field: ahi_style
        default_value: "DEFAULT"
        table: osd_ahi_style
        type: uint8_t

      - name: osd_force_grid
        field: force_grid
        type: bool
        default_value: OFF
        description: Force OSD to work in grid mode even if the OSD device supports pixel level access (mainly used for development)

      - name: osd_ahi_bordered
        field: ahi_bordered
        type: bool
        description: Shows a border/corners around the AHI region (pixel OSD only)
        default_value: OFF

      - name: osd_ahi_width
        field: ahi_width
        max: 255
        description: AHI width in pixels (pixel OSD only)
        default_value: 132

      - name: osd_ahi_height
        field: ahi_height
        max: 255
        description: AHI height in pixels (pixel OSD only)
        default_value: 162

      - name: osd_ahi_vertical_offset
        field: ahi_vertical_offset
        min: -128
        max: 127
        description: AHI vertical offset from center (pixel OSD only)
        default_value: -18

      - name: osd_sidebar_horizontal_offset
        field: sidebar_horizontal_offset
        min: -128
        max: 127
        default_value: 0
        description: Sidebar horizontal offset from default position. Positive values move the sidebars closer to the edges.

      - name: osd_left_sidebar_scroll_step
        field: left_sidebar_scroll_step
        max: 255
        default_value: 0
        description: How many units each sidebar step represents. 0 means the default value for the scroll type.

      - name: osd_right_sidebar_scroll_step
        field: right_sidebar_scroll_step
        max: 255
        default_value: 0
        description: Same as left_sidebar_scroll_step, but for the right sidebar

      - name: osd_sidebar_height
        field: sidebar_height
        min: 0
        max: 5
        default_value: 3
        description: Height of sidebars in rows. 0 leaves only the level indicator arrows (Not for pixel OSD)

      - name: osd_ahi_pitch_interval
        field: ahi_pitch_interval
        min: 0
        max: 30
        default_value: 0
        description: Draws AHI at increments of the set pitch interval over the full pitch range. AHI line is drawn with ends offset when pitch first exceeds interval with offset increasing with increasing pitch. Offset direction changes between climb and dive. Set to 0 to disable (Not for pixel OSD)

      - name: osd_home_position_arm_screen
        type: bool
        default_value: ON
        description: Should home position coordinates be displayed on the arming screen.

      - name: osd_pan_servo_index
        description: Index of the pan servo, used to adjust osd home heading direction based on camera pan. Note that this feature does not work with continiously rotating servos.
        field: pan_servo_index
        min: 0
        max: 16
        default_value: 0

      - name: osd_pan_servo_pwm2centideg
        description: Centidegrees of pan servo rotation us PWM signal. A servo with 180 degrees of rotation from 1000 to 2000 us PWM typically needs `18` for this setting. Change sign to inverse direction.
        field: pan_servo_pwm2centideg
        default_value: 0
        min: -36
        max: 36

      - name: osd_pan_servo_offcentre_warning
        description: Degrees either side of the pan servo centre; where it is assumed camera is wanted to be facing forwards, but isn't at 0. If in this range and not 0 for longer than 10 seconds, the pan servo offset OSD element will blink. 0 means the warning is disabled.
        field: pan_servo_offcentre_warning
        min: 0
        max: 45
        default_value: 10

      - name: osd_pan_servo_indicator_show_degrees
        description: Show the degress of offset from centre on the pan servo OSD display element.
        field: pan_servo_indicator_show_degrees
        type: bool
        default_value: OFF

      - name: osd_esc_rpm_precision
        description: Number of characters used to display the RPM value.
        field: esc_rpm_precision
        min: 3
        max: 6
        default_value: 3

      - name: osd_mah_precision
        description: Number of digits used for mAh precision. Currently used by mAh Used and Battery Remaining Capacity
        field: mAh_precision
        min: 4
        max: 6
        default_value: 4

      - name: osd_use_pilot_logo
        description: Use custom pilot logo with/instead of the INAV logo. The pilot logo must be characters 473 to 511
        field: use_pilot_logo
        type: bool
        default_value: OFF

      - name: osd_inav_to_pilot_logo_spacing
        description: The space between the INAV and pilot logos, if `osd_use_pilot_logo` is `ON`. This number may be adjusted so that it fits the odd/even col width displays. For example, if using an odd column width display, such as Walksnail, and this is set to 4. 1 will be added so that the logos are equally spaced from the centre of the screen.
        field: inav_to_pilot_logo_spacing
        min: 0
        max: 20
        default_value: 8

      - name: osd_arm_screen_display_time
        description: Amount of time to display the arm screen [ms]
        field: arm_screen_display_time
        min: 1000
        max: 5000
        default_value: 1500
  
      - name: osd_switch_indicator_zero_name
        description: "Character to use for OSD switch incicator 0."
        field: osd_switch_indicator0_name
        type: string
        max: 5
        default_value: "FLAP"

      - name: osd_switch_indicator_one_name
        description: "Character to use for OSD switch incicator 1."
        field: osd_switch_indicator1_name
        type: string
        max: 5
        default_value: "GEAR"

      - name: osd_switch_indicator_two_name
        description: "Character to use for OSD switch incicator 2."
        field: osd_switch_indicator2_name
        type: string
        max: 5
        default_value: "CAM"

      - name: osd_switch_indicator_three_name
        description: "Character to use for OSD switch incicator 3."
        field: osd_switch_indicator3_name
        type: string
        max: 5
        default_value: "LIGT"

      - name: osd_switch_indicator_zero_channel
        description: "RC Channel to use for OSD switch indicator 0."
        field: osd_switch_indicator0_channel
        min: 5
        max: MAX_SUPPORTED_RC_CHANNEL_COUNT
        default_value: 5

      - name: osd_switch_indicator_one_channel
        description: "RC Channel to use for OSD switch indicator 1."
        field: osd_switch_indicator1_channel
        min: 5
        max: MAX_SUPPORTED_RC_CHANNEL_COUNT
        default_value: 5

      - name: osd_switch_indicator_two_channel
        description: "RC Channel to use for OSD switch indicator 2."
        field: osd_switch_indicator2_channel
        min: 5
        max: MAX_SUPPORTED_RC_CHANNEL_COUNT
        default_value: 5

      - name: osd_switch_indicator_three_channel
        description: "RC Channel to use for OSD switch indicator 3."
        field: osd_switch_indicator3_channel
        min: 5
        max: MAX_SUPPORTED_RC_CHANNEL_COUNT
        default_value: 5

      - name: osd_switch_indicators_align_left
        description: "Align text to left of switch indicators"
        field: osd_switch_indicators_align_left
        type: bool
        default_value: ON

      - name: osd_system_msg_display_time
        description: System message display cycle time for multiple messages (milliseconds).
        field: system_msg_display_time
        default_value: 1000
        min: 500
        max: 5000

  - name: PG_OSD_COMMON_CONFIG
    type: osdCommonConfig_t
    headers: ["io/osd_common.h"]
    condition: USE_OSD || USE_DJI_HD_OSD
    members:
      - name: osd_speed_source
        description: "Sets the speed type displayed by the DJI OSD and OSD canvas (FrSky Pixel): GROUND, 3D, AIR"
        default_value: "GROUND"
        field: speedSource
        table: osdSpeedSource
        type: uint8_t

  - name: PG_SYSTEM_CONFIG
    type: systemConfig_t
    headers: ["fc/config.h"]
    members:
      - name: i2c_speed
        description: "This setting controls the clock speed of I2C bus. 400KHZ is the default that most setups are able to use. Some noise-free setups may be overclocked to 800KHZ. Some sensor chips or setups with long wires may work unreliably at 400KHZ - user can try lowering the clock speed to 200KHZ or even 100KHZ. User need to bear in mind that lower clock speeds might require higher looptimes (lower looptime rate)"
        default_value: "400KHZ"
        condition: USE_I2C
        table: i2c_speed
      - name: cpu_underclock
        description: "This option is only available on certain architectures (F3 CPUs at the moment). It makes CPU clock lower to reduce interference to long-range RC systems working at 433MHz"
        default_value: OFF
        field: cpuUnderclock
        condition: USE_UNDERCLOCK
        type: bool
      - name: debug_mode
        description: "Defines debug values exposed in debug variables (developer / debugging setting)"
        default_value: "NONE"
        table: debug_modes
      - name: ground_test_mode
        description: "For developer ground test use. Disables motors, sets heading status = Trusted on FW."
        condition: USE_DEV_TOOLS
        default_value: OFF
        field: groundTestMode
        type: bool
      - name: throttle_tilt_comp_str
        description: "Can be used in ANGLE and HORIZON mode and will automatically boost throttle when banking. Setting is in percentage, 0=disabled."
        default_value: 0
        field: throttle_tilt_compensation_strength
        min: 0
        max: 100
      - name: name
        description: "Craft name"
        default_value: ""
        type: string
        field: craftName
        max: MAX_NAME_LENGTH
      - name: pilot_name
        description: "Pilot name"
        default_value: ""
        type: string
        field: pilotName
        max: MAX_NAME_LENGTH

  - name: PG_MODE_ACTIVATION_OPERATOR_CONFIG
    type: modeActivationOperatorConfig_t
    headers: ["fc/rc_modes.h"]
    members:
      - name: mode_range_logic_operator
        description: "Control how Mode selection works in flight modes. If you example have Angle mode configured on two different Aux channels, this controls if you need both activated ( AND ) or if you only need one activated ( OR ) to active angle mode."
        default_value: "OR"
        field: modeActivationOperator
        table: aux_operator
        type: uint8_t

  - name: PG_STATS_CONFIG
    type: statsConfig_t
    headers: ["fc/stats.h"]
    condition: USE_STATS
    members:
      - name: stats
        description: "General switch of the statistics recording feature (a.k.a. odometer)"
        default_value: OFF
        field: stats_enabled
        type: bool
      - name: stats_total_time
        description: "Total flight time [in seconds]. The value is updated on every disarm when \"stats\" are enabled."
        default_value: 0
        max: INT32_MAX
      - name: stats_total_dist
        description: "Total flight distance [in meters]. The value is updated on every disarm when \"stats\" are enabled."
        default_value: 0
        max: INT32_MAX
      - name: stats_total_energy
        description: "Total energy consumption [in mWh]. The value is updated on every disarm when \"stats\" are enabled."
        max: INT32_MAX
        condition: USE_ADC
        default_value: 0

  - name: PG_TIME_CONFIG
    type: timeConfig_t
    headers: ["common/time.h"]
    members:
      - name: tz_offset
        description: "Time zone offset from UTC, in minutes. This is applied to the GPS time for logging and time-stamping of Blackbox logs"
        default_value: 0
        min: -720
        max: 840
      - name: tz_automatic_dst
        description: "Automatically add Daylight Saving Time to the GPS time when needed or simply ignore it. Includes presets for EU and the USA - if you live outside these areas it is suggested to manage DST manually via `tz_offset`."
        default_value: "OFF"
        type: uint8_t
        table: tz_automatic_dst

  - name: PG_DISPLAY_CONFIG
    type: displayConfig_t
    headers: ["drivers/display.h"]
    members:
      - name: display_force_sw_blink
        description: "OFF = OSD hardware blink / ON = OSD software blink. If OSD warning text/values are invisible, try setting this to ON"
        default_value: OFF
        field: force_sw_blink
        type: bool

  - name: PG_VTX_CONFIG
    type: vtxConfig_t
    headers: ["io/vtx_control.h"]
    condition: USE_VTX_CONTROL
    members:
      - name: vtx_halfduplex
        description: "Use half duplex UART to communicate with the VTX, using only a TX pin in the FC."
        default_value: ON
        field: halfDuplex
        type: bool
      - name: vtx_smartaudio_early_akk_workaround
        description: "Enable workaround for early AKK SAudio-enabled VTX bug."
        default_value: ON
        field: smartAudioEarlyAkkWorkaroundEnable
        type: bool
      - name: vtx_smartaudio_alternate_softserial_method
        description: "Enable the alternate softserial method. This is the method used in INAV 3.0 and ealier."
        default_value: ON
        field: smartAudioAltSoftSerialMethod
        type: bool
      - name: vtx_softserial_shortstop
        description: "Enable the 3x shorter stopbit on softserial. Need for some IRC Tramp VTXes."
        default_value: OFF
        field: softSerialShortStop
        type: bool
      - name: vtx_smartaudio_stopbits
        description: "Set stopbit count for serial (TBS Sixty9 SmartAudio 2.1 require value of 1 bit)"
        default_value: 2
        field: smartAudioStopBits
        min: 1
        max: 2

  - name: PG_VTX_SETTINGS_CONFIG
    type: vtxSettingsConfig_t
    headers: ["drivers/vtx_common.h", "io/vtx.h"]
    condition: USE_VTX_SMARTAUDIO || USE_VTX_TRAMP
    members:
      - name: vtx_band
        description: "Configure the VTX band. Set to zero to use `vtx_freq`. Bands: 1: A, 2: B, 3: E, 4: F, 5: Race."
        default_value: 1
        field: band
        min: VTX_SETTINGS_NO_BAND
        max: VTX_SETTINGS_MAX_BAND
      - name: vtx_channel
        description: "Channel to use within the configured `vtx_band`. Valid values are [1, 8]."
        default_value: 1
        field: channel
        min: VTX_SETTINGS_MIN_CHANNEL
        max: VTX_SETTINGS_MAX_CHANNEL
      - name: vtx_power
        description: "VTX RF power level to use. The exact number of mw depends on the VTX hardware."
        default_value: 1
        field: power
        min: VTX_SETTINGS_MIN_POWER
        max: VTX_SETTINGS_MAX_POWER
      - name: vtx_low_power_disarm
        description: "When the craft is disarmed, set the VTX to its lowest power. `ON` will set the power to its minimum value on startup, increase it to `vtx_power` when arming and change it back to its lowest setting after disarming. `UNTIL_FIRST_ARM` will start with minimum power, but once the craft is armed it will increase to `vtx_power` and it will never decrease until the craft is power cycled."
        default_value: "OFF"
        field: lowPowerDisarm
        table: vtx_low_power_disarm
        type: uint8_t
      - name: vtx_pit_mode_chan
        field: pitModeChan
        min: VTX_SETTINGS_MIN_CHANNEL
        max: VTX_SETTINGS_MAX_CHANNEL
        default_value: 1
      - name: vtx_max_power_override
        description:  "Some VTXes may report max power incorrectly (i.e. 200mW for a 600mW VTX). Use this to override max supported power. 0 to disable and use whatever VTX reports as its capabilities"
        default_value: 0
        field: maxPowerOverride
        min: 0
        max: 10000
      - name: vtx_frequency_group
        field: frequencyGroup
        description: "VTx Frequency group to use. Frequency groups: FREQUENCYGROUP_5G8: 5.8GHz, FREQUENCYGROUP_2G4: 2.4GHz, FREQUENCYGROUP_1G3: 1.3GHz."
        table: vtx_frequency_groups
        min: 0
        max: 2
        default_value: FREQUENCYGROUP_5G8

  - name: PG_PINIOBOX_CONFIG
    type: pinioBoxConfig_t
    headers: ["io/piniobox.h"]
    condition: USE_PINIOBOX
    members:
      - name: pinio_box1
        field: permanentId[0]
        description: "Mode assignment for PINIO#1"
        default_value: "target specific"
        min: 0
        max: 255
        default_value: :BOX_PERMANENT_ID_NONE
        type: uint8_t
      - name: pinio_box2
        field: permanentId[1]
        default_value: "target specific"
        description: "Mode assignment for PINIO#1"
        min: 0
        max: 255
        default_value: :BOX_PERMANENT_ID_NONE
        type: uint8_t
      - name: pinio_box3
        field: permanentId[2]
        default_value: "target specific"
        description: "Mode assignment for PINIO#1"
        min: 0
        max: 255
        default_value: :BOX_PERMANENT_ID_NONE
        type: uint8_t
      - name: pinio_box4
        field: permanentId[3]
        default_value: "target specific"
        description: "Mode assignment for PINIO#1"
        min: 0
        max: 255
        default_value: :BOX_PERMANENT_ID_NONE
        type: uint8_t

  - name: PG_LOG_CONFIG
    type: logConfig_t
    headers: ["common/log.h"]
    condition: USE_LOG
    members:
        - name: log_level
          field: level
          table: log_level
          description: "Defines serial debugging log level. See `docs/development/serial_printf_debugging.md` for usage."
          default_value: "ERROR"
        - name: log_topics
          field: topics
          min: 0
          max: UINT32_MAX
          description: "Defines serial debugging log topic. See `docs/development/serial_printf_debugging.md` for usage."
          default_value: 0

  - name: PG_ESC_SENSOR_CONFIG
    type: escSensorConfig_t
    headers: ["sensors/esc_sensor.h"]
    condition: USE_ESC_SENSOR
    members:
        - name: esc_sensor_listen_only
          default_value: OFF
          description: "Enable when BLHeli32 Auto Telemetry function is used. Disable in every other case"
          field: listenOnly
          type: bool
          default_value: OFF

  - name: PG_SMARTPORT_MASTER_CONFIG
    type: smartportMasterConfig_t
    headers: ["io/smartport_master.h"]
    condition: USE_SMARTPORT_MASTER
    members:
      - name: smartport_master_halfduplex
        field: halfDuplex
        type: bool
        default_value: ON
      - name: smartport_master_inverted
        field: inverted
        type: bool
        default_value: OFF

  - name: PG_DJI_OSD_CONFIG
    type: djiOsdConfig_t
    headers: ["io/osd_dji_hd.h"]
    condition: USE_DJI_HD_OSD
    members:
        - name: dji_workarounds
          description: "Enables workarounds for different versions of MSP protocol used"
          field: proto_workarounds
          min: 0
          max: UINT8_MAX
          default_value: 1
        - name: dji_use_name_for_messages
          description: "Re-purpose the craft name field for messages."
          default_value: ON
          field: use_name_for_messages
          type: bool
        - name: dji_esc_temp_source
          description: "Re-purpose the ESC temperature field for IMU/BARO temperature"
          default_value: "ESC"
          field: esc_temperature_source
          table: djiOsdTempSource
          type: uint8_t
        - name: dji_message_speed_source
          description: "Sets the speed type displayed by the DJI OSD in craft name: GROUND, 3D, AIR"
          default_value: "3D"
          field: messageSpeedSource
          table: osdSpeedSource
          type: uint8_t
        - name: dji_rssi_source
          description: "Source of the DJI RSSI field: RSSI, CRSF_LQ"
          default_value: "RSSI"
          field: rssi_source
          table: djiRssiSource
          type: uint8_t
        - name: dji_use_adjustments
          description: "Show inflight adjustments in craft name field"
          default_value: OFF
          type: bool
          field: useAdjustments
        - name: dji_cn_alternating_duration
          description: "Alternating duration of craft name elements, in tenths of a second"
          default_value: 30
          min: 1
          max: 150
          field: craftNameAlternatingDuration
          type: uint8_t

  - name: PG_BEEPER_CONFIG
    type: beeperConfig_t
    headers: [ "fc/config.h" ]
    members:
      - name: dshot_beeper_enabled
        description: "Whether using DShot motors as beepers is enabled"
        default_value: ON
        field: dshot_beeper_enabled
        type: bool
      - name: dshot_beeper_tone
        description: "Sets the DShot beeper tone"
        min: 1
        max: 5
        default_value: 1
        field: dshot_beeper_tone
        type: uint8_t
      - name: beeper_pwm_mode
        field: pwmMode
        type: bool
        default_value: OFF
        description: "Allows disabling PWM mode for beeper on some targets. Switch from ON to OFF if the external beeper sound is weak. Do not switch from OFF to ON without checking if the board supports PWM beeper mode"

  - name: PG_POWER_LIMITS_CONFIG
    type: powerLimitsConfig_t
    headers: ["flight/power_limits.h"]
    condition: USE_POWER_LIMITS
    members:
      - name: limit_pi_p
        description: "Throttle attenuation PI control P term"
        default_value: 100
        field: piP
        max: 10000
      - name: limit_pi_i
        description: "Throttle attenuation PI control I term"
        default_value: 100
        field: piI
        max: 10000
      - name: limit_attn_filter_cutoff
        description: "Throttle attenuation PI control output filter cutoff frequency"
        default_value: 1.2
        field: attnFilterCutoff
        max: 100

  - name: PG_LEDPIN_CONFIG
    type: ledPinConfig_t
    headers: ["drivers/light_ws2811strip.h"]
    members:
      - name: led_pin_pwm_mode
        condition: USE_LED_STRIP
        description: "PWM mode of LED pin."
        default_value: "SHARED_LOW"
        field: led_pin_pwm_mode
        table: led_pin_pwm_mode

  - name: PG_OSD_JOYSTICK_CONFIG
    type: osdJoystickConfig_t
    headers: ["io/osd_joystick.h"]
    condition: USE_RCDEVICE && USE_LED_STRIP
    members:
      - name: osd_joystick_enabled
        description: "Enable OSD Joystick emulation"
        default_value: OFF
        field: osd_joystick_enabled
        type: bool
      - name: osd_joystick_down
        description: "PWM value for DOWN key"
        default_value: 0
        field: osd_joystick_down
        min: 0
        max: 100
      - name: osd_joystick_up
        description: "PWM value for UP key"
        default_value: 48
        field: osd_joystick_up
        min: 0
        max: 100
      - name: osd_joystick_left
        description: "PWM value for LEFT key"
        default_value: 63
        field: osd_joystick_left
        min: 0
        max: 100
      - name: osd_joystick_right
        description: "PWM value for RIGHT key"
        default_value: 28
        field: osd_joystick_right
        min: 0
        max: 100
      - name: osd_joystick_enter
        description: "PWM value for ENTER key"
        default_value: 75
        field: osd_joystick_enter
        min: 0
        max: 100<|MERGE_RESOLUTION|>--- conflicted
+++ resolved
@@ -192,14 +192,10 @@
     enum: gpsBaudRate_e
   - name: nav_mc_althold_throttle
     values: ["STICK", "MID_STICK", "HOVER"]
-<<<<<<< HEAD
     enum: navMcAltHoldThrottle_e
-=======
-    enum: navMcAltHoldThrottle_e    
   - name: led_pin_pwm_mode
     values: ["SHARED_LOW", "SHARED_HIGH", "LOW", "HIGH"]
     enum: led_pin_pwm_mode_e
->>>>>>> 658ba349
 
 constants:
   RPYL_PID_MIN: 0
@@ -1190,7 +1186,7 @@
         min: 0
         max: 200
 
-      
+
 
   - name: PG_REVERSIBLE_MOTORS_CONFIG
     type: reversibleMotorsConfig_t
@@ -3590,7 +3586,7 @@
         min: 1000
         max: 5000
         default_value: 1500
-  
+
       - name: osd_switch_indicator_zero_name
         description: "Character to use for OSD switch incicator 0."
         field: osd_switch_indicator0_name
