tables:
  - name: alignment
    values: ["DEFAULT", "CW0", "CW90", "CW180", "CW270", "CW0FLIP", "CW90FLIP", "CW180FLIP", "CW270FLIP"]
  - name: gyro_lpf
    values: ["256HZ", "188HZ", "98HZ", "42HZ", "20HZ", "10HZ"]
  - name: acc_hardware
    values: ["NONE", "AUTO", "MPU6050", "MPU6000", "MPU6500", "MPU9250", "BMI160", "ICM20689", "BMI088", "ICM42605", "BMI270", "FAKE"]
    enum: accelerationSensor_e
  - name: rangefinder_hardware
    values: ["NONE", "SRF10", "VL53L0X", "MSP", "BENEWAKE", "VL53L1X", "US42", "TOF10120_I2C"]
    enum: rangefinderType_e
  - name: secondary_imu_hardware
    values: ["NONE", "BNO055", "BNO055_SERIAL"]
    enum: secondaryImuType_e
  - name: mag_hardware
    values: ["NONE", "AUTO", "HMC5883", "AK8975", "GPSMAG", "MAG3110", "AK8963", "IST8310", "QMC5883", "MPU9250", "IST8308", "LIS3MDL", "MSP", "RM3100", "VCM5883", "MLX90393", "FAKE"]
    enum: magSensor_e
  - name: opflow_hardware
    values: ["NONE", "CXOF", "MSP", "FAKE"]
    enum: opticalFlowSensor_e
  - name: baro_hardware
    values: ["NONE", "AUTO", "BMP085", "MS5611", "BMP280", "MS5607", "LPS25H", "SPL06", "BMP388", "DPS310", "MSP", "FAKE"]
    enum: baroSensor_e
  - name: pitot_hardware
    values: ["NONE", "AUTO", "MS4525", "ADC", "VIRTUAL", "FAKE", "MSP"]
    enum: pitotSensor_e
  - name: receiver_type
    values: ["NONE", "SERIAL", "MSP", "SPI"]
    enum: rxReceiverType_e
  - name: serial_rx
    values: ["SPEK1024", "SPEK2048", "SBUS", "SUMD", "SUMH", "XB-B", "XB-B-RJ01", "IBUS", "JETIEXBUS", "CRSF", "FPORT", "SBUS_FAST", "FPORT2", "SRXL2", "GHST", "MAVLINK"]
  - name: rx_spi_protocol
    values: ["ELERES"]
    enum: rx_spi_protocol_e
  - name: blackbox_device
    values: ["SERIAL", "SPIFLASH", "SDCARD"]
  - name: motor_pwm_protocol
    values: ["STANDARD", "ONESHOT125", "MULTISHOT", "BRUSHED", "DSHOT150", "DSHOT300", "DSHOT600"]
  - name: servo_protocol
    values: ["PWM", "SERVO_DRIVER", "SBUS", "SBUS_PWM"]
  - name: failsafe_procedure
    values: ["LAND", "DROP", "RTH", "NONE"]
  - name: current_sensor
    values: ["NONE", "ADC", "VIRTUAL", "ESC"]
    enum: currentSensor_e
  - name: voltage_sensor
    values: ["NONE", "ADC", "ESC"]
    enum: voltageSensor_e
  - name: gps_provider
    values: ["NMEA", "UBLOX", "UNUSED", "NAZA", "UBLOX7", "MTK", "MSP"]
    enum: gpsProvider_e
  - name: gps_sbas_mode
    values: ["AUTO", "EGNOS", "WAAS", "MSAS", "GAGAN", "NONE"]
    enum: sbasMode_e
  - name: gps_dyn_model
    values: ["PEDESTRIAN", "AIR_1G", "AIR_4G"]
    enum: gpsDynModel_e
  - name: reset_type
    values: ["NEVER", "FIRST_ARM", "EACH_ARM"]
  - name: direction
    values: ["RIGHT", "LEFT", "YAW"]
  - name: nav_user_control_mode
    values: ["ATTI", "CRUISE"]
  - name: nav_rth_alt_mode
    values: ["CURRENT", "EXTRA", "FIXED", "MAX", "AT_LEAST", "AT_LEAST_LINEAR_DESCENT"]
  - name: nav_rth_climb_first_stage_modes
    values: ["AT_LEAST", "EXTRA"]
  - name: osd_unit
    values: ["IMPERIAL", "METRIC", "METRIC_MPH", "UK", "GA"]
    enum: osd_unit_e
  - name: osd_stats_energy_unit
    values: ["MAH", "WH"]
    enum: osd_stats_energy_unit_e
  - name: osd_stats_min_voltage_unit
    values: ["BATTERY", "CELL"]
    enum: osd_stats_min_voltage_unit_e
  - name: osd_video_system
    values: ["AUTO", "PAL", "NTSC"]
    enum: videoSystem_e
  - name: osd_telemetry
    values: ["OFF", "ON","TEST"]
    enum: osd_telemetry_e
  - name: osd_alignment
    values: ["LEFT", "RIGHT"]
    enum: osd_alignment_e
  - name: frsky_unit
    values: ["METRIC", "IMPERIAL"]
    enum: frskyUnit_e
  - name: ltm_rates
    values: ["NORMAL", "MEDIUM", "SLOW"]
  - name: i2c_speed
    values: ["400KHZ", "800KHZ", "100KHZ", "200KHZ"]
  - name: debug_modes
    values: ["NONE", "GYRO", "AGL", "FLOW_RAW",
      "FLOW", "SBUS", "FPORT", "ALWAYS", "SAG_COMP_VOLTAGE",
      "VIBE", "CRUISE", "REM_FLIGHT_TIME", "SMARTAUDIO", "ACC",
      "ERPM", "RPM_FILTER", "RPM_FREQ", "NAV_YAW", "DYNAMIC_FILTER", "DYNAMIC_FILTER_FREQUENCY",
      "IRLOCK", "KALMAN_GAIN", "PID_MEASUREMENT", "SPM_CELLS", "SPM_VS600", "SPM_VARIO", "PCF8574", "DYN_GYRO_LPF", "AUTOLEVEL", "IMU2", "ALTITUDE",
      "SMITH_PREDICTOR", "AUTOTRIM", "AUTOTUNE", "RATE_DYNAMICS"]
  - name: async_mode
    values: ["NONE", "GYRO", "ALL"]
  - name: aux_operator
    values: ["OR", "AND"]
    enum: modeActivationOperator_e
  - name: osd_crosshairs_style
    values: ["DEFAULT", "AIRCRAFT", "TYPE3", "TYPE4", "TYPE5", "TYPE6", "TYPE7", "TYPE8"]
    enum: osd_crosshairs_style_e
  - name: osd_sidebar_scroll
    values: ["NONE", "ALTITUDE", "SPEED", "HOME_DISTANCE"]
    enum: osd_sidebar_scroll_e
  - name: nav_rth_allow_landing
    values: ["NEVER", "ALWAYS", "FS_ONLY"]
    enum: navRTHAllowLanding_e
  - name: bat_capacity_unit
    values: ["MAH", "MWH"]
    enum: batCapacityUnit_e
  - name: bat_voltage_source
    values: ["RAW", "SAG_COMP"]
    enum: batVoltageSource_e
  - name: smartport_fuel_unit
    values: ["PERCENT", "MAH", "MWH"]
    enum: smartportFuelUnit_e
  - name: platform_type
    values: ["MULTIROTOR", "AIRPLANE", "HELICOPTER", "TRICOPTER", "ROVER", "BOAT"]
    enum: flyingPlatformType_e
  - name: tz_automatic_dst
    values: ["OFF", "EU", "USA"]
    enum: tz_automatic_dst_e
  - name: vtx_low_power_disarm
    values: ["OFF", "ON", "UNTIL_FIRST_ARM"]
    enum: vtxLowerPowerDisarm_e
  - name: filter_type
    values: ["PT1", "BIQUAD"]
  - name: filter_type_full
    values: ["PT1", "BIQUAD", "PT2", "PT3"]
  - name: log_level
    values: ["ERROR", "WARNING", "INFO", "VERBOSE", "DEBUG"]
  - name: iterm_relax
    values: ["OFF", "RP", "RPY"]
    enum: itermRelax_e
  - name: airmodeHandlingType
    values: ["STICK_CENTER", "THROTTLE_THRESHOLD", "STICK_CENTER_ONCE"]
  - name: nav_extra_arming_safety
    values: ["OFF", "ON", "ALLOW_BYPASS"]
    enum: navExtraArmingSafety_e
  - name: rssi_source
    values: ["NONE", "AUTO", "ADC", "CHANNEL", "PROTOCOL", "MSP"]
    enum: rssiSource_e
  - name: pidTypeTable
    values: ["NONE", "PID", "PIFF", "AUTO"]
    enum: pidType_e
  - name: osd_ahi_style
    values: ["DEFAULT", "LINE"]
    enum: osd_ahi_style_e
  - name: tristate
    enum: tristate_e
    values: ["AUTO", "ON", "OFF"]
  - name: osd_crsf_lq_format
    enum: osd_crsf_lq_format_e
    values: ["TYPE1", "TYPE2", "TYPE3"]
  - name: off_on
    values: ["OFF", "ON"]
  - name: djiOsdTempSource
    values: ["ESC", "IMU", "BARO"]
    enum: djiOsdTempSource_e
  - name: osdSpeedSource
    values: ["GROUND", "3D", "AIR"]
    enum: osdSpeedSource_e
  - name: nav_overrides_motor_stop
    enum: navOverridesMotorStop_e
    values: ["OFF_ALWAYS", "OFF", "AUTO_ONLY", "ALL_NAV"]
  - name: osd_plus_code_short
    values: ["0", "2", "4", "6"]
  - name: autotune_rate_adjustment
    enum: autotune_rate_adjustment_e
    values: ["FIXED", "LIMIT", "AUTO"]
  - name: safehome_usage_mode
    values: ["OFF", "RTH", "RTH_FS"]
    enum: safehomeUsageMode_e
  - name: nav_rth_climb_first
    enum: navRTHClimbFirst_e
    values: ["OFF", "ON", "ON_FW_SPIRAL"]
  - name: nav_wp_mission_restart
    enum: navMissionRestart_e
    values: ["START", "RESUME", "SWITCH"]
  - name: djiRssiSource
    values: ["RSSI", "CRSF_LQ"]
    enum: djiRssiSource_e


constants:
  RPYL_PID_MIN: 0
  RPYL_PID_MAX: 255

  MANUAL_RATE_MIN: 0
  MANUAL_RATE_MAX: 100

  ROLL_PITCH_RATE_MIN: 4
  ROLL_PITCH_RATE_MAX: 180

  MAX_CONTROL_RATE_PROFILE_COUNT: 3
  MAX_BATTERY_PROFILE_COUNT: 3


groups:
  - name: PG_GYRO_CONFIG
    type: gyroConfig_t
    headers: ["sensors/gyro.h"]
    members:
      - name: looptime
        description: "This is the main loop time (in us). Changing this affects PID effect with some PID controllers (see PID section for details). A very conservative value of 3500us/285Hz should work for everyone. Setting it to zero does not limit loop time, so it will go as fast as possible."
        default_value: 1000
        max: 9000
      - name: align_gyro
        description: "When running on non-default hardware or adding support for new sensors/sensor boards, these values are used for sensor orientation. When carefully understood, these values can also be used to rotate (in 90deg steps) or flip the board. Possible values are: DEFAULT, CW0_DEG, CW90_DEG, CW180_DEG, CW270_DEG, CW0_DEG_FLIP, CW90_DEG_FLIP, CW180_DEG_FLIP, CW270_DEG_FLIP."
        default_value: "DEFAULT"
        field: gyro_align
        type: uint8_t
        table: alignment
      - name: gyro_hardware_lpf
        description: "Hardware lowpass filter for gyro. This value should never be changed without a very strong reason! If you have to set gyro lpf below 256HZ, it means the frame is vibrating too much, and that should be fixed first."
        default_value: "256HZ"
        field: gyro_lpf
        table: gyro_lpf
      - name: gyro_anti_aliasing_lpf_hz
        description: "Gyro processing anti-aliasing filter cutoff frequency. In normal operation this filter setting should never be changed. In Hz"
        default_value: 250
        field: gyro_anti_aliasing_lpf_hz
        max: 1000
      - name: gyro_anti_aliasing_lpf_type
        description: "Specifies the type of the software LPF of the gyro signals."
        default_value: "PT1"
        field: gyro_anti_aliasing_lpf_type
        table: filter_type
      - name: moron_threshold
        description: "When powering up, gyro bias is calculated. If the model is shaking/moving during this initial calibration, offsets are calculated incorrectly, and could lead to poor flying performance. This threshold means how much average gyro reading could differ before re-calibration is triggered."
        default_value: 32
        field: gyroMovementCalibrationThreshold
        max: 128
      - name: gyro_main_lpf_hz
        description: "Software based gyro main lowpass filter. Value is cutoff frequency (Hz)"
        default_value: 60
        field: gyro_main_lpf_hz
        min: 0
        max: 500
      - name: gyro_main_lpf_type
        description: "Defines the type of the main gyro LPF filter. Possible values: `PT1`, `BIQUAD`. `PT1` offers faster filter response while `BIQUAD` better attenuation."
        default_value: BIQUAD
        field: gyro_main_lpf_type
        table: filter_type
      - name: gyro_use_dyn_lpf
        description: "Use Dynamic LPF instead of static gyro stage1 LPF. Dynamic Gyro LPF updates gyro LPF based on the throttle position."
        default_value: OFF
        field: useDynamicLpf
        type: bool
      - name: gyro_dyn_lpf_min_hz
        description: "Minimum frequency of the gyro Dynamic LPF"
        default_value: 200
        field: gyroDynamicLpfMinHz
        min: 40
        max: 400
      - name: gyro_dyn_lpf_max_hz
        description: "Maximum frequency of the gyro Dynamic LPF"
        default_value: 500
        field: gyroDynamicLpfMaxHz
        min: 40
        max: 1000
      - name: gyro_dyn_lpf_curve_expo
        description: "Expo value for the throttle-to-frequency mapping for Dynamic LPF"
        default_value: 5
        field: gyroDynamicLpfCurveExpo
        min: 1
        max: 10
      - name: dynamic_gyro_notch_enabled
        description: "Enable/disable dynamic gyro notch also known as Matrix Filter"
        default_value: ON
        field: dynamicGyroNotchEnabled
        condition: USE_DYNAMIC_FILTERS
        type: bool
      - name: dynamic_gyro_notch_q
        description: "Q factor for dynamic notches"
        default_value: 120
        field: dynamicGyroNotchQ
        condition: USE_DYNAMIC_FILTERS
        min: 1
        max: 1000
      - name: dynamic_gyro_notch_min_hz
        description: "Minimum frequency for dynamic notches. Default value of `150` works best with 5\" multirotors. Should be lowered with increased size of propellers. Values around `100` work fine on 7\" drones. 10\" can go down to `60` - `70`"
        default_value: 50
        field: dynamicGyroNotchMinHz
        condition: USE_DYNAMIC_FILTERS
        min: 30
        max: 1000
      - name: gyro_to_use
        condition: USE_DUAL_GYRO
        min: 0
        max: 2
        default_value: 0
      - name: setpoint_kalman_enabled
        description: "Enable Kalman filter on the gyro data"
        default_value: ON
        condition: USE_GYRO_KALMAN
        field: kalmanEnabled
        type: bool
      - name: setpoint_kalman_q
        description: "Quality factor of the setpoint Kalman filter. Higher values means less filtering and lower phase delay. On 3-7 inch multirotors can be usually increased to 200-300 or even higher of clean builds"
        default_value: 100
        field: kalman_q
        condition: USE_GYRO_KALMAN
        min: 1
        max: 16000

  - name: PG_ADC_CHANNEL_CONFIG
    type: adcChannelConfig_t
    headers: ["fc/config.h"]
    condition: USE_ADC
    members:
      - name: vbat_adc_channel
        description: "ADC channel to use for battery voltage sensor. Defaults to board VBAT input (if available). 0 = disabled"
        default_value: :target
        field: adcFunctionChannel[ADC_BATTERY]
        min: ADC_CHN_NONE
        max: ADC_CHN_MAX
      - name: rssi_adc_channel
        description: "ADC channel to use for analog RSSI input. Defaults to board RSSI input (if available). 0 = disabled"
        default_value: :target
        field: adcFunctionChannel[ADC_RSSI]
        min: ADC_CHN_NONE
        max: ADC_CHN_MAX
      - name: current_adc_channel
        description: "ADC channel to use for analog current sensor input. Defaults to board CURRENT sensor input (if available). 0 = disabled"
        default_value: :target
        field: adcFunctionChannel[ADC_CURRENT]
        min: ADC_CHN_NONE
        max: ADC_CHN_MAX
      - name: airspeed_adc_channel
        description: "ADC channel to use for analog pitot tube (airspeed) sensor. If board doesn't have a dedicated connector for analog airspeed sensor will default to 0"
        default_value: :target
        field: adcFunctionChannel[ADC_AIRSPEED]
        min: ADC_CHN_NONE
        max: ADC_CHN_MAX

  - name: PG_ACCELEROMETER_CONFIG
    type: accelerometerConfig_t
    headers: ["sensors/acceleration.h"]
    members:
      - name: acc_notch_hz
        min: 0
        max: 255
        default_value: 0
      - name: acc_notch_cutoff
        min: 1
        max: 255
        default_value: 1
      - name: align_acc
        description: "When running on non-default hardware or adding support for new sensors/sensor boards, these values are used for sensor orientation. When carefully understood, these values can also be used to rotate (in 90deg steps) or flip the board. Possible values are: DEFAULT, CW0_DEG, CW90_DEG, CW180_DEG, CW270_DEG, CW0_DEG_FLIP, CW90_DEG_FLIP, CW180_DEG_FLIP, CW270_DEG_FLIP."
        default_value: "DEFAULT"
        field: acc_align
        type: uint8_t
        table: alignment
      - name: acc_hardware
        description: "Selection of acc hardware. See Wiki Sensor auto detect and hardware failure detection for more info"
        default_value: "AUTO"
        table: acc_hardware
      - name: acc_lpf_hz
        description: "Software-based filter to remove mechanical vibrations from the accelerometer measurements. Value is cutoff frequency (Hz). For larger frames with bigger props set to lower value."
        default_value: 15
        min: 0
        max: 200
      - name: acc_lpf_type
        description: "Specifies the type of the software LPF of the acc signals. BIQUAD gives better filtering and more delay, PT1 less filtering and less delay, so use only on clean builds."
        default_value: "BIQUAD"
        field: acc_soft_lpf_type
        table: filter_type
      - name: acczero_x
        description: "Calculated value after '6 position avanced calibration'. See Wiki page."
        default_value: 0
        field: accZero.raw[X]
        min: INT16_MIN
        max: INT16_MAX
      - name: acczero_y
        description: "Calculated value after '6 position avanced calibration'. See Wiki page."
        default_value: 0
        field: accZero.raw[Y]
        min: INT16_MIN
        max: INT16_MAX
      - name: acczero_z
        description: "Calculated value after '6 position avanced calibration'. See Wiki page."
        default_value: 0
        field: accZero.raw[Z]
        min: INT16_MIN
        max: INT16_MAX
      - name: accgain_x
        description: "Calculated value after '6 position avanced calibration'. Uncalibrated value is 4096. See Wiki page."
        default_value: 4096
        field: accGain.raw[X]
        min: 1
        max: 8192
      - name: accgain_y
        description: "Calculated value after '6 position avanced calibration'. Uncalibrated value is 4096. See Wiki page."
        default_value: 4096
        field: accGain.raw[Y]
        min: 1
        max: 8192
      - name: accgain_z
        description: "Calculated value after '6 position avanced calibration'. Uncalibrated value is 4096. See Wiki page."
        default_value: 4096
        field: accGain.raw[Z]
        min: 1
        max: 8192

  - name: PG_RANGEFINDER_CONFIG
    type: rangefinderConfig_t
    headers: ["sensors/rangefinder.h"]
    condition: USE_RANGEFINDER
    members:
      - name: rangefinder_hardware
        table: rangefinder_hardware
        description: "Selection of rangefinder hardware."
        default_value: "NONE"
      - name: rangefinder_median_filter
        description: "3-point median filtering for rangefinder readouts"
        default_value: OFF
        field: use_median_filtering
        type: bool

  - name: PG_OPFLOW_CONFIG
    type: opticalFlowConfig_t
    headers: ["sensors/opflow.h"]
    condition: USE_OPFLOW
    members:
      - name: opflow_hardware
        description: "Selection of OPFLOW hardware."
        default_value: NONE
        table: opflow_hardware
      - name: opflow_scale
        min: 0
        max: 10000
        default_value: 10.5
      - name: align_opflow
        description: "Optical flow module alignment (default CW0_DEG_FLIP)"
        default_value: CW0FLIP
        field: opflow_align
        type: uint8_t
        table: alignment

  - name: PG_SECONDARY_IMU
    type: secondaryImuConfig_t
    headers: ["flight/secondary_imu.h"]
    condition: USE_SECONDARY_IMU
    members:
      - name: imu2_hardware
        description: "Selection of a Secondary IMU hardware type. NONE disables this functionality"
        default_value: "NONE"
        field: hardwareType
        table: secondary_imu_hardware
      - name: imu2_use_for_osd_heading
        description: "If set to ON, Secondary IMU data will be used for Analog OSD heading"
        default_value: OFF
        field: useForOsdHeading
        type: bool
      - name: imu2_use_for_osd_ahi
        description: "If set to ON, Secondary IMU data will be used for Analog OSD Artificial Horizon"
        field: useForOsdAHI
        default_value: OFF
        type: bool
      - name: imu2_use_for_stabilized
        description: "If set to ON, Secondary IMU data will be used for Angle, Horizon and all other modes that control attitude (PosHold, WP, RTH)"
        field: useForStabilized
        default_value: OFF
        type: bool
      - name: imu2_align_roll
        description: "Roll alignment for Secondary IMU. 1/10 of a degree"
        field: rollDeciDegrees
        default_value: 0
        min: -1800
        max: 3600
      - name: imu2_align_pitch
        description: "Pitch alignment for Secondary IMU. 1/10 of a degree"
        field: pitchDeciDegrees
        default_value: 0
        min: -1800
        max: 3600
      - name: imu2_align_yaw
        description: "Yaw alignment for Secondary IMU. 1/10 of a degree"
        field: yawDeciDegrees
        default_value: 0
        min: -1800
        max: 3600
      - name: imu2_gain_acc_x
        description: "Secondary IMU ACC calibration data"
        field: calibrationOffsetAcc[X]
        default_value: 0
        min: INT16_MIN
        max: INT16_MAX
      - name: imu2_gain_acc_y
        field: calibrationOffsetAcc[Y]
        description: "Secondary IMU ACC calibration data"
        default_value: 0
        min: INT16_MIN
        max: INT16_MAX
      - name: imu2_gain_acc_z
        field: calibrationOffsetAcc[Z]
        description: "Secondary IMU ACC calibration data"
        default_value: 0
        min: INT16_MIN
        max: INT16_MAX
      - name: imu2_gain_mag_x
        field: calibrationOffsetMag[X]
        description: "Secondary IMU MAG calibration data"
        default_value: 0
        min: INT16_MIN
        max: INT16_MAX
      - name: imu2_gain_mag_y
        field: calibrationOffsetMag[Y]
        description: "Secondary IMU MAG calibration data"
        default_value: 0
        min: INT16_MIN
        max: INT16_MAX
      - name: imu2_gain_mag_z
        field: calibrationOffsetMag[Z]
        description: "Secondary IMU MAG calibration data"
        default_value: 0
        min: INT16_MIN
        max: INT16_MAX
      - name: imu2_radius_acc
        field: calibrationRadiusAcc
        description: "Secondary IMU MAG calibration data"
        default_value: 0
        min: INT16_MIN
        max: INT16_MAX
      - name: imu2_radius_mag
        field: calibrationRadiusMag
        description: "Secondary IMU MAG calibration data"
        default_value: 0
        min: INT16_MIN
        max: INT16_MAX

  - name: PG_COMPASS_CONFIG
    type: compassConfig_t
    headers: ["sensors/compass.h"]
    condition: USE_MAG
    members:
      - name: align_mag
        description: "When running on non-default hardware or adding support for new sensors/sensor boards, these values are used for sensor orientation. When carefully understood, these values can also be used to rotate (in 90deg steps) or flip the board. Possible values are: DEFAULT, CW0_DEG, CW90_DEG, CW180_DEG, CW270_DEG, CW0_DEG_FLIP, CW90_DEG_FLIP, CW180_DEG_FLIP, CW270_DEG_FLIP."
        default_value: "DEFAULT"
        field: mag_align
        type: uint8_t
        table: alignment
      - name: mag_hardware
        description: "Selection of mag hardware. See Wiki Sensor auto detect and hardware failure detection for more info"
        default_value: "AUTO"
        table: mag_hardware
      - name: mag_declination
        description: "Current location magnetic declination in format. For example, -6deg 37min = -637 for Japan. Leading zero in ddd not required. Get your local magnetic declination here: http://magnetic-declination.com/ . Not in use if inav_auto_mag_decl is turned on and you acquire valid GPS fix."
        default_value: 0
        min: -18000
        max: 18000
      - name: magzero_x
        description: "Magnetometer calibration X offset. If its 0 none offset has been applied and calibration is failed."
        default_value: :zero
        field: magZero.raw[X]
        min: INT16_MIN
        max: INT16_MAX
      - name: magzero_y
        description: "Magnetometer calibration Y offset. If its 0 none offset has been applied and calibration is failed."
        default_value: :zero
        field: magZero.raw[Y]
        min: INT16_MIN
        max: INT16_MAX
      - name: magzero_z
        description: "Magnetometer calibration Z offset. If its 0 none offset has been applied and calibration is failed."
        default_value: :zero
        field: magZero.raw[Z]
        min: INT16_MIN
        max: INT16_MAX
      - name: maggain_x
        description: "Magnetometer calibration X gain. If 1024, no calibration or calibration failed"
        default_value: 1024
        field: magGain[X]
        min: INT16_MIN
        max: INT16_MAX
      - name: maggain_y
        description: "Magnetometer calibration Y gain. If 1024, no calibration or calibration failed"
        default_value: 1024
        field: magGain[Y]
        min: INT16_MIN
        max: INT16_MAX
      - name: maggain_z
        description: "Magnetometer calibration Z gain. If 1024, no calibration or calibration failed"
        default_value: 1024
        field: magGain[Z]
        min: INT16_MIN
        max: INT16_MAX
      - name: mag_calibration_time
        description: "Adjust how long time the Calibration of mag will last."
        default_value: 30
        field: magCalibrationTimeLimit
        min: 20
        max: 120
      - name: mag_to_use
        description: "Allow to chose between built-in and external compass sensor if they are connected to separate buses. Currently only for REVO target"
        condition: USE_DUAL_MAG
        min: 0
        max: 1
        default_value: 0
      - name: align_mag_roll
        description: "Set the external mag alignment on the roll axis (in 0.1 degree steps). If this value is non-zero, the compass is assumed to be externally mounted and both the board and on-board compass alignent (align_mag) are ignored. See also align_mag_pitch and align_mag_yaw."
        default_value: 0
        field: rollDeciDegrees
        min: -1800
        max: 3600
      - name: align_mag_pitch
        description: "Same as align_mag_roll, but for the pitch axis."
        default_value: 0
        field: pitchDeciDegrees
        min: -1800
        max: 3600
      - name: align_mag_yaw
        description: "Same as align_mag_roll, but for the yaw axis."
        default_value: 0
        field: yawDeciDegrees
        min: -1800
        max: 3600

  - name: PG_BAROMETER_CONFIG
    type: barometerConfig_t
    headers: ["sensors/barometer.h"]
    condition: USE_BARO
    members:
      - name: baro_hardware
        description: "Selection of baro hardware. See Wiki Sensor auto detect and hardware failure detection for more info"
        default_value: "AUTO"
        table: baro_hardware
      - name: baro_median_filter
        description: "3-point median filtering for barometer readouts. No reason to change this setting"
        default_value: ON
        field: use_median_filtering
        type: bool
      - name: baro_cal_tolerance
        description: "Baro calibration tolerance in cm. The default should allow the noisiest baro to complete calibration [cm]."
        default_value: 150
        field: baro_calibration_tolerance
        min: 0
        max: 1000

  - name: PG_PITOTMETER_CONFIG
    type: pitotmeterConfig_t
    headers: ["sensors/pitotmeter.h"]
    condition: USE_PITOT
    members:
      - name: pitot_hardware
        description: "Selection of pitot hardware."
        default_value: "NONE"
        table: pitot_hardware
      - name: pitot_lpf_milli_hz
        min: 0
        max: 10000
        default_value: 350
      - name: pitot_scale
        min: 0
        max: 100
        default_value: 1.0

  - name: PG_RX_CONFIG
    type: rxConfig_t
    headers: ["rx/rx.h", "rx/spektrum.h"]
    members:
      - name: receiver_type
        description: "Selection of receiver (RX) type. Additional configuration of a `serialrx_provider` and a UART will be needed for `SERIAL`"
        default_value: :target
        field: receiverType
        table: receiver_type
      - name: min_check
        description: "These are min/max values (in us) which, when a channel is smaller (min) or larger (max) than the value will activate various RC commands, such as arming, or stick configuration. Normally, every RC channel should be set so that min = 1000us, max = 2000us. On most transmitters this usually means 125% endpoints. Default check values are 100us above/below this value."
        default_value: 1100
        field: mincheck
        min: PWM_RANGE_MIN
        max: PWM_RANGE_MAX
      - name: max_check
        description: "These are min/max values (in us) which, when a channel is smaller (min) or larger (max) than the value will activate various RC commands, such as arming, or stick configuration. Normally, every RC channel should be set so that min = 1000us, max = 2000us. On most transmitters this usually means 125% endpoints. Default check values are 100us above/below this value."
        default_value: 1900
        field: maxcheck
        min: PWM_RANGE_MIN
        max: PWM_RANGE_MAX
      - name: rssi_source
        description: "Source of RSSI input. Possible values: `NONE`, `AUTO`, `ADC`, `CHANNEL`, `PROTOCOL`, `MSP`"
        default_value: "AUTO"
        field: rssi_source
        table: rssi_source
      - name: rssi_channel
        description: "RX channel containing the RSSI signal"
        default_value: 0
        min: 0
        max: MAX_SUPPORTED_RC_CHANNEL_COUNT
      - name: rssi_min
        description: "The minimum RSSI value sent by the receiver, in %. For example, if your receiver's minimum RSSI value shows as 42% in the configurator/OSD set this parameter to 42. See also rssi_max. Note that rssi_min can be set to a value bigger than rssi_max to invert the RSSI calculation (i.e. bigger values mean lower RSSI)."
        default_value: 0
        field: rssiMin
        min: RSSI_VISIBLE_VALUE_MIN
        max: RSSI_VISIBLE_VALUE_MAX
      - name: rssi_max
        description: "The maximum RSSI value sent by the receiver, in %. For example, if your receiver's maximum RSSI value shows as 83% in the configurator/OSD set this parameter to 83. See also rssi_min."
        default_value: 100
        field: rssiMax
        min: RSSI_VISIBLE_VALUE_MIN
        max: RSSI_VISIBLE_VALUE_MAX
      - name: sbus_sync_interval
        field: sbusSyncInterval
        min: 500
        max: 10000
        default_value: 3000
      - name: rc_filter_frequency
        description: "RC data biquad filter cutoff frequency. Lower cutoff frequencies result in smoother response at expense of command control delay. Practical values are 20-50. Set to zero to disable entirely and use unsmoothed RC stick values"
        default_value: 50
        field: rcFilterFrequency
        min: 0
        max: 100
      - name: serialrx_provider
        description: "When feature SERIALRX is enabled, this allows connection to several receivers which output data via digital interface resembling serial. See RX section."
        default_value: :target
        condition: USE_SERIAL_RX
        table: serial_rx
      - name: serialrx_inverted
        description: "Reverse the serial inversion of the serial RX protocol. When this value is OFF, each protocol will use its default signal (e.g. SBUS will use an inverted signal). Some OpenLRS receivers produce a non-inverted SBUS signal. This setting supports this type of receivers (including modified FrSKY)."
        default_value: OFF
        condition: USE_SERIAL_RX
        type: bool
      - name: rx_spi_protocol
        condition: USE_RX_SPI
        table: rx_spi_protocol
        default_value: :target
      - name: rx_spi_id
        condition: USE_RX_SPI
        min: 0
        max: 0
        default_value: :zero
      - name: rx_spi_rf_channel_count
        condition: USE_RX_SPI
        min: 0
        max: 8
        default_value: :zero
      - name: spektrum_sat_bind
        description: "0 = disabled. Used to bind the spektrum satellite to RX"
        condition: USE_SPEKTRUM_BIND
        min: SPEKTRUM_SAT_BIND_DISABLED
        max: SPEKTRUM_SAT_BIND_MAX
        default_value: :SPEKTRUM_SAT_BIND_DISABLED
      - name: srxl2_unit_id
        condition: USE_SERIALRX_SRXL2
        min: 0
        max: 15
        default_value: 1
      - name: srxl2_baud_fast
        condition: USE_SERIALRX_SRXL2
        type: bool
        default_value: ON
      - name: rx_min_usec
        description: "Defines the shortest pulse width value used when ensuring the channel value is valid. If the receiver gives a pulse value lower than this value then the channel will be marked as bad and will default to the value of mid_rc."
        default_value: 885
        min: PWM_PULSE_MIN
        max: PWM_PULSE_MAX
      - name: rx_max_usec
        description: "Defines the longest pulse width value used when ensuring the channel value is valid. If the receiver gives a pulse value higher than this value then the channel will be marked as bad and will default to the value of mid_rc."
        default_value: 2115
        min: PWM_PULSE_MIN
        max: PWM_PULSE_MAX
      - name: serialrx_halfduplex
        description: "Allow serial receiver to operate on UART TX pin. With some receivers will allow control and telemetry over a single wire."
        default_value: "AUTO"
        field: halfDuplex
        table: tristate
      - name: msp_override_channels
        description: "Mask of RX channels that may be overridden by MSP `SET_RAW_RC`. Note that this requires custom firmware with `USE_RX_MSP` and `USE_MSP_RC_OVERRIDE` compile options and the `MSP RC Override` flight mode."
        default_value: 0
        field: mspOverrideChannels
        condition: USE_MSP_RC_OVERRIDE
        min: 0
        max: 65535

  - name: PG_BLACKBOX_CONFIG
    type: blackboxConfig_t
    headers: ["blackbox/blackbox.h"]
    condition: USE_BLACKBOX
    members:
      - name: blackbox_rate_num
        description: "Blackbox logging rate numerator. Use num/denom settings to decide if a frame should be logged, allowing control of the portion of logged loop iterations"
        default_value: 1
        field: rate_num
        min: 1
        max: 65535
      - name: blackbox_rate_denom
        description: "Blackbox logging rate denominator. See blackbox_rate_num."
        default_value: 1
        field: rate_denom
        min: 1
        max: 65535
      - name: blackbox_device
        description: "Selection of where to write blackbox data"
        default_value: :target
        field: device
        table: blackbox_device
      - name: sdcard_detect_inverted
        description: "This setting drives the way SD card is detected in card slot. On some targets (AnyFC F7 clone) different card slot was used and depending of hardware revision ON or OFF setting might be required. If card is not detected, change this value."
        default_value: :target
        field: invertedCardDetection
        condition: USE_SDCARD
        type: bool

  - name: PG_MOTOR_CONFIG
    type: motorConfig_t
    headers: ["flight/mixer.h"]
    members:
      - name: max_throttle
        description: "This is the maximum value (in us) sent to esc when armed. Default of 1850 are OK for everyone (legacy). For modern ESCs, higher values (c. 2000) may be more appropriate. If you have brushed motors, the value should be set to 2000."
        default_value: 1850
        field: maxthrottle
        min: PWM_RANGE_MIN
        max: PWM_RANGE_MAX
      - name: min_command
        description: "This is the PWM value sent to ESCs when they are not armed. If ESCs beep slowly when powered up, try decreasing this value. It can also be used for calibrating all ESCs at once."
        default_value: 1000
        field: mincommand
        min: 0
        max: PWM_RANGE_MAX
      - name: motor_pwm_rate
        description: "Output frequency (in Hz) for motor pins. Default is 400Hz for motor with motor_pwm_protocol set to STANDARD. For *SHOT (e.g. ONESHOT125) values of 1000 and 2000 have been tested by the development team and are supported. It may be possible to use higher values. For BRUSHED values of 8000 and above should be used. Setting to 8000 will use brushed mode at 8kHz switching frequency. Up to 32kHz is supported for brushed. Default is 16000 for boards with brushed motors. Note, that in brushed mode, minthrottle is offset to zero. For brushed mode, set max_throttle to 2000."
        default_value: 400
        field: motorPwmRate
        min: 50
        max: 32000
      - name: motor_pwm_protocol
        description: "Protocol that is used to send motor updates to ESCs. Possible values - STANDARD, ONESHOT125, ONESHOT42, MULTISHOT, DSHOT150, DSHOT300, DSHOT600, DSHOT1200, BRUSHED"
        default_value: "ONESHOT125"
        field: motorPwmProtocol
        table: motor_pwm_protocol
      - name: motor_poles
        field: motorPoleCount
        description: "The number of motor poles. Required to compute motor RPM"
        min: 4
        max: 255
        default_value: 14

  - name: PG_FAILSAFE_CONFIG
    type: failsafeConfig_t
    headers: ["flight/failsafe.h"]
    members:
      - name: failsafe_delay
        description: "Time in deciseconds to wait before activating failsafe when signal is lost. See [Failsafe documentation](Failsafe.md#failsafe_delay)."
        default_value: 5
        min: 0
        max: 200
      - name: failsafe_recovery_delay
        description: "Time in deciseconds to wait before aborting failsafe when signal is recovered. See [Failsafe documentation](Failsafe.md#failsafe_recovery_delay)."
        default_value: 5
        min: 0
        max: 200
      - name: failsafe_off_delay
        description: "Time in deciseconds to wait before turning off motors when failsafe is activated. 0 = No timeout. See [Failsafe documentation](Failsafe.md#failsafe_off_delay)."
        default_value: 200
        min: 0
        max: 200
      - name: failsafe_throttle_low_delay
        description: "If failsafe activated when throttle is low for this much time - bypass failsafe and disarm, in 10th of seconds. 0 = No timeout"
        default_value: 0
        min: 0
        max: 300
      - name: failsafe_procedure
        description: "What failsafe procedure to initiate in Stage 2. See [Failsafe documentation](Failsafe.md#failsafe_throttle)."
        default_value: "LAND"
        table: failsafe_procedure
      - name: failsafe_stick_threshold
        description: "Threshold for stick motion to consider failsafe condition resolved. If non-zero failsafe won't clear even if RC link is restored - you have to move sticks to exit failsafe."
        default_value: 50
        field: failsafe_stick_motion_threshold
        min: 0
        max: 500
      - name: failsafe_fw_roll_angle
        description: "Amount of banking when `LAND` (or old `SET-THR`) failsafe is active on a fixed-wing machine. In 1/10 deg (deci-degrees). Negative values = left roll"
        default_value: -200
        min: -800
        max: 800
      - name: failsafe_fw_pitch_angle
        description: "Amount of dive/climb when `LAND` (or old `SET-THR`) failsafe is active on a fixed-wing machine. In 1/10 deg (deci-degrees). Negative values = climb"
        default_value: 100
        min: -800
        max: 800
      - name: failsafe_fw_yaw_rate
        description: "Requested yaw rate to execute when `LAND` (or old `SET-THR`) failsafe is active on a fixed-wing machine. In deg/s. Negative values = left turn"
        default_value: -45
        min: -1000
        max: 1000
      - name: failsafe_min_distance
        description: "If failsafe happens when craft is closer than this distance in centimeters from home, failsafe will not execute regular failsafe_procedure, but will execute procedure specified in failsafe_min_distance_procedure instead. 0 = Normal failsafe_procedure always taken."
        default_value: 0
        min: 0
        max: 65000
      - name: failsafe_min_distance_procedure
        description: "What failsafe procedure to initiate in Stage 2 when craft is closer to home than failsafe_min_distance. See [Failsafe documentation](Failsafe.md#failsafe_throttle)."
        default_value: "DROP"
        table: failsafe_procedure
      - name: failsafe_mission
        description: "If set to `OFF` the failsafe procedure won't be triggered and the mission will continue if the FC is in WP (automatic mission) mode"
        default_value: ON
        type: bool

  - name: PG_LIGHTS_CONFIG
    type: lightsConfig_t
    headers: ["io/lights.h"]
    condition: USE_LIGHTS
    members:
      - name: failsafe_lights
        description: "Enable or disable the lights when the `FAILSAFE` flight mode is enabled. The target needs to be compiled with `USE_LIGHTS` [ON/OFF]."
        default_value: ON
        field: failsafe.enabled
        type: bool
      - name: failsafe_lights_flash_period
        description: "Time in milliseconds between two flashes when `failsafe_lights` is ON and `FAILSAFE` flight mode is enabled [40-65535]."
        default_value: 1000
        field: failsafe.flash_period
        min: 40
        max: 65535
      - name: failsafe_lights_flash_on_time
        description: "Flash lights ON time in milliseconds when `failsafe_lights` is ON and `FAILSAFE` flight mode is enabled. [20-65535]."
        default_value: 100
        field: failsafe.flash_on_time
        min: 20
        max: 65535

  - name: PG_BOARD_ALIGNMENT
    type: boardAlignment_t
    headers: ["sensors/boardalignment.h"]
    members:
      - name: align_board_roll
        description: "Arbitrary board rotation in deci-degrees (0.1 degree), to allow mounting it sideways / upside down / rotated etc"
        default_value: :zero
        field: rollDeciDegrees
        min: -1800
        max: 3600
      - name: align_board_pitch
        description: "Arbitrary board rotation in deci-degrees (0.1 degree), to allow mounting it sideways / upside down / rotated etc"
        default_value: :zero
        field: pitchDeciDegrees
        min: -1800
        max: 3600
      - name: align_board_yaw
        description: "Arbitrary board rotation in deci-degrees (0.1 degree), to allow mounting it sideways / upside down / rotated etc"
        default_value: :zero
        field: yawDeciDegrees
        min: -1800
        max: 3600

  - name: PG_BATTERY_METERS_CONFIG
    type: batteryMetersConfig_t
    headers: ["sensors/battery_config_structs.h"]
    members:
      - name: vbat_meter_type
        description: "Vbat voltage source. Possible values: `NONE`, `ADC`, `ESC`. `ESC` required ESC telemetry enebled and running"
        condition: USE_ADC
        default_value: ADC
        field: voltage.type
        table: voltage_sensor
        type: uint8_t
      - name: vbat_scale
        description: "Battery voltage calibration value. 1100 = 11:1 voltage divider (10k:1k) x 100. Adjust this slightly if reported pack voltage is different from multimeter reading. You can get current voltage by typing \"status\" in cli."
        default_value: :target
        field: voltage.scale
        condition: USE_ADC
        min: 0
        max: 65535
      - name: current_meter_scale
        description: "This sets the output voltage to current scaling for the current sensor in 0.1 mV/A steps. 400 is 40mV/A such as the ACS756 sensor outputs. 183 is the setting for the uberdistro with a 0.25mOhm shunt."
        default_value: :target
        field: current.scale
        min: -10000
        max: 10000
      - name: current_meter_offset
        description: "This sets the output offset voltage of the current sensor in millivolts."
        default_value: :target
        field: current.offset
        min: -32768
        max: 32767
      - name: current_meter_type
        description: "ADC , VIRTUAL, NONE. The virtual current sensor, once calibrated, estimates the current value from throttle position."
        default_value: "ADC"
        field: current.type
        table: current_sensor
        type: uint8_t
      - name: bat_voltage_src
        description: "Chose between raw and sag compensated battery voltage to use for battery alarms and telemetry. Possible values are `RAW` and `SAG_COMP`"
        default_value: "RAW"
        field: voltageSource
        table: bat_voltage_source
        type: uint8_t
      - name: cruise_power
        description: "Power draw at cruise throttle used for remaining flight time/distance estimation in 0.01W unit"
        default_value: 0
        field: cruise_power
        min: 0
        max: 4294967295
      - name: idle_power
        description: "Power draw at zero throttle used for remaining flight time/distance estimation in 0.01W unit"
        default_value: 0
        field: idle_power
        min: 0
        max: 65535
      - name: rth_energy_margin
        description: "Energy margin wanted after getting home (percent of battery energy capacity). Use for the remaining flight time/distance calculation"
        default_value: 5
        min: 0
        max: 100
      - name: thr_comp_weight
        description: "Weight used for the throttle compensation based on battery voltage. See the [battery documentation](Battery.md#automatic-throttle-compensation-based-on-battery-voltage)"
        default_value: 1
        field: throttle_compensation_weight
        min: 0
        max: 2

  - name: PG_BATTERY_PROFILES
    type: batteryProfile_t
    headers: ["sensors/battery_config_structs.h"]
    value_type: BATTERY_CONFIG_VALUE
    members:
      - name: bat_cells
        description: "Number of cells of the battery (0 = auto-detect), see battery documentation. 7S, 9S and 11S batteries cannot be auto-detected."
        default_value: 0
        field: cells
        condition: USE_ADC
        min: 0
        max: 12
      - name: vbat_cell_detect_voltage
        description: "Maximum voltage per cell, used for auto-detecting the number of cells of the battery in 0.01V units."
        default_value: 425
        field: voltage.cellDetect
        condition: USE_ADC
        min: 100
        max: 500
      - name: vbat_max_cell_voltage
        description: "Maximum voltage per cell in 0.01V units, default is 4.20V"
        default_value: 420
        field: voltage.cellMax
        condition: USE_ADC
        min: 100
        max: 500
      - name: vbat_min_cell_voltage
        description: "Minimum voltage per cell, this triggers battery out alarms, in 0.01V units, default is 330 (3.3V)"
        default_value: 330
        field: voltage.cellMin
        condition: USE_ADC
        min: 100
        max: 500
      - name: vbat_warning_cell_voltage
        description: "Warning voltage per cell, this triggers battery-warning alarms, in 0.01V units, default is 350 (3.5V)"
        default_value: 350
        field: voltage.cellWarning
        condition: USE_ADC
        min: 100
        max: 500
      - name: battery_capacity
        description: "Set the battery capacity in mAh or mWh (see `battery_capacity_unit`). Used to calculate the remaining battery capacity."
        default_value: 0
        field: capacity.value
        min: 0
        max: 4294967295
      - name: battery_capacity_warning
        description: "If the remaining battery capacity goes below this threshold the beeper will emit short beeps and the relevant OSD items will blink."
        default_value: 0
        field: capacity.warning
        min: 0
        max: 4294967295
      - name: battery_capacity_critical
        description: "If the remaining battery capacity goes below this threshold the battery is considered empty and the beeper will emit long beeps."
        default_value: 0
        field: capacity.critical
        min: 0
        max: 4294967295
      - name: battery_capacity_unit
        description: "Unit used for `battery_capacity`, `battery_capacity_warning` and `battery_capacity_critical` [MAH/MWH] (milliAmpere hour / milliWatt hour)."
        default_value: "MAH"
        field: capacity.unit
        table: bat_capacity_unit
        type: uint8_t
      - name: controlrate_profile
        description: "Control rate profile to switch to when the battery profile is selected, 0 to disable and keep the currently selected control rate profile"
        default_value: 0
        field: controlRateProfile
        min: 0
        max: MAX_CONTROL_RATE_PROFILE_COUNT

      - name: throttle_scale
        description: "Throttle scaling factor. `1` means no throttle scaling. `0.5` means throttle scaled down by 50%"
        default_value: 1.0
        field: motor.throttleScale
        min: 0
        max: 1
      - name: throttle_idle
        description: "The percentage of the throttle range (`max_throttle` - `min_command`) above `min_command` used for minimum / idle throttle."
        default_value: 15
        field: motor.throttleIdle
        min: 0
        max: 30
      - name: turtle_mode_power_factor
        field: motor.turtleModePowerFactor
        default_value: 55
        description: "Turtle mode power factor"
        condition: USE_DSHOT
        min: 0
        max: 100
      - name: failsafe_throttle
        description: "Throttle level used for landing when failsafe is enabled. See [Failsafe documentation](Failsafe.md#failsafe_throttle)."
        default_value: 1000
        min: PWM_RANGE_MIN
        max: PWM_RANGE_MAX
      - name: fw_min_throttle_down_pitch
        description: "Automatic pitch down angle when throttle is at 0 in angle mode. Progressively applied between cruise throttle and zero throttle (decidegrees)"
        default_value: 0
        field: fwMinThrottleDownPitchAngle
        min: 0
        max: 450
      - name: nav_mc_hover_thr
        description: "Multicopter hover throttle hint for altitude controller. Should be set to approximate throttle value when drone is hovering."
        default_value: 1500
        field: nav.mc.hover_throttle
        min: 1000
        max: 2000
      - name: nav_fw_cruise_thr
        description: "Cruise throttle in GPS assisted modes, this includes RTH. Should be set high enough to avoid stalling. This values gives INAV a base for throttle when flying straight, and it will increase or decrease throttle based on pitch of airplane and the parameters below. In addition it will increase throttle if GPS speed gets below 7m/s ( hardcoded )"
        default_value: 1400
        field: nav.fw.cruise_throttle
        min: 1000
        max: 2000
      - name: nav_fw_min_thr
        description: "Minimum throttle for flying wing in GPS assisted modes"
        default_value: 1200
        field: nav.fw.min_throttle
        min: 1000
        max: 2000
      - name: nav_fw_max_thr
        description: "Maximum throttle for flying wing in GPS assisted modes"
        default_value: 1700
        field: nav.fw.max_throttle
        min: 1000
        max: 2000
      - name: nav_fw_pitch2thr
        description: "Amount of throttle applied related to pitch attitude in GPS assisted modes. Throttle = nav_fw_cruise_throttle - (nav_fw_pitch2thr * pitch_angle). (notice that pitch_angle is in degrees and is negative when climbing and positive when diving, and throttle value is constrained between nav_fw_min_thr and nav_fw_max_thr)"
        default_value: 10
        field: nav.fw.pitch_to_throttle
        min: 0
        max: 100
      - name: nav_fw_launch_thr
        description: "Launch throttle - throttle to be set during launch sequence (pwm units)"
        default_value: 1700
        field: nav.fw.launch_throttle
        min: 1000
        max: 2000
      - name: nav_fw_launch_idle_thr
        description: "Launch idle throttle - throttle to be set before launch sequence is initiated. If set below minimum throttle it will force motor stop or at idle throttle (depending if the MOTOR_STOP is enabled). If set above minimum throttle it will force throttle to this value (if MOTOR_STOP is enabled it will be handled according to throttle stick position)"
        default_value: 1000
        field: nav.fw.launch_idle_throttle
        min: 1000
        max: 2000
      - name: limit_cont_current
        description: "Continous current limit (dA), set to 0 to disable"
        condition: USE_POWER_LIMITS
        default_value: 0
        field: powerLimits.continuousCurrent
        max: 4000
      - name: limit_burst_current
        description: "Burst current limit (dA): the current which is allowed during `limit_burst_current_time` after which `limit_cont_current` will be enforced, set to 0 to disable"
        condition: USE_POWER_LIMITS
        default_value: 0
        field: powerLimits.burstCurrent
        max: 4000
      - name: limit_burst_current_time
        description: "Allowed current burst time (ds) during which `limit_burst_current` is allowed and after which `limit_cont_current` will be enforced"
        condition: USE_POWER_LIMITS
        default_value: 0
        field: powerLimits.burstCurrentTime
        max: 3000
      - name: limit_burst_current_falldown_time
        description: "Time slice at the end of the burst time during which the current limit will be ramped down from `limit_burst_current` back down to `limit_cont_current`"
        condition: USE_POWER_LIMITS
        default_value: 0
        field: powerLimits.burstCurrentFalldownTime
        max: 3000
      - name: limit_cont_power
        description: "Continous power limit (dW), set to 0 to disable"
        condition: USE_POWER_LIMITS && USE_ADC
        default_value: 0
        field: powerLimits.continuousPower
        max: 40000
      - name: limit_burst_power
        description: "Burst power limit (dW): the current which is allowed during `limit_burst_power_time` after which `limit_cont_power` will be enforced, set to 0 to disable"
        condition: USE_POWER_LIMITS && USE_ADC
        default_value: 0
        field: powerLimits.burstPower
        max: 40000
      - name: limit_burst_power_time
        description: "Allowed power burst time (ds) during which `limit_burst_power` is allowed and after which `limit_cont_power` will be enforced"
        condition: USE_POWER_LIMITS && USE_ADC
        default_value: 0
        field: powerLimits.burstPowerTime
        max: 3000
      - name: limit_burst_power_falldown_time
        description: "Time slice at the end of the burst time during which the power limit will be ramped down from `limit_burst_power` back down to `limit_cont_power`"
        condition: USE_POWER_LIMITS && USE_ADC
        default_value: 0
        field: powerLimits.burstPowerFalldownTime
        max: 3000

  - name: PG_MIXER_CONFIG
    type: mixerConfig_t
    members:
      - name: motor_direction_inverted
        description: "Use if you need to inverse yaw motor direction."
        default_value: OFF
        field: motorDirectionInverted
        type: bool
      - name: platform_type
        description: "Defines UAV platform type. Allowed values: \"MULTIROTOR\", \"AIRPLANE\", \"HELICOPTER\", \"TRICOPTER\", \"ROVER\", \"BOAT\". Currently only MULTIROTOR, AIRPLANE and TRICOPTER types are implemented"
        default_value: "MULTIROTOR"
        field: platformType
        type: uint8_t
        table: platform_type
      - name: has_flaps
        description: "Defines is UAV is capable of having flaps. If ON and AIRPLANE `platform_type` is used, **FLAPERON** flight mode will be available for the pilot"
        default_value: OFF
        field: hasFlaps
        type: bool
      - name: model_preview_type
        description: "ID of mixer preset applied in a Configurator. **Do not modify manually**. Used only for backup/restore reasons."
        default_value: -1
        field: appliedMixerPreset
        min: -1
        max: INT16_MAX

  - name: PG_REVERSIBLE_MOTORS_CONFIG
    type: reversibleMotorsConfig_t
    members:
      - name: 3d_deadband_low
        description: "Low value of throttle deadband for 3D mode (when stick is in the 3d_deadband_throttle range, the fixed values of 3d_deadband_low / _high are used instead)"
        default_value: 1406
        field: deadband_low
        min: PWM_RANGE_MIN
        max: PWM_RANGE_MAX
      - name: 3d_deadband_high
        description: "High value of throttle deadband for 3D mode (when stick is in the deadband range, the value in 3d_neutral is used instead)"
        default_value: 1514
        field: deadband_high
        min: PWM_RANGE_MIN
        max: PWM_RANGE_MAX
      - name: 3d_neutral
        description: "Neutral (stop) throttle value for 3D mode"
        default_value: 1460
        field: neutral
        min: PWM_RANGE_MIN
        max: PWM_RANGE_MAX

  - name: PG_SERVO_CONFIG
    type: servoConfig_t
    headers: ["flight/servos.h"]
    members:
      - name: servo_protocol
        description: "An option to chose the protocol/option that would be used to output servo data. Possible options `PWM` (FC servo outputs), `SERVO_DRIVER` (I2C PCA9685 peripheral), `SBUS` (S.Bus protocol output via a configured serial port)"
        default_value: "PWM"
        field: servo_protocol
        table: servo_protocol
      - name: servo_center_pulse
        description: "Servo midpoint"
        default_value: 1500
        field: servoCenterPulse
        min: PWM_RANGE_MIN
        max: PWM_RANGE_MAX
      - name: servo_pwm_rate
        description: "Output frequency (in Hz) servo pins. When using tricopters or gimbal with digital servo, this rate can be increased. Max of 498Hz (for 500Hz pwm period), and min of 50Hz. Most digital servos will support for example 330Hz."
        default_value: 50
        field: servoPwmRate
        min: 50
        max: 498
      - name: servo_lpf_hz
        description: "Selects the servo PWM output cutoff frequency. Value is in [Hz]"
        default_value: 20
        field: servo_lowpass_freq
        min: 0
        max: 400
      - name: flaperon_throw_offset
        description: "Defines throw range in us for both ailerons that will be passed to servo mixer via input source 14 (`FEATURE FLAPS`) when FLAPERON mode is activated."
        default_value: 200
        min: FLAPERON_THROW_MIN
        max: FLAPERON_THROW_MAX
      - name: tri_unarmed_servo
        description: "On tricopter mix only, if this is set to ON, servo will always be correcting regardless of armed state. to disable this, set it to OFF."
        default_value: ON
        type: bool
      - name: servo_autotrim_rotation_limit
        description: "Servo midpoints are only updated when total aircraft rotation is less than this threshold [deg/s]. Only applies when using `feature FW_AUTOTRIM`."
        default_value: 15
        min: 1
        max: 60

  - name: PG_CONTROL_RATE_PROFILES
    type: controlRateConfig_t
    headers: ["fc/controlrate_profile_config_struct.h"]
    value_type: CONTROL_RATE_VALUE
    members:
      - name: thr_mid
        description: "Throttle value when the stick is set to mid-position. Used in the throttle curve calculation."
        default_value: 50
        field: throttle.rcMid8
        min: 0
        max: 100
      - name: thr_expo
        description: "Throttle exposition value"
        default_value: 0
        field: throttle.rcExpo8
        min: 0
        max: 100
      - name: tpa_rate
        description: "Throttle PID attenuation reduces influence of P on ROLL and PITCH as throttle increases. For every 1% throttle after the TPA breakpoint, P is reduced by the TPA rate."
        default_value: 0
        field: throttle.dynPID
        min: 0
        max: 100
      - name: tpa_breakpoint
        description: "See tpa_rate."
        default_value: 1500
        field: throttle.pa_breakpoint
        min: PWM_RANGE_MIN
        max: PWM_RANGE_MAX
      - name: fw_tpa_time_constant
        description: "TPA smoothing and delay time constant to reflect non-instant speed/throttle response of the plane. Planes with low thrust/weight ratio generally need higher time constant. Default is zero for compatibility with old setups"
        default_value: 0
        field: throttle.fixedWingTauMs
        min: 0
        max: 5000
      - name: rc_expo
        description: "Exposition value used for the PITCH/ROLL axes by all the stabilized flights modes (all but `MANUAL`)"
        default_value: 70
        field: stabilized.rcExpo8
        min: 0
        max: 100
      - name: rc_yaw_expo
        description: "Exposition value used for the YAW axis by all the stabilized flights modes (all but `MANUAL`)"
        default_value: 20
        field: stabilized.rcYawExpo8
        min: 0
        max: 100
      # New rates are in dps/10. That means, Rate of 20 means 200dps of rotation speed on given axis.
      # Rate 180 (1800dps) is max. value gyro can measure reliably
      - name: roll_rate
        description: "Defines rotation rate on ROLL axis that UAV will try to archive on max. stick deflection. Rates are defined in tens of degrees (deca-degrees) per second [rate = dps/10]. That means, rate 20 represents 200dps rotation speed. Default 20 (200dps) is more less equivalent of old Cleanflight/Baseflight rate 0. Max. 180 (1800dps) is what gyro can measure."
        default_value: 20
        field: stabilized.rates[FD_ROLL]
        min: ROLL_PITCH_RATE_MIN
        max: ROLL_PITCH_RATE_MAX
      - name: pitch_rate
        description: "Defines rotation rate on PITCH axis that UAV will try to archive on max. stick deflection. Rates are defined in tens of degrees (deca-degrees) per second [rate = dps/10]. That means, rate 20 represents 200dps rotation speed. Default 20 (200dps) is more less equivalent of old Cleanflight/Baseflight rate 0. Max. 180 (1800dps) is what gyro can measure."
        default_value: 20
        field: stabilized.rates[FD_PITCH]
        min: ROLL_PITCH_RATE_MIN
        max: ROLL_PITCH_RATE_MAX
      - name: yaw_rate
        description: "Defines rotation rate on YAW axis that UAV will try to archive on max. stick deflection. Rates are defined in tens of degrees (deca-degrees) per second [rate = dps/10]. That means, rate 20 represents 200dps rotation speed. Default 20 (200dps) is more less equivalent of old Cleanflight/Baseflight rate 0. Max. 180 (1800dps) is what gyro can measure."
        default_value: 20
        field: stabilized.rates[FD_YAW]
        min: 1
        max: 180
      - name: manual_rc_expo
        description: "Exposition value used for the PITCH/ROLL axes by the `MANUAL` flight mode [0-100]"
        default_value: 35
        field: manual.rcExpo8
        min: 0
        max: 100
      - name: manual_rc_yaw_expo
        description: "Exposition value used for the YAW axis by the `MANUAL` flight mode [0-100]"
        default_value: 20
        field: manual.rcYawExpo8
        min: 0
        max: 100
      - name: manual_roll_rate
        description: "Servo travel multiplier for the ROLL axis in `MANUAL` flight mode [0-100]%"
        default_value: 100
        field: manual.rates[FD_ROLL]
        min: MANUAL_RATE_MIN
        max: MANUAL_RATE_MAX
      - name: manual_pitch_rate
        description: "Servo travel multiplier for the PITCH axis in `MANUAL` flight mode [0-100]%"
        default_value: 100
        field: manual.rates[FD_PITCH]
        min: MANUAL_RATE_MIN
        max: MANUAL_RATE_MAX
      - name: manual_yaw_rate
        description: "Servo travel multiplier for the YAW axis in `MANUAL` flight mode [0-100]%"
        default_value: 100
        field: manual.rates[FD_YAW]
        min: MANUAL_RATE_MIN
        max: MANUAL_RATE_MAX
      - name: fpv_mix_degrees
        field: misc.fpvCamAngleDegrees
        min: 0
        max: 50
        default_value: 0
      - name: rate_dynamics_center_sensitivity
        field: rateDynamics.sensitivityCenter
        default_value: 100
        min: 25
        max: 175
        description: "The center stick sensitivity for Rate Dynamics"
        condition: USE_RATE_DYNAMICS
      - name: rate_dynamics_end_sensitivity
        field: rateDynamics.sensitivityEnd
        default_value: 100
        min: 25
        max: 175
        description: "The end stick sensitivity for Rate Dynamics"
        condition: USE_RATE_DYNAMICS
      - name: rate_dynamics_center_correction
        field: rateDynamics.correctionCenter
        default_value: 10
        min: 10
        max: 95
        description: "The center stick correction for Rate Dynamics"
        condition: USE_RATE_DYNAMICS
      - name: rate_dynamics_end_correction
        field: rateDynamics.correctionEnd
        default_value: 10
        min: 10
        max: 95
        description: "The end  stick correction for Rate Dynamics"
        condition: USE_RATE_DYNAMICS
      - name: rate_dynamics_center_weight
        field: rateDynamics.weightCenter
        default_value: 0
        min: 0
        max: 95
        description: "The center stick weight for Rate Dynamics"
        condition: USE_RATE_DYNAMICS
      - name: rate_dynamics_end_weight
        field: rateDynamics.weightEnd
        default_value: 0
        min: 0
        max: 95
        description: "The end  stick weight for Rate Dynamics"
        condition: USE_RATE_DYNAMICS

  - name: PG_SERIAL_CONFIG
    type: serialConfig_t
    headers: ["io/serial.h"]
    members:
      - name: reboot_character
        description: "Special character used to trigger reboot"
        default_value: 82
        min: 48
        max: 126

  - name: PG_IMU_CONFIG
    type: imuConfig_t
    headers: ["flight/imu.h"]
    members:
      - name: imu_dcm_kp
        description: "Inertial Measurement Unit KP Gain for accelerometer measurements"
        default_value: 1000
        field: dcm_kp_acc
        max: UINT16_MAX
      - name: imu_dcm_ki
        description: "Inertial Measurement Unit KI Gain for accelerometer measurements"
        default_value: 50
        field: dcm_ki_acc
        max: UINT16_MAX
      - name: imu_dcm_kp_mag
        description: "Inertial Measurement Unit KP Gain for compass measurements"
        default_value: 5000
        field: dcm_kp_mag
        max: UINT16_MAX
      - name: imu_dcm_ki_mag
        description: "Inertial Measurement Unit KI Gain for compass measurements"
        default_value: 0
        field: dcm_ki_mag
        max: UINT16_MAX
      - name: small_angle
        description: "If the aircraft tilt angle exceed this value the copter will refuse to arm."
        default_value: 25
        min: 0
        max: 180
      - name: imu_acc_ignore_rate
        description: "Total gyro rotation rate threshold [deg/s] to consider accelerometer trustworthy on airplanes"
        default_value: 0
        field: acc_ignore_rate
        min: 0
        max: 20
      - name: imu_acc_ignore_slope
        description: "Half-width of the interval to gradually reduce accelerometer weight. Centered at `imu_acc_ignore_rate` (exactly 50% weight)"
        default_value: 0
        field: acc_ignore_slope
        min: 0
        max: 5

  - name: PG_ARMING_CONFIG
    type: armingConfig_t
    members:
      - name: fixed_wing_auto_arm
        description: "Auto-arm fixed wing aircraft on throttle above min_check, and disarming with stick commands are disabled, so power cycle is required to disarm. Requires enabled motorstop and no arm switch configured."
        default_value: OFF
        type: bool
      - name: disarm_kill_switch
        description: "Disarms the motors independently of throttle value. Setting to OFF reverts to the old behaviour of disarming only when the throttle is low. Only applies when arming and disarming with an AUX channel."
        default_value: ON
        type: bool
      - name: switch_disarm_delay
        description: "Delay before disarming when requested by switch (ms) [0-1000]"
        default_value: 250
        field: switchDisarmDelayMs
        min: 0
        max: 1000
      - name: prearm_timeout
        description: "Duration (ms) for which Prearm being activated is valid. after this, Prearm needs to be reset. 0 means Prearm does not timeout."
        default_value: 10000
        field: prearmTimeoutMs
        min: 0
        max: 10000

  - name: PG_GENERAL_SETTINGS
    headers: ["config/general_settings.h"]
    type: generalSettings_t
    members:
      - name: applied_defaults
        description: "Internal (configurator) hint. Should not be changed manually"
        default_value: 0
        field: appliedDefaults
        type: uint8_t
        min: 0
        max: 3

  - name: PG_RPM_FILTER_CONFIG
    headers: ["flight/rpm_filter.h"]
    condition: USE_RPM_FILTER
    type: rpmFilterConfig_t
    members:
      - name: rpm_gyro_filter_enabled
        description: "Enables gyro RPM filtere. Set to `ON` only when ESC telemetry is working and rotation speed of the motors is correctly reported to INAV"
        default_value: OFF
        field: gyro_filter_enabled
        type: bool
      - name: rpm_gyro_harmonics
        description: "Number of harmonic frequences to be covered by gyro RPM filter. Default value of `1` usually works just fine"
        default_value: 1
        field: gyro_harmonics
        type: uint8_t
        min: 1
        max: 3
      - name: rpm_gyro_min_hz
        description: "The lowest frequency for gyro RPM filtere. Default `150` is fine for 5\" mini-quads. On 7-inch drones you can lower even down to `60`-`70`"
        default_value: 100
        field: gyro_min_hz
        type: uint8_t
        min: 30
        max: 200
      - name: rpm_gyro_q
        description: "Q factor for gyro RPM filter. Lower values give softer, wider attenuation. Usually there is no need to change this setting"
        default_value: 500
        field: gyro_q
        type: uint16_t
        min: 1
        max: 3000
  - name: PG_GPS_CONFIG
    type: gpsConfig_t
    condition: USE_GPS
    members:
      - name: gps_provider
        description: "Which GPS protocol to be used, note that UBLOX is 5Hz and UBLOX7 is 10Hz (M8N)."
        default_value: "UBLOX"
        field: provider
        table: gps_provider
        type: uint8_t
      - name: gps_sbas_mode
        description: "Which SBAS mode to be used"
        default_value: "NONE"
        field: sbasMode
        table: gps_sbas_mode
        type: uint8_t
      - name: gps_dyn_model
        description: "GPS navigation model: Pedestrian, Air_1g, Air_4g. Default is AIR_1G. Use pedestrian with caution, can cause flyaways with fast flying."
        default_value: "AIR_1G"
        field: dynModel
        table: gps_dyn_model
        type: uint8_t
      - name: gps_auto_config
        description: "Enable automatic configuration of UBlox GPS receivers."
        default_value: ON
        field: autoConfig
        type: bool
      - name: gps_auto_baud
        description: "Automatic configuration of GPS baudrate(The specified baudrate in configured in ports will be used) when used with UBLOX GPS. When used with NAZA/DJI it will automatic detect GPS baudrate and change to it, ignoring the selected baudrate set in ports"
        default_value: ON
        field: autoBaud
        type: bool
      - name: gps_ublox_use_galileo
        description: "Enable use of Galileo satellites. This is at the expense of other regional constellations, so benefit may also be regional. Requires M8N and Ublox firmware 3.x (or later) [OFF/ON]."
        default_value: OFF
        field: ubloxUseGalileo
        type: bool
      - name: gps_min_sats
        description: "Minimum number of GPS satellites in view to acquire GPS_FIX and consider GPS position valid. Some GPS receivers appeared to be very inaccurate with low satellite count."
        default_value: 6
        field: gpsMinSats
        min: 5
        max: 10

  - name: PG_RC_CONTROLS_CONFIG
    type: rcControlsConfig_t
    headers: ["fc/rc_controls.h"]
    members:
      - name: deadband
        description: "These are values (in us) by how much RC input can be different before it's considered valid. For transmitters with jitter on outputs, this value can be increased. Defaults are zero, but can be increased up to 10 or so if rc inputs twitch while idle."
        default_value: 5
        min: 0
        max: 32
      - name: yaw_deadband
        description: "These are values (in us) by how much RC input can be different before it's considered valid. For transmitters with jitter on outputs, this value can be increased. Defaults are zero, but can be increased up to 10 or so if rc inputs twitch while idle."
        default_value: 5
        min: 0
        max: 100
      - name: pos_hold_deadband
        description: "Stick deadband in [r/c points], applied after r/c deadband and expo. Used for adjustments in navigation modes."
        default_value: 10
        min: 2
        max: 250
      - name: control_deadband
        description: "Stick deadband in [r/c points], applied after r/c deadband and expo. Used to check if sticks are centered."
        default_value: 10
        min: 2
        max: 250
      - name: alt_hold_deadband
        description: "Defines the deadband of throttle during alt_hold [r/c points]"
        default_value: 50
        min: 10
        max: 250
      - name: 3d_deadband_throttle
        description: "Throttle signal will be held to a fixed value when throttle is centered with an error margin defined in this parameter."
        default_value: 50
        field: mid_throttle_deadband
        min: 0
        max: 200
      - name: airmode_type
        description: "Defines the Airmode state handling type. Default **STICK_CENTER** is the classical approach in which Airmode is always active if enabled, but when the throttle is low and ROLL/PITCH/YAW sticks are centered, Iterms is not allowed to grow (ANTI_WINDUP). **THROTTLE_THRESHOLD** is the Airmode behavior known from Betaflight. In this mode, Airmode is active as soon THROTTLE position is above `airmode_throttle_threshold` and stays active until disarm. ANTI_WINDUP is never triggered. For small Multirotors (up to 7-inch propellers) it is suggested to switch to **THROTTLE_THRESHOLD** since it keeps full stabilization no matter what pilot does with the sticks. Fixed Wings always use **STICK_CENTER_ONCE** or **STICK_CENTER** modes."
        default_value: "STICK_CENTER"
        field: airmodeHandlingType
        table: airmodeHandlingType
      - name: airmode_throttle_threshold
        description: "Defines airmode THROTTLE activation threshold when `airmode_type` **THROTTLE_THRESHOLD** is used"
        default_value: 1300
        field: airmodeThrottleThreshold
        min: 1000
        max: 2000

  - name: PG_PID_PROFILE
    type: pidProfile_t
    headers: ["flight/pid.h"]
    value_type: PROFILE_VALUE
    members:
      - name: mc_p_pitch
        description: "Multicopter rate stabilisation P-gain for PITCH"
        default_value: 40
        field: bank_mc.pid[PID_PITCH].P
        min: RPYL_PID_MIN
        max: RPYL_PID_MAX
      - name: mc_i_pitch
        description: "Multicopter rate stabilisation I-gain for PITCH"
        default_value: 30
        field: bank_mc.pid[PID_PITCH].I
        min: RPYL_PID_MIN
        max: RPYL_PID_MAX
      - name: mc_d_pitch
        description: "Multicopter rate stabilisation D-gain for PITCH"
        default_value: 23
        field: bank_mc.pid[PID_PITCH].D
        min: RPYL_PID_MIN
        max: RPYL_PID_MAX
      - name: mc_cd_pitch
        description: "Multicopter Control Derivative gain for PITCH"
        default_value: 60
        field: bank_mc.pid[PID_PITCH].FF
        min: RPYL_PID_MIN
        max: RPYL_PID_MAX
      - name: mc_p_roll
        description: "Multicopter rate stabilisation P-gain for ROLL"
        default_value: 40
        field: bank_mc.pid[PID_ROLL].P
        min: RPYL_PID_MIN
        max: RPYL_PID_MAX
      - name: mc_i_roll
        description: "Multicopter rate stabilisation I-gain for ROLL"
        default_value: 30
        field: bank_mc.pid[PID_ROLL].I
        min: RPYL_PID_MIN
        max: RPYL_PID_MAX
      - name: mc_d_roll
        description: "Multicopter rate stabilisation D-gain for ROLL"
        default_value: 23
        field: bank_mc.pid[PID_ROLL].D
        min: RPYL_PID_MIN
        max: RPYL_PID_MAX
      - name: mc_cd_roll
        description: "Multicopter Control Derivative gain for ROLL"
        default_value: 60
        field: bank_mc.pid[PID_ROLL].FF
        min: RPYL_PID_MIN
        max: RPYL_PID_MAX
      - name: mc_p_yaw
        description: "Multicopter rate stabilisation P-gain for YAW"
        default_value: 85
        field: bank_mc.pid[PID_YAW].P
        min: RPYL_PID_MIN
        max: RPYL_PID_MAX
      - name: mc_i_yaw
        description: "Multicopter rate stabilisation I-gain for YAW"
        default_value: 45
        field: bank_mc.pid[PID_YAW].I
        min: RPYL_PID_MIN
        max: RPYL_PID_MAX
      - name: mc_d_yaw
        description: "Multicopter rate stabilisation D-gain for YAW"
        default_value: 0
        field: bank_mc.pid[PID_YAW].D
        min: RPYL_PID_MIN
        max: RPYL_PID_MAX
      - name: mc_cd_yaw
        description: "Multicopter Control Derivative gain for YAW"
        default_value: 60
        field: bank_mc.pid[PID_YAW].FF
        min: RPYL_PID_MIN
        max: RPYL_PID_MAX
      - name: mc_p_level
        description: "Multicopter attitude stabilisation P-gain"
        default_value: 20
        field: bank_mc.pid[PID_LEVEL].P
        min: RPYL_PID_MIN
        max: RPYL_PID_MAX
      - name: mc_i_level
        description: "Multicopter attitude stabilisation low-pass filter cutoff"
        default_value: 15
        field: bank_mc.pid[PID_LEVEL].I
        min: RPYL_PID_MIN
        max: RPYL_PID_MAX
      - name: mc_d_level
        description: "Multicopter attitude stabilisation HORIZON transition point"
        default_value: 75
        field: bank_mc.pid[PID_LEVEL].D
        min: RPYL_PID_MIN
        max: RPYL_PID_MAX
      - name: fw_p_pitch
        description: "Fixed-wing rate stabilisation P-gain for PITCH"
        default_value: 5
        field: bank_fw.pid[PID_PITCH].P
        min: RPYL_PID_MIN
        max: RPYL_PID_MAX
      - name: fw_i_pitch
        description: "Fixed-wing rate stabilisation I-gain for PITCH"
        default_value: 7
        field: bank_fw.pid[PID_PITCH].I
        min: RPYL_PID_MIN
        max: RPYL_PID_MAX
      - name: fw_d_pitch
        description: "Fixed wing rate stabilisation D-gain for PITCH"
        default_value: 0
        field: bank_fw.pid[PID_PITCH].D
        min: RPYL_PID_MIN
        max: RPYL_PID_MAX
      - name: fw_ff_pitch
        description: "Fixed-wing rate stabilisation FF-gain for PITCH"
        default_value: 50
        field: bank_fw.pid[PID_PITCH].FF
        min: RPYL_PID_MIN
        max: RPYL_PID_MAX
      - name: fw_p_roll
        description: "Fixed-wing rate stabilisation P-gain for ROLL"
        default_value: 5
        field: bank_fw.pid[PID_ROLL].P
        min: RPYL_PID_MIN
        max: RPYL_PID_MAX
      - name: fw_i_roll
        description: "Fixed-wing rate stabilisation I-gain for ROLL"
        default_value: 7
        field: bank_fw.pid[PID_ROLL].I
        min: RPYL_PID_MIN
        max: RPYL_PID_MAX
      - name: fw_d_roll
        description: "Fixed wing rate stabilisation D-gain for ROLL"
        default_value: 0
        field: bank_fw.pid[PID_ROLL].D
        min: RPYL_PID_MIN
        max: RPYL_PID_MAX
      - name: fw_ff_roll
        description: "Fixed-wing rate stabilisation FF-gain for ROLL"
        default_value: 50
        field: bank_fw.pid[PID_ROLL].FF
        min: RPYL_PID_MIN
        max: RPYL_PID_MAX
      - name: fw_p_yaw
        description: "Fixed-wing rate stabilisation P-gain for YAW"
        default_value: 6
        field: bank_fw.pid[PID_YAW].P
        min: RPYL_PID_MIN
        max: RPYL_PID_MAX
      - name: fw_i_yaw
        description: "Fixed-wing rate stabilisation I-gain for YAW"
        default_value: 10
        field: bank_fw.pid[PID_YAW].I
        min: RPYL_PID_MIN
        max: RPYL_PID_MAX
      - name: fw_d_yaw
        description: "Fixed wing rate stabilisation D-gain for YAW"
        default_value: 0
        field: bank_fw.pid[PID_YAW].D
        min: RPYL_PID_MIN
        max: RPYL_PID_MAX
      - name: fw_ff_yaw
        description: "Fixed-wing rate stabilisation FF-gain for YAW"
        default_value: 60
        field: bank_fw.pid[PID_YAW].FF
        min: RPYL_PID_MIN
        max: RPYL_PID_MAX
      - name: fw_p_level
        description: "Fixed-wing attitude stabilisation P-gain"
        default_value: 20
        field: bank_fw.pid[PID_LEVEL].P
        min: RPYL_PID_MIN
        max: RPYL_PID_MAX
      - name: fw_i_level
        description: "Fixed-wing attitude stabilisation low-pass filter cutoff"
        default_value: 5
        field: bank_fw.pid[PID_LEVEL].I
        min: RPYL_PID_MIN
        max: RPYL_PID_MAX
      - name: fw_d_level
        description: "Fixed-wing attitude stabilisation HORIZON transition point"
        default_value: 75
        field: bank_fw.pid[PID_LEVEL].D
        min: RPYL_PID_MIN
        max: RPYL_PID_MAX
      - name: max_angle_inclination_rll
        description: "Maximum inclination in level (angle) mode (ROLL axis). 100=10°"
        default_value: 300
        field: max_angle_inclination[FD_ROLL]
        min: 100
        max: 900
      - name: max_angle_inclination_pit
        description: "Maximum inclination in level (angle) mode (PITCH axis). 100=10°"
        default_value: 300
        field: max_angle_inclination[FD_PITCH]
        min: 100
        max: 900
      - name: dterm_lpf_hz
        description: "Dterm low pass filter cutoff frequency. Default setting is very conservative and small multirotors should use higher value between 80 and 100Hz. 80 seems like a gold spot for 7-inch builds while 100 should work best with 5-inch machines. If motors are getting too hot, lower the value"
        default_value: 110
        min: 0
        max: 500
      - name: dterm_lpf_type
        description: "Defines the type of stage 1 D-term LPF filter. Possible values: `PT1`, `BIQUAD`, `PT2`, `PT3`."
        default_value: "PT2"
        field: dterm_lpf_type
        table: filter_type_full
      - name: dterm_lpf2_hz
        description: "Cutoff frequency for stage 2 D-term low pass filter"
        default_value: 0
        min: 0
        max: 500
      - name: dterm_lpf2_type
        description: "Defines the type of stage 1 D-term LPF filter. Possible values: `PT1`, `BIQUAD`, `PT2`, `PT3`."
        default_value: "PT1"
        field: dterm_lpf2_type
        table: filter_type_full
      - name: yaw_lpf_hz
        description: "Yaw P term low pass filter cutoff frequency. Should be disabled (set to `0`) on small multirotors (7 inches and below)"
        default_value: 0
        min: 0
        max: 200
      - name: fw_iterm_throw_limit
        description: "Limits max/min I-term value in stabilization PID controller in case of Fixed Wing. It solves the problem of servo saturation before take-off/throwing the airplane into the air. By default, error accumulated in I-term can not exceed 1/3 of servo throw (around 165us). Set 0 to disable completely."
        default_value: 165
        field: fixedWingItermThrowLimit
        min: FW_ITERM_THROW_LIMIT_MIN
        max: FW_ITERM_THROW_LIMIT_MAX
      - name: fw_loiter_direction
        description: "Direction of loitering: center point on right wing (clockwise - default), or center point on left wing (counterclockwise). If equal YAW then can be changed in flight using a yaw stick."
        default_value: "RIGHT"
        field: loiter_direction
        table: direction
      - name: fw_reference_airspeed
        description: "Reference airspeed. Set this to airspeed at which PIDs were tuned. Usually should be set to cruise airspeed. Also used for coordinated turn calculation if airspeed sensor is not present."
        default_value: 1500
        field: fixedWingReferenceAirspeed
        min: 300
        max: 6000
      - name: fw_turn_assist_yaw_gain
        description: "Gain required to keep the yaw rate consistent with the turn rate for a coordinated turn (in TURN_ASSIST mode). Value significantly different from 1.0 indicates a problem with the airspeed calibration (if present) or value of `fw_reference_airspeed` parameter"
        default_value: 1
        field: fixedWingCoordinatedYawGain
        min: 0
        max: 2
      - name: fw_turn_assist_pitch_gain
        description: "Gain required to keep constant pitch angle during coordinated turns (in TURN_ASSIST mode). Value significantly different from 1.0 indicates a problem with the airspeed calibration (if present) or value of `fw_reference_airspeed` parameter"
        default_value: 1
        field: fixedWingCoordinatedPitchGain
        min: 0
        max: 2
      - name: fw_iterm_limit_stick_position
        description: "Iterm is not allowed to grow when stick position is above threshold. This solves the problem of bounceback or followthrough when full stick deflection is applied on poorely tuned fixed wings. In other words, stabilization is partialy disabled when pilot is actively controlling the aircraft and active when sticks are not touched. `0` mean stick is in center position, `1` means it is fully deflected to either side"
        default_value: 0.5
        field: fixedWingItermLimitOnStickPosition
        min: 0
        max: 1
      - name: fw_yaw_iterm_freeze_bank_angle
        description: "Yaw Iterm is frozen when bank angle is above this threshold [degrees]. This solves the problem of the rudder counteracting turns by partially disabling yaw stabilization when making banked turns. Setting to 0 (the default) disables this feature. Only applies when autopilot is not active and TURN ASSIST is disabled."
        default_value: 0
        field: fixedWingYawItermBankFreeze
        min: 0
        max: 90
      - name: pidsum_limit
        description: "A limitation to overall amount of correction Flight PID can request on each axis (Roll/Pitch). If when doing a hard maneuver on one axis machine looses orientation on other axis - reducing this parameter may help"
        default_value: 500
        field: pidSumLimit
        min: PID_SUM_LIMIT_MIN
        max: PID_SUM_LIMIT_MAX
      - name: pidsum_limit_yaw
        description: "A limitation to overall amount of correction Flight PID can request on each axis (Yaw). If when doing a hard maneuver on one axis machine looses orientation on other axis - reducing this parameter may help"
        default_value: 350
        field: pidSumLimitYaw
        min: PID_SUM_LIMIT_MIN
        max: PID_SUM_LIMIT_MAX
      - name: iterm_windup
        description: "Used to prevent Iterm accumulation on during maneuvers. Iterm will be dampened when motors are reaching it's limit (when requested motor correction range is above percentage specified by this parameter)"
        default_value: 50
        field: itermWindupPointPercent
        min: 0
        max: 90
      - name: rate_accel_limit_roll_pitch
        description: "Limits acceleration of ROLL/PITCH rotation speed that can be requested by stick input. In degrees-per-second-squared. Small and powerful UAV flies great with high acceleration limit ( > 5000 dps^2 and even > 10000 dps^2). Big and heavy multirotors will benefit from low acceleration limit (~ 360 dps^2). When set correctly, it greatly improves stopping performance. Value of 0 disables limiting."
        default_value: 0
        field: axisAccelerationLimitRollPitch
        max: 500000
      - name: rate_accel_limit_yaw
        description: "Limits acceleration of YAW rotation speed that can be requested by stick input. In degrees-per-second-squared. Small and powerful UAV flies great with high acceleration limit ( > 10000 dps^2). Big and heavy multirotors will benefit from low acceleration limit (~ 180 dps^2). When set correctly, it greatly improves stopping performance and general stability during yaw turns. Value of 0 disables limiting."
        default_value: 10000
        field: axisAccelerationLimitYaw
        max: 500000
      - name: heading_hold_rate_limit
        description: "This setting limits yaw rotation rate that HEADING_HOLD controller can request from PID inner loop controller. It is independent from manual yaw rate and used only when HEADING_HOLD flight mode is enabled by pilot, RTH or WAYPOINT modes."
        min: HEADING_HOLD_RATE_LIMIT_MIN
        max: HEADING_HOLD_RATE_LIMIT_MAX
        default_value: 90

      - name: nav_mc_pos_z_p
        description: "P gain of altitude PID controller (Multirotor)"
        field: bank_mc.pid[PID_POS_Z].P
        min: 0
        max: 255
        default_value: 50
      - name: nav_mc_vel_z_p
        description: "P gain of velocity PID controller"
        field: bank_mc.pid[PID_VEL_Z].P
        min: 0
        max: 255
        default_value: 100
      - name: nav_mc_vel_z_i
        description: "I gain of velocity PID controller"
        field: bank_mc.pid[PID_VEL_Z].I
        min: 0
        max: 255
        default_value: 50
      - name: nav_mc_vel_z_d
        description: "D gain of velocity PID controller"
        default_value: 10
        field: bank_mc.pid[PID_VEL_Z].D
        min: 0
        max: 255
        default_value: 10
      - name: nav_mc_pos_xy_p
        description: "Controls how fast the drone will fly towards the target position. This is a multiplier to convert displacement to target velocity"
        field: bank_mc.pid[PID_POS_XY].P
        min: 0
        max: 255
        default_value: 65
      - name: nav_mc_vel_xy_p
        description: "P gain of Position-Rate (Velocity to Acceleration) PID controller. Higher P means stronger response when position error occurs. Too much P might cause \"nervous\" behavior and oscillations"
        field: bank_mc.pid[PID_VEL_XY].P
        min: 0
        max: 255
        default_value: 40
      - name: nav_mc_vel_xy_i
        description: "I gain of Position-Rate (Velocity to Acceleration) PID controller. Used for drift compensation (caused by wind for example). Higher I means stronger response to drift. Too much I gain might cause target overshot"
        field: bank_mc.pid[PID_VEL_XY].I
        min: 0
        max: 255
        default_value: 15
      - name: nav_mc_vel_xy_d
        description: "D gain of Position-Rate (Velocity to Acceleration) PID controller. It can damp P and I. Increasing D might help when drone overshoots target."
        field: bank_mc.pid[PID_VEL_XY].D
        min: 0
        max: 255
        default_value: 100
      - name: nav_mc_vel_xy_ff
        field: bank_mc.pid[PID_VEL_XY].FF
        min: 0
        max: 255
        default_value: 40
      - name: nav_mc_heading_p
        description: "P gain of Heading Hold controller (Multirotor)"
        default_value: 60
        field: bank_mc.pid[PID_HEADING].P
        min: 0
        max: 255
      - name: nav_mc_vel_xy_dterm_lpf_hz
        field: navVelXyDTermLpfHz
        min: 0
        max: 100
        default_value: 2
      - name: nav_mc_vel_xy_dterm_attenuation
        description: "Maximum D-term attenution percentage for horizontal velocity PID controller (Multirotor). It allows to smooth the PosHold CRUISE, WP and RTH when Multirotor is traveling at full speed. Dterm is not attenuated at low speeds, breaking and accelerating."
        field: navVelXyDtermAttenuation
        min: 0
        max: 100
        default_value: 90
      - name: nav_mc_vel_xy_dterm_attenuation_start
        description: "A point (in percent of both target and current horizontal velocity) where nav_mc_vel_xy_dterm_attenuation begins"
        default_value: 10
        field: navVelXyDtermAttenuationStart
        min: 0
        max: 100
      - name: nav_mc_vel_xy_dterm_attenuation_end
        description: "A point (in percent of both target and current horizontal velocity) where nav_mc_vel_xy_dterm_attenuation reaches maximum"
        default_value: 60
        field: navVelXyDtermAttenuationEnd
        min: 0
        max: 100
      - name: nav_fw_pos_z_p
        description: "P gain of altitude PID controller (Fixedwing)"
        default_value: 40
        field: bank_fw.pid[PID_POS_Z].P
        min: 0
        max: 255
      - name: nav_fw_pos_z_i
        description: "I gain of altitude PID controller (Fixedwing)"
        default_value: 5
        field: bank_fw.pid[PID_POS_Z].I
        min: 0
        max: 255
      - name: nav_fw_pos_z_d
        description: "D gain of altitude PID controller (Fixedwing)"
        default_value: 10
        field: bank_fw.pid[PID_POS_Z].D
        min: 0
        max: 255
      - name: nav_fw_pos_xy_p
        description: "P gain of 2D trajectory PID controller. Play with this to get a straight line between waypoints or a straight RTH"
        default_value: 75
        field: bank_fw.pid[PID_POS_XY].P
        min: 0
        max: 255
      - name: nav_fw_pos_xy_i
        description: "I gain of 2D trajectory PID controller. Too high and there will be overshoot in trajectory. Better start tuning with zero"
        default_value: 5
        field: bank_fw.pid[PID_POS_XY].I
        min: 0
        max: 255
      - name: nav_fw_pos_xy_d
        description: "D gain of 2D trajectory PID controller. Too high and there will be overshoot in trajectory. Better start tuning with zero"
        default_value: 8
        field: bank_fw.pid[PID_POS_XY].D
        min: 0
        max: 255
      - name: nav_fw_heading_p
        description: "P gain of Heading Hold controller (Fixedwing)"
        default_value: 60
        field: bank_fw.pid[PID_HEADING].P
        min: 0
        max: 255
      - name: nav_fw_pos_hdg_p
        description: "P gain of heading PID controller. (Fixedwing, rovers, boats)"
        default_value: 30
        field: bank_fw.pid[PID_POS_HEADING].P
        min: 0
        max: 255
      - name: nav_fw_pos_hdg_i
        description: "I gain of heading trajectory PID controller. (Fixedwing, rovers, boats)"
        default_value: 2
        field: bank_fw.pid[PID_POS_HEADING].I
        min: 0
        max: 255
      - name: nav_fw_pos_hdg_d
        description: "D gain of heading trajectory PID controller. (Fixedwing, rovers, boats)"
        default_value: 0
        field: bank_fw.pid[PID_POS_HEADING].D
        min: 0
        max: 255
      - name: nav_fw_pos_hdg_pidsum_limit
        description: "Output limit for heading trajectory PID controller. (Fixedwing, rovers, boats)"
        default_value: 350
        field: navFwPosHdgPidsumLimit
        min: PID_SUM_LIMIT_MIN
        max: PID_SUM_LIMIT_MAX
      - name: mc_iterm_relax
        field: iterm_relax
        table: iterm_relax
        default_value: RP
      - name: mc_iterm_relax_cutoff
        field: iterm_relax_cutoff
        min: 1
        max: 100
        default_value: 15
      - name: d_boost_min
        field: dBoostMin
        condition: USE_D_BOOST
        min: 0
        max: 1
        default_value: 0.5
      - name: d_boost_max
        field: dBoostMax
        condition: USE_D_BOOST
        min: 1
        max: 3
        default_value: 1.25
      - name: d_boost_max_at_acceleration
        field: dBoostMaxAtAlleceleration
        condition: USE_D_BOOST
        min: 1000
        max: 16000
        default_value: 7500
      - name: d_boost_gyro_delta_lpf_hz
        field: dBoostGyroDeltaLpfHz
        condition: USE_D_BOOST
        min: 10
        max: 250
        default_value: 80
      - name: antigravity_gain
        description: "Max Antigravity gain. `1` means Antigravity is disabled, `2` means Iterm is allowed to double during rapid throttle movements"
        default_value: 1
        field: antigravityGain
        condition: USE_ANTIGRAVITY
        min: 1
        max: 20
      - name: antigravity_accelerator
        description: ""
        default_value: 1
        field: antigravityAccelerator
        condition: USE_ANTIGRAVITY
        min: 1
        max: 20
      - name: antigravity_cutoff_lpf_hz
        description: "Antigravity cutoff frequenct for Throtte filter. Antigravity is based on the difference between actual and filtered throttle input. The bigger is the difference, the bigger Antigravity gain"
        default_value: 15
        field: antigravityCutoff
        condition: USE_ANTIGRAVITY
        min: 1
        max: 30
      - name: pid_type
        description: "Allows to set type of PID controller used in control loop. Possible values: `NONE`, `PID`, `PIFF`, `AUTO`. Change only in case of experimental platforms like VTOL, tailsitters, rovers, boats, etc. Airplanes should always use `PIFF` and multirotors `PID`"
        field: pidControllerType
        table: pidTypeTable
        default_value: AUTO
      - name: mc_cd_lpf_hz
        description: "Cutoff frequency for Control Derivative. Lower value smoother reaction on fast stick movements. With higher values, response will be more aggressive, jerky"
        default_value: 30
        field: controlDerivativeLpfHz
        min: 0
        max: 200
      - name: fw_level_pitch_trim
        description: "Pitch trim for self-leveling flight modes. In degrees. +5 means airplane nose should be raised 5 deg from level"
        default_value: 0
        field: fixedWingLevelTrim
        min: -10
        max: 10
      - name: smith_predictor_strength
        description: "The strength factor of a Smith Predictor of PID measurement. In percents"
        default_value: 0.5
        field: smithPredictorStrength
        condition: USE_SMITH_PREDICTOR
        min: 0
        max: 1
      - name: smith_predictor_delay
        description: "Expected delay of the gyro signal. In milliseconds"
        default_value: 0
        field: smithPredictorDelay
        condition: USE_SMITH_PREDICTOR
        min: 0
        max: 8
      - name: smith_predictor_lpf_hz
        description: "Cutoff frequency for the Smith Predictor Low Pass Filter"
        default_value: 50
        field: smithPredictorFilterHz
        condition: USE_SMITH_PREDICTOR
        min: 1
        max: 500
      - name: fw_level_pitch_gain
        description: "I-gain for the pitch trim for self-leveling flight modes. Higher values means that AUTOTRIM will be faster but might introduce oscillations"
        default_value: 5
        field: fixedWingLevelTrimGain
        min: 0
        max: 20

  - name: PG_PID_AUTOTUNE_CONFIG
    type: pidAutotuneConfig_t
    condition: USE_AUTOTUNE_FIXED_WING
    members:
      - name: fw_autotune_min_stick
        description: "Minimum stick input [%], after applying deadband and expo, to start recording the plane's response to stick input."
        default_value: 50
        field: fw_min_stick
        min: 0
        max: 100
      - name: fw_autotune_rate_adjustment
        description: "`AUTO` and `LIMIT` adjust the rates to match the capabilities of the airplane, with `LIMIT` they are never increased above the starting rates setting. `FIXED` does not adjust the rates. Rates are not changed when tuning in `ANGLE` mode."
        default_value: "AUTO"
        field: fw_rate_adjustment
        table: autotune_rate_adjustment
        type: uint8_t
      - name: fw_autotune_max_rate_deflection
        description: "The target percentage of maximum mixer output used for determining the rates in `AUTO` and `LIMIT`."
        default_value: 80
        field: fw_max_rate_deflection
        min: 50
        max: 100

  - name: PG_POSITION_ESTIMATION_CONFIG
    type: positionEstimationConfig_t
    members:
      - name: inav_auto_mag_decl
        description: "Automatic setting of magnetic declination based on GPS position. When used manual magnetic declination is ignored."
        default_value: ON
        field: automatic_mag_declination
        type: bool
      - name: inav_gravity_cal_tolerance
        description: "Unarmed gravity calibration tolerance level. Won't finish the calibration until estimated gravity error falls below this value."
        default_value: 5
        field: gravity_calibration_tolerance
        min: 0
        max: 255
      - name: inav_use_gps_velned
        description: "Defined if iNav should use velocity data provided by GPS module for doing position and speed estimation. If set to OFF iNav will fallback to calculating velocity from GPS coordinates. Using native velocity data may improve performance on some GPS modules. Some GPS modules introduce significant delay and using native velocity may actually result in much worse performance."
        default_value: ON
        field: use_gps_velned
        type: bool
      - name: inav_use_gps_no_baro
        field: use_gps_no_baro
        type: bool
        default_value: OFF
      - name: inav_allow_dead_reckoning
        description: "Defines if inav will dead-reckon over short GPS outages. May also be useful for indoors OPFLOW navigation"
        default_value: OFF
        field: allow_dead_reckoning
        type: bool
      - name: inav_reset_altitude
        description: "Defines when relative estimated altitude is reset to zero. Variants - `NEVER` (once reference is acquired it's used regardless); `FIRST_ARM` (keep altitude at zero until firstly armed), `EACH_ARM` (altitude is reset to zero on each arming)"
        default_value: "FIRST_ARM"
        field: reset_altitude_type
        table: reset_type
      - name: inav_reset_home
        description: "Allows to chose when the home position is reset. Can help prevent resetting home position after accidental mid-air disarm. Possible values are: NEVER, FIRST_ARM and EACH_ARM"
        default_value: "FIRST_ARM"
        field: reset_home_type
        table: reset_type
      - name: inav_max_surface_altitude
        description: "Max allowed altitude for surface following mode. [cm]"
        default_value: 200
        field: max_surface_altitude
        min: 0
        max: 1000
      - name: inav_w_z_surface_p
        field: w_z_surface_p
        min: 0
        max: 100
        default_value: 3.5
      - name: inav_w_z_surface_v
        field: w_z_surface_v
        min: 0
        max: 100
        default_value: 6.1
      - name: inav_w_xy_flow_p
        field: w_xy_flow_p
        min: 0
        max: 100
        default_value: 1.0
      - name: inav_w_xy_flow_v
        field: w_xy_flow_v
        min: 0
        max: 100
        default_value: 2.0
      - name: inav_w_z_baro_p
        description: "Weight of barometer measurements in estimated altitude and climb rate"
        field: w_z_baro_p
        min: 0
        max: 10
        default_value: 0.35
      - name: inav_w_z_gps_p
        description: "Weight of GPS altitude measurements in estimated altitude. Setting is used only of airplanes"
        field: w_z_gps_p
        min: 0
        max: 10
        default_value: 0.2
      - name: inav_w_z_gps_v
        description: "Weight of GPS climb rate measurements in estimated climb rate. Setting is used on both airplanes and multirotors. If GPS doesn't support native climb rate reporting (i.e. NMEA GPS) you may consider setting this to zero"
        field: w_z_gps_v
        min: 0
        max: 10
        default_value: 0.1
      - name: inav_w_xy_gps_p
        description: "Weight of GPS coordinates in estimated UAV position and speed."
        default_value: 1.0
        field: w_xy_gps_p
        min: 0
        max: 10
      - name: inav_w_xy_gps_v
        description: "Weight of GPS velocity data in estimated UAV speed"
        default_value: 2.0
        field: w_xy_gps_v
        min: 0
        max: 10
      - name: inav_w_z_res_v
        description: "Decay coefficient for estimated climb rate when baro/GPS reference for altitude is lost"
        default_value: 0.5
        field: w_z_res_v
        min: 0
        max: 10
      - name: inav_w_xy_res_v
        description: "Decay coefficient for estimated velocity when GPS reference for position is lost"
        default_value: 0.5
        field: w_xy_res_v
        min: 0
        max: 10
      - name: inav_w_xyz_acc_p
        field: w_xyz_acc_p
        min: 0
        max: 1
        default_value: 1.0
      - name: inav_w_acc_bias
        description: "Weight for accelerometer drift estimation"
        default_value: 0.01
        field: w_acc_bias
        min: 0
        max: 1
      - name: inav_max_eph_epv
        description: "Maximum uncertainty value until estimated position is considered valid and is used for navigation [cm]"
        default_value: 1000
        field: max_eph_epv
        min: 0
        max: 9999
      - name: inav_baro_epv
        description: "Uncertainty value for barometric sensor [cm]"
        default_value: 100
        field: baro_epv
        min: 0
        max: 9999

  - name: PG_NAV_CONFIG
    type: navConfig_t
    headers: ["navigation/navigation.h"]
    members:
      - name: nav_disarm_on_landing
        description: "If set to ON, iNav disarms the FC after landing"
        default_value: OFF
        field: general.flags.disarm_on_landing
        type: bool
      - name: nav_use_midthr_for_althold
        description: "If set to OFF, the FC remembers your throttle stick position when enabling ALTHOLD and treats it as a neutral midpoint for holding altitude"
        default_value: OFF
        field: general.flags.use_thr_mid_for_althold
        type: bool
      - name: nav_extra_arming_safety
        description: "If set to ON drone won't arm if no GPS fix and any navigation mode like RTH or POSHOLD is configured. ALLOW_BYPASS allows the user to momentarily disable this check by holding yaw high (left stick held at the bottom right in mode 2) when switch arming is used"
        default_value: "ON"
        field: general.flags.extra_arming_safety
        table: nav_extra_arming_safety
      - name: nav_user_control_mode
        description: "Defines how Pitch/Roll input from RC receiver affects flight in POSHOLD mode: ATTI - pitch/roll controls attitude like in ANGLE mode; CRUISE - pitch/roll controls velocity in forward and right direction."
        default_value: "ATTI"
        field: general.flags.user_control_mode
        table: nav_user_control_mode
      - name: nav_position_timeout
        description: "If GPS fails wait for this much seconds before switching to emergency landing mode (0 - disable)"
        default_value: 5
        field: general.pos_failure_timeout
        min: 0
        max: 10
      - name: nav_wp_load_on_boot
        description: "If set to ON, waypoints will be automatically loaded from EEPROM to the FC during startup."
        default_value: OFF
        field: general.waypoint_load_on_boot
        type: bool
      - name: nav_wp_radius
        description: "Waypoint radius [cm]. Waypoint would be considered reached if machine is within this radius"
        default_value: 100
        field: general.waypoint_radius
        min: 10
        max: 10000
      - name: nav_wp_safe_distance
        description: "First waypoint in the mission should be closer than this value [cm]. A value of 0 disables this check."
        default_value: 10000
        field: general.waypoint_safe_distance
        max: 65000
      - name: nav_wp_mission_restart
        description: "Sets restart behaviour for a WP mission when interrupted mid mission. START from first WP, RESUME from last active WP or SWITCH between START and RESUME each time WP Mode is reselected ON. SWITCH effectively allows resuming once only from a previous mid mission waypoint after which the mission will restart from the first waypoint."
        default_value: "RESUME"
        field: general.flags.waypoint_mission_restart
        table: nav_wp_mission_restart
      - name: nav_wp_multi_mission_index
        description: "Index of mission selected from multi mission WP entry loaded in flight controller. 1 is the first useable WP mission in the entry. Limited to a maximum of 9 missions. Set index to 0 to display current active WP count in OSD Mission field."
        default_value: 1
        field: general.waypoint_multi_mission_index
        condition: USE_MULTI_MISSION
        min: 0
        max: 9
      - name: nav_auto_speed
        description: "Speed in fully autonomous modes (RTH, WP) [cm/s]. Used for WP mode when no specific WP speed set. [Multirotor only]"
        default_value: 300
        field: general.auto_speed
        min: 10
        max: 2000
      - name: nav_max_auto_speed
        description: "Maximum speed allowed in fully autonomous modes (RTH, WP) [cm/s] [Multirotor only]"
        default_value: 1000
        field: general.max_auto_speed
        min: 10
        max: 2000
      - name: nav_auto_climb_rate
        description: "Maximum climb/descent rate that UAV is allowed to reach during navigation modes. [cm/s]"
        default_value: 500
        field: general.max_auto_climb_rate
        min: 10
        max: 2000
      - name: nav_manual_speed
        description: "Maximum speed allowed when processing pilot input for POSHOLD/CRUISE control mode [cm/s] [Multirotor only]"
        default_value: 500
        field: general.max_manual_speed
        min: 10
        max: 2000
      - name: nav_manual_climb_rate
        description: "Maximum climb/descent rate firmware is allowed when processing pilot input for ALTHOLD control mode [cm/s]"
        default_value: 200
        field: general.max_manual_climb_rate
        min: 10
        max: 2000
      - name: nav_land_minalt_vspd
        description: "Vertical descent velocity under nav_land_slowdown_minalt during the RTH landing phase. [cm/s]"
        default_value: 50
        field: general.land_minalt_vspd
        min: 50
        max: 500
      - name: nav_land_maxalt_vspd
        description: "Vertical descent velocity above nav_land_slowdown_maxalt during the RTH landing phase. [cm/s]"
        default_value: 200
        field: general.land_maxalt_vspd
        min: 100
        max: 2000
      - name: nav_land_slowdown_minalt
        description: "Defines at what altitude the descent velocity should start to be `nav_land_minalt_vspd` [cm]"
        default_value: 500
        field: general.land_slowdown_minalt
        min: 50
        max: 1000
      - name: nav_land_slowdown_maxalt
        description: "Defines at what altitude the descent velocity should start to ramp down from `nav_land_maxalt_vspd` to `nav_land_minalt_vspd` during the RTH landing phase [cm]"
        default_value: 2000
        field: general.land_slowdown_maxalt
        min: 500
        max: 4000
      - name: nav_emerg_landing_speed
        description: "Rate of descent UAV will try to maintain when doing emergency descent sequence [cm/s]"
        default_value: 500
        field: general.emerg_descent_rate
        min: 100
        max: 2000
      - name: nav_min_rth_distance
        description: "Minimum distance from homepoint when RTH full procedure will be activated [cm]. Below this distance, the mode will activate at the current location and the final phase is executed (loiter / land). Above this distance, the full procedure is activated, which may include initial climb and flying directly to the homepoint before entering the loiter / land phase."
        default_value: 500
        field: general.min_rth_distance
        min: 0
        max: 5000
      - name: nav_overrides_motor_stop
        description: "When set to OFF the navigation system will not take over the control of the motor if the throttle is low (motor will stop). When set to OFF_ALWAYS the navigation system will not take over the control of the motor if the throttle was low even when failsafe is triggered. When set to AUTO_ONLY the navigation system will only take over the control of the throttle in autonomous navigation modes (NAV WP and NAV RTH). When set to ALL_NAV (default) the navigation system will take over the control of the motor completely and never allow the motor to stop even when the throttle is low. This setting only has an effect on NAV modes which take control of the throttle when combined with MOTOR_STOP and is likely to cause a stall if fw_min_throttle_down_pitch isn't set correctly or the pitch estimation is wrong for fixed wing models when not set to ALL_NAV"
        default_value: "ALL_NAV"
        field: general.flags.nav_overrides_motor_stop
        table: nav_overrides_motor_stop
      - name: nav_fw_soaring_motor_stop
        description: "Stops motor when Soaring mode enabled."
        default_value: OFF
        field: general.flags.soaring_motor_stop
        type: bool
      - name: nav_fw_soaring_pitch_deadband
        description: "Pitch Angle deadband when soaring mode enabled (deg). Angle mode inactive within deadband allowing pitch to free float whilst soaring."
        default_value: 5
        field: fw.soaring_pitch_deadband
        min: 0
        max: 15
      - name: nav_rth_climb_first
        description: "If set to ON or ON_FW_SPIRAL aircraft will climb to nav_rth_altitude first before turning to head home. If set to OFF aircraft will turn and head home immediately climbing on the way. For a fixed wing ON will use a linear climb, ON_FW_SPIRAL will use a loiter turning climb with climb rate set by nav_auto_climb_rate, turn rate set by nav_fw_loiter_radius (ON_FW_SPIRAL is a fixed wing setting and behaves the same as ON for a multirotor)"
        default_value: "ON"
        field: general.flags.rth_climb_first
        table: nav_rth_climb_first
      - name: nav_rth_climb_first_stage_mode
        description: "This determines how rth_climb_first_stage_altitude is used. Default is AT_LEAST."
        default_value: "AT_LEAST"
        field: general.flags.rth_climb_first_stage_mode
        table: nav_rth_climb_first_stage_modes
      - name: nav_rth_climb_first_stage_altitude
        description: "The altitude [cm] at which climb first will transition to turn first. How the altitude is used, is determined by nav_rth_climb_first_stage_mode. Default=0; feature disabled."
        default_value: 0
        field: general.rth_climb_first_stage_altitude
        max: 65000
      - name: nav_rth_climb_ignore_emerg
        description: "If set to ON, aircraft will execute initial climb regardless of position sensor (GPS) status."
        default_value: OFF
        field: general.flags.rth_climb_ignore_emerg
        type: bool
      - name: nav_rth_tail_first
        description: "If set to ON drone will return tail-first. Obviously meaningless for airplanes."
        default_value: OFF
        field: general.flags.rth_tail_first
        type: bool
      - name: nav_rth_allow_landing
        description: "If set to ON drone will land as a last phase of RTH."
        default_value: "ALWAYS"
        field: general.flags.rth_allow_landing
        table: nav_rth_allow_landing
      - name: nav_rth_alt_mode
        description: "Configure how the aircraft will manage altitude on the way home, see Navigation modes on wiki for more details"
        default_value: "AT_LEAST"
        field: general.flags.rth_alt_control_mode
        table: nav_rth_alt_mode
      - name: nav_rth_alt_control_override
        description: "If set to ON RTH altitude and CLIMB FIRST settings can be overridden during the RTH climb phase using full pitch or roll stick held for > 1 second. RTH altitude is reset to the current altitude using pitch down stick. RTH CLIMB FIRST is overridden using right roll stick so craft turns and heads directly to home (CLIMB FIRST override only works for fixed wing)"
        default_value: OFF
        field: general.flags.rth_alt_control_override
        type: bool
      - name: nav_rth_abort_threshold
        description: "RTH sanity checking feature will notice if distance to home is increasing during RTH and once amount of increase exceeds the threshold defined by this parameter, instead of continuing RTH machine will enter emergency landing, self-level and go down safely. Default is 500m which is safe enough for both multirotor machines and airplanes. [cm]"
        default_value: 50000
        field: general.rth_abort_threshold
        max: 65000
      - name: nav_max_terrain_follow_alt
        field: general.max_terrain_follow_altitude
        default_value: "100"
        description: "Max allowed above the ground altitude for terrain following mode"
        max: 1000
        default_value: 100
      - name: nav_max_altitude
        field: general.max_altitude
        description: "Max allowed altitude (above Home Point) that applies to all NAV modes (including Altitude Hold). 0 means limit is disabled"
        default_value: 0
        max: 65000
        min: 0
      - name: nav_rth_altitude
        description: "Used in EXTRA, FIXED and AT_LEAST rth alt modes [cm] (Default 1000 means 10 meters)"
        default_value: 1000
        field: general.rth_altitude
        max: 65000
      - name: nav_rth_home_altitude
        description: "Aircraft will climb/descend to this altitude after reaching home if landing is not enabled. Set to 0 to stay at `nav_rth_altitude` (default) [cm]"
        default_value: 0
        field: general.rth_home_altitude
        max: 65000
      - name: safehome_max_distance
        description: "In order for a safehome to be used, it must be less than this distance (in cm) from the arming point."
        default_value: 20000
        field: general.safehome_max_distance
        min: 0
        max: 65000
      - name: safehome_usage_mode
        description: "Used to control when safehomes will be used. Possible values are `OFF`, `RTH` and `RTH_FS`.  See [Safehome documentation](Safehomes.md#Safehome) for more information."
        default_value: "RTH"
        field: general.flags.safehome_usage_mode
        table: safehome_usage_mode
      - name: nav_mission_planner_reset
        description: "With Reset ON WP Mission Planner waypoint count can be reset to 0 by toggling the mode switch ON-OFF-ON."
        default_value: ON
        field: general.flags.mission_planner_reset
        type: bool
      - name: nav_mc_bank_angle
        description: "Maximum banking angle (deg) that multicopter navigation is allowed to set. Machine must be able to satisfy this angle without loosing altitude"
        default_value: 30
        field: mc.max_bank_angle
        min: 15
        max: 45
      - name: nav_mc_auto_disarm_delay
        description: "Delay before multi-rotor disarms when `nav_disarm_on_landing` is set (m/s)"
        default_value: 2000
        field: mc.auto_disarm_delay
        min: 100
        max: 10000
      - name: nav_mc_braking_speed_threshold
        description: "min speed in cm/s above which braking can happen"
        default_value: 100
        field: mc.braking_speed_threshold
        condition: USE_MR_BRAKING_MODE
        min: 0
        max: 1000
      - name: nav_mc_braking_disengage_speed
        description: "braking is disabled when speed goes below this value"
        default_value: 75
        field: mc.braking_disengage_speed
        condition: USE_MR_BRAKING_MODE
        min: 0
        max: 1000
      - name: nav_mc_braking_timeout
        description: "timeout in ms for braking"
        default_value: 2000
        field: mc.braking_timeout
        condition: USE_MR_BRAKING_MODE
        min: 100
        max: 5000
      - name: nav_mc_braking_boost_factor
        description: "acceleration factor for BOOST phase"
        default_value: 100
        field: mc.braking_boost_factor
        condition: USE_MR_BRAKING_MODE
        min: 0
        max: 200
      - name: nav_mc_braking_boost_timeout
        description: "how long in ms BOOST phase can happen"
        default_value: 750
        field: mc.braking_boost_timeout
        condition: USE_MR_BRAKING_MODE
        min: 0
        max: 5000
      - name: nav_mc_braking_boost_speed_threshold
        description: "BOOST can be enabled when speed is above this value"
        default_value: 150
        field: mc.braking_boost_speed_threshold
        condition: USE_MR_BRAKING_MODE
        min: 100
        max: 1000
      - name: nav_mc_braking_boost_disengage_speed
        description: "BOOST will be disabled when speed goes below this value"
        default_value: 100
        field: mc.braking_boost_disengage_speed
        condition: USE_MR_BRAKING_MODE
        min: 0
        max: 1000
      - name: nav_mc_braking_bank_angle
        description: "max angle that MR is allowed to bank in BOOST mode"
        default_value: 40
        field: mc.braking_bank_angle
        condition: USE_MR_BRAKING_MODE
        min: 15
        max: 60
      - name: nav_mc_pos_deceleration_time
        description: "Used for stoping distance calculation. Stop position is computed as _speed_ * _nav_mc_pos_deceleration_time_ from the place where sticks are released. Braking mode overrides this setting"
        default_value: 120
        field: mc.posDecelerationTime
        min: 0
        max: 255
      - name: nav_mc_pos_expo
        description: "Expo for PosHold control"
        default_value: 10
        field: mc.posResponseExpo
        min: 0
        max: 255
      - name: nav_mc_wp_slowdown
        description: "When ON, NAV engine will slow down when switching to the next waypoint. This prioritizes turning over forward movement. When OFF, NAV engine will continue to the next waypoint and turn as it goes."
        default_value: ON
        field: mc.slowDownForTurning
        type: bool
      - name: nav_fw_bank_angle
        description: "Max roll angle when rolling / turning in GPS assisted modes, is also restrained by global max_angle_inclination_rll"
        default_value: 35
        field: fw.max_bank_angle
        min: 5
        max: 80
      - name: nav_fw_climb_angle
        description: "Max pitch angle when climbing in GPS assisted modes, is also restrained by global max_angle_inclination_pit"
        default_value: 20
        field: fw.max_climb_angle
        min: 5
        max: 80
      - name: nav_fw_dive_angle
        description: "Max negative pitch angle when diving in GPS assisted modes, is also restrained by global max_angle_inclination_pit"
        default_value: 15
        field: fw.max_dive_angle
        min: 5
        max: 80
      - name: nav_fw_pitch2thr_smoothing
        description:  "How smoothly the autopilot makes pitch to throttle correction inside a deadband defined by pitch_to_throttle_thresh."
        default_value: 6
        field: fw.pitch_to_throttle_smooth
        min: 0
        max: 9
      - name: nav_fw_pitch2thr_threshold
        description: "Threshold from average pitch where momentary pitch_to_throttle correction kicks in. [decidegrees]"
        default_value: 50
        field: fw.pitch_to_throttle_thresh
        min: 0
        max: 900
      - name: nav_fw_loiter_radius
        description: "PosHold radius. 3000 to 7500 is a good value (30-75m) [cm]"
        default_value: 7500
        field: fw.loiter_radius
        min: 0
        max: 30000
      - name: nav_fw_cruise_speed
        description: "Speed for the plane/wing at cruise throttle used for remaining flight time/distance estimation in cm/s"
        default_value: 0
        field: fw.cruise_speed
        min: 0
        max: 65535
      - name: nav_fw_control_smoothness
        description: "How smoothly the autopilot controls the airplane to correct the navigation error"
        default_value: 0
        field: fw.control_smoothness
        min: 0
        max: 9

      - name: nav_fw_land_dive_angle
        description: "Dive angle that airplane will use during final landing phase. During dive phase, motor is stopped or IDLE and roll control is locked to 0 degrees"
        default_value: 2
        field: fw.land_dive_angle
        condition: NAV_FIXED_WING_LANDING
        min: -20
        max: 20

      - name: nav_fw_launch_velocity
        description: "Forward velocity threshold for swing-launch detection [cm/s]"
        default_value: 300
        field: fw.launch_velocity_thresh
        min: 100
        max: 10000
      - name: nav_fw_launch_accel
        description: "Forward acceleration threshold for bungee launch of throw launch [cm/s/s], 1G = 981 cm/s/s"
        default_value: 1863
        field: fw.launch_accel_thresh
        min: 1000
        max: 20000
      - name: nav_fw_launch_max_angle
        description: "Max tilt angle (pitch/roll combined) to consider launch successful. Set to 180 to disable completely [deg]"
        default_value: 45
        field: fw.launch_max_angle
        min: 5
        max: 180
      - name: nav_fw_launch_detect_time
        description: "Time for which thresholds have to breached to consider launch happened [ms]"
        default_value: 40
        field: fw.launch_time_thresh
        min: 10
        max: 1000
      - name: nav_fw_launch_idle_motor_delay
        description: "Delay between raising throttle and motor starting at idle throttle (ms)"
        default_value: 0
        field: fw.launch_idle_motor_timer
        min: 0
        max: 60000
      - name: nav_fw_launch_motor_delay
        description: "Delay between detected launch and launch sequence start and throttling up (ms)"
        default_value: 500
        field: fw.launch_motor_timer
        min: 0
        max: 5000
      - name: nav_fw_launch_spinup_time
        description: "Time to bring power from minimum throttle to nav_fw_launch_thr - to avoid big stress on ESC and large torque from propeller"
        default_value: 100
        field: fw.launch_motor_spinup_time
        min: 0
        max: 1000
      - name: nav_fw_launch_end_time
        description: "Time for the transition of throttle and pitch angle, between the launch state and the subsequent flight mode [ms]"
        default_value: 3000
        field: fw.launch_end_time
        min: 0
        max: 5000
      - name: nav_fw_launch_min_time
        description: "Allow launch mode to execute at least this time (ms) and ignore stick movements [0-60000]."
        default_value: 0
        field: fw.launch_min_time
        min: 0
        max: 60000
      - name: nav_fw_launch_timeout
        description: "Maximum time for launch sequence to be executed. After this time LAUNCH mode will be turned off and regular flight mode will take over (ms)"
        default_value: 5000
        field: fw.launch_timeout
        max: 60000
      - name: nav_fw_launch_max_altitude
        description: "Altitude (centimeters) at which LAUNCH mode will be turned off and regular flight mode will take over [0-60000]."
        default_value: 0
        field: fw.launch_max_altitude
        min: 0
        max: 60000
      - name: nav_fw_launch_climb_angle
        description: "Climb angle (attitude of model, not climb slope) for launch sequence (degrees), is also restrained by global max_angle_inclination_pit"
        default_value: 18
        field: fw.launch_climb_angle
        min: 5
        max: 45
      - name: nav_fw_cruise_yaw_rate
        description: "Max YAW rate when NAV CRUISE mode is enabled (0=disable control via yaw stick) [dps]"
        default_value: 20
        field: fw.cruise_yaw_rate
        min: 0
        max: 60
      - name: nav_fw_allow_manual_thr_increase
        description: "Enable the possibility to manually increase the throttle in auto throttle controlled modes for fixed wing"
        default_value: OFF
        field: fw.allow_manual_thr_increase
        type: bool
      - name: nav_use_fw_yaw_control
        description: "Enables or Disables the use of the heading PID controller on fixed wing. Heading PID controller is always enabled for rovers and boats"
        default_value: OFF
        field: fw.useFwNavYawControl
        type: bool
      - name: nav_fw_yaw_deadband
        description: "Deadband for heading trajectory PID controller. When heading error is below the deadband, controller assumes that vehicle is on course"
        default_value: 0
        field: fw.yawControlDeadband
        min: 0
        max: 90

  - name: PG_TELEMETRY_CONFIG
    type: telemetryConfig_t
    headers: ["io/serial.h", "telemetry/telemetry.h", "telemetry/frsky_d.h", "telemetry/sim.h"]
    condition: USE_TELEMETRY
    members:
      - name: telemetry_switch
        description: "Which aux channel to use to change serial output & baud rate (MSP / Telemetry). It disables automatic switching to Telemetry when armed."
        default_value: OFF
        type: bool
      - name: telemetry_inverted
        description: "Determines if the telemetry protocol default signal inversion is reversed. This should be OFF in most cases unless a custom or hacked RX is used."
        default_value: OFF
        type: bool
      - name: frsky_default_latitude
        description: "D-Series telemetry only: OpenTX needs a valid set of coordinates to show compass value. A fake value defined in this setting is sent while no fix is acquired."
        default_value: 0
        field: gpsNoFixLatitude
        min: -90
        max: 90
      - name: frsky_default_longitude
        description: "D-Series telemetry only: OpenTX needs a valid set of coordinates to show compass value. A fake value defined in this setting is sent while no fix is acquired."
        default_value: 0
        field: gpsNoFixLongitude
        min: -180
        max: 180
      - name: frsky_coordinates_format
        description: "D-Series telemetry only: FRSKY_FORMAT_DMS (default), FRSKY_FORMAT_NMEA"
        default_value: 0
        field: frsky_coordinate_format
        min: 0
        max: FRSKY_FORMAT_NMEA
        type: uint8_t # TODO: This seems to use an enum, we should use table:
      - name: frsky_unit
        description: "Not used? [METRIC/IMPERIAL]"
        default_value: "METRIC"
        table: frsky_unit
        type: uint8_t
      - name: frsky_vfas_precision
        description: "D-Series telemetry only: Set to 1 to send raw VBat value in 0.1V resolution for receivers that can handle it, or 0 (default) to use the standard method"
        default_value: 0
        min: FRSKY_VFAS_PRECISION_LOW
        max: FRSKY_VFAS_PRECISION_HIGH
      - name: frsky_pitch_roll
        description: "S.Port and D-Series telemetry: Send pitch and roll degrees*10 instead of raw accelerometer data"
        default_value: OFF
        type: bool
      - name: report_cell_voltage
        description: "S.Port, D-Series, and IBUS telemetry: Send the average cell voltage if set to ON"
        default_value: OFF
        type: bool
      - name: hott_alarm_sound_interval
        description: "Battery alarm delay in seconds for Hott telemetry"
        default_value: 5
        field: hottAlarmSoundInterval
        min: 0
        max: 120
      - name: telemetry_halfduplex
        description: "S.Port telemetry only: Turn UART into UNIDIR for usage on F1 and F4 target. See Telemetry.md for details"
        default_value: ON
        field: halfDuplex
        type: bool
      - name: smartport_fuel_unit
        description: "S.Port telemetry only: Unit of the value sent with the `FUEL` ID (FrSky D-Series always sends percent). [PERCENT/MAH/MWH]"
        default_value: "MAH"
        field: smartportFuelUnit
        condition: USE_TELEMETRY_SMARTPORT
        type: uint8_t
        table: smartport_fuel_unit
      - name: ibus_telemetry_type
        description: "Type compatibility ibus telemetry for transmitters. See Telemetry.md label IBUS for details."
        default_value: 0
        field: ibusTelemetryType
        min: 0
        max: 255
      - name: ltm_update_rate
        description: "Defines the LTM update rate (use of bandwidth [NORMAL/MEDIUM/SLOW]). See Telemetry.md, LTM section for details."
        default_value: "NORMAL"
        field: ltmUpdateRate
        condition: USE_TELEMETRY_LTM
        table: ltm_rates
      - name: sim_ground_station_number
        description: "Number of phone that is used to communicate with SIM module. Messages / calls from other numbers are ignored. If undefined, can be set by calling or sending a message to the module."
        default_value: ""
        field: simGroundStationNumber
        condition: USE_TELEMETRY_SIM
      - name: sim_pin
        description: "PIN code for the SIM module"
        default_value: "0000"
        field: simPin
        condition: USE_TELEMETRY_SIM
      - name: sim_transmit_interval
        description: "Text message transmission interval in seconds for SIM module. Minimum value: 10"
        default_value: 60
        field: simTransmitInterval
        condition: USE_TELEMETRY_SIM
        type: uint16_t
        min: SIM_MIN_TRANSMIT_INTERVAL
        max: 65535
      - name: sim_transmit_flags
        description: "Bitmask specifying text message transmit condition flags for the SIM module. 1: continuous transmission, 2: continuous transmission in failsafe mode, 4: continuous transmission when GPS signal quality is low, 8: acceleration events, 16: continuous transmission when altitude is below `sim_low_altitude`"
        default_value: :SIM_TX_FLAG_FAILSAFE
        field: simTransmitFlags
        condition: USE_TELEMETRY_SIM
        max: 63
      - name: acc_event_threshold_high
        description: "Acceleration threshold [cm/s/s] for impact / high g event text messages sent by SIM module. Acceleration values greater than 4 g can occur in fixed wing flight without an impact, so a setting of 4000 or greater is suggested. 0 = detection off."
        default_value: 0
        field: accEventThresholdHigh
        condition: USE_TELEMETRY_SIM
        type: uint16_t
        min: 0
        max: 65535
      - name: acc_event_threshold_low
        description: "Acceleration threshold [cm/s/s] for low-g / freefall detection text messages sent by SIM module. A setting of less than 100 is suggested. Valid values: [0-900], 0 = detection off."
        default_value: 0
        field: accEventThresholdLow
        condition: USE_TELEMETRY_SIM
        type: uint16_t
        min: 0
        max: 900
      - name: acc_event_threshold_neg_x
        description: "Acceleration threshold [cm/s/s] for backwards acceleration / fixed wing landing detection text messages sent by SIM module. Suggested value for fixed wing: 1100. 0 = detection off."
        default_value: 0
        field: accEventThresholdNegX
        condition: USE_TELEMETRY_SIM
        type: uint16_t
        min: 0
        max: 65535
      - name: sim_low_altitude
        description: "Threshold for low altitude warning messages sent by SIM module when the 'L' transmit flag is set in `sim_transmit_flags`."
        default_value: -32767
        field: simLowAltitude
        condition: USE_TELEMETRY_SIM
        type: int16_t
        min: INT16_MIN
        max: INT16_MAX
      - name: mavlink_ext_status_rate
        field: mavlink.extended_status_rate
        type: uint8_t
        min: 0
        max: 255
        default_value: 2
      - name: mavlink_rc_chan_rate
        field: mavlink.rc_channels_rate
        type: uint8_t
        min: 0
        max: 255
        default_value: 5
      - name: mavlink_pos_rate
        field: mavlink.position_rate
        type: uint8_t
        min: 0
        max: 255
        default_value: 2
      - name: mavlink_extra1_rate
        field: mavlink.extra1_rate
        type: uint8_t
        min: 0
        max: 255
        default_value: 10
      - name: mavlink_extra2_rate
        field: mavlink.extra2_rate
        type: uint8_t
        min: 0
        max: 255
        default_value: 2
      - name: mavlink_extra3_rate
        field: mavlink.extra3_rate
        type: uint8_t
        min: 0
        max: 255
        default_value: 1
      - name: mavlink_version
        field: mavlink.version
        description: "Version of MAVLink to use"
        type: uint8_t
        min: 1
        max: 2
        default_value: 2
  - name: PG_ELERES_CONFIG
    type: eleresConfig_t
    headers: ["rx/eleres.h"]
    condition: USE_RX_ELERES
    members:
      - name: eleres_freq
        field: eleresFreq
        min: 415
        max: 450
        default_value: 435
      - name: eleres_telemetry_en
        field: eleresTelemetryEn
        type: bool
        default_value: OFF
      - name: eleres_telemetry_power
        field: eleresTelemetryPower
        min: 0
        max: 7
        default_value: 7
      - name: eleres_loc_en
        field: eleresLocEn
        type: bool
        default_value: OFF
      - name: eleres_loc_power
        field: eleresLocPower
        min: 0
        max: 7
        default_value: 7
      - name: eleres_loc_delay
        field: eleresLocDelay
        min: 30
        max: 1800
        default_value: 240
      - name: eleres_signature
        field: eleresSignature
        max: UINT32_MAX
        default_value: :zero

  - name: PG_LED_STRIP_CONFIG
    type: ledStripConfig_t
    headers: ["common/color.h", "io/ledstrip.h"]
    condition: USE_LED_STRIP
    members:
      - name: ledstrip_visual_beeper
        description: ""
        default_value: OFF
        type: bool

  - name: PG_OSD_CONFIG
    type: osdConfig_t
    headers: ["io/osd.h", "drivers/osd.h"]
    condition: USE_OSD
    members:
      - name: osd_telemetry
        description: "To enable OSD telemetry for antenna tracker. Possible values are `OFF`, `ON` and `TEST`"
        table: osd_telemetry
        field: telemetry
        type: uint8_t
        default_value: "OFF"
      - name: osd_video_system
        description: "Video system used. Possible values are `AUTO`, `PAL` and `NTSC`"
        default_value: "AUTO"
        table: osd_video_system
        field: video_system
        type: uint8_t
      - name: osd_row_shiftdown
        description: "Number of rows to shift the OSD display (increase if top rows are cut off)"
        default_value: 0
        field: row_shiftdown
        min: 0
        max: 1
      - name: osd_units
        description: "IMPERIAL, METRIC, UK"
        default_value: "METRIC"
        field: units
        table: osd_unit
        type: uint8_t
      - name: osd_stats_energy_unit
        description: "Unit used for the drawn energy in the OSD stats [MAH/WH] (milliAmpere hour/ Watt hour)"
        default_value: "MAH"
        field: stats_energy_unit
        table: osd_stats_energy_unit
        type: uint8_t
      - name: osd_stats_min_voltage_unit
        description: "Display minimum voltage of the `BATTERY` or the average per `CELL` in the OSD stats."
        default_value: "BATTERY"
        field: stats_min_voltage_unit
        table: osd_stats_min_voltage_unit
        type: uint8_t
      - name: osd_stats_page_auto_swap_time
        description: "Auto swap display time interval between disarm stats pages (seconds). Reverts to manual control when Roll stick used to change pages. Disabled when set to 0."
        default_value: 3
        field: stats_page_auto_swap_time
        min: 0
        max: 10
      - name: osd_rssi_alarm
        description: "Value below which to make the OSD RSSI indicator blink"
        default_value: 20
        field: rssi_alarm
        min: 0
        max: 100
      - name: osd_time_alarm
        description: "Value above which to make the OSD flight time indicator blink (minutes)"
        default_value: 10
        field: time_alarm
        min: 0
        max: 600
      - name: osd_alt_alarm
        description: "Value above which to make the OSD relative altitude indicator blink (meters)"
        default_value: 100
        field: alt_alarm
        min: 0
        max: 10000
      - name: osd_dist_alarm
        description: "Value above which to make the OSD distance from home indicator blink (meters)"
        default_value: 1000
        field: dist_alarm
        min: 0
        max: 50000
      - name: osd_neg_alt_alarm
        description: "Value below which (negative altitude) to make the OSD relative altitude indicator blink (meters)"
        default_value: 5
        field: neg_alt_alarm
        min: 0
        max: 10000
      - name: osd_current_alarm
        description: "Value above which the OSD current consumption element will start blinking. Measured in full Amperes."
        default_value: 0
        field: current_alarm
        min: 0
        max: 255
      - name: osd_gforce_alarm
        description: "Value above which the OSD g force indicator will blink (g)"
        default_value: 5
        field: gforce_alarm
        min: 0
        max: 20
      - name: osd_gforce_axis_alarm_min
        description: "Value under which the OSD axis g force indicators will blink (g)"
        default_value: -5
        field: gforce_axis_alarm_min
        min: -20
        max: 20
      - name: osd_gforce_axis_alarm_max
        description: "Value above which the OSD axis g force indicators will blink (g)"
        default_value: 5
        field: gforce_axis_alarm_max
        min: -20
        max: 20
      - name: osd_imu_temp_alarm_min
        description: "Temperature under which the IMU temperature OSD element will start blinking (decidegrees centigrade)"
        default_value: -200
        field: imu_temp_alarm_min
        min: -550
        max: 1250
      - name: osd_imu_temp_alarm_max
        description: "Temperature above which the IMU temperature OSD element will start blinking (decidegrees centigrade)"
        default_value: 600
        field: imu_temp_alarm_max
        min: -550
        max: 1250
      - name: osd_esc_temp_alarm_max
        description: "Temperature above which the IMU temperature OSD element will start blinking (decidegrees centigrade)"
        default_value: 900
        field: esc_temp_alarm_max
        min: -550
        max: 1500
      - name: osd_esc_temp_alarm_min
        description: "Temperature under which the IMU temperature OSD element will start blinking (decidegrees centigrade)"
        default_value: -200
        field: esc_temp_alarm_min
        min: -550
        max: 1500
      - name: osd_baro_temp_alarm_min
        description: "Temperature under which the baro temperature OSD element will start blinking (decidegrees centigrade)"
        default_value: -200
        field: baro_temp_alarm_min
        condition: USE_BARO
        min: -550
        max: 1250
      - name: osd_baro_temp_alarm_max
        description: "Temperature above which the baro temperature OSD element will start blinking (decidegrees centigrade)"
        default_value: 600
        field: baro_temp_alarm_max
        condition: USE_BARO
        min: -550
        max: 1250
      - name: osd_snr_alarm
        condition: USE_SERIALRX_CRSF
        description: "Value below which Crossfire SNR Alarm pops-up. (dB)"
        default_value: 4
        field: snr_alarm
        min: -20
        max: 10
      - name: osd_link_quality_alarm
        condition: USE_SERIALRX_CRSF
        description: "LQ % indicator blinks below this value. For Crossfire use 70%, for Tracer use 50%"
        default_value: 70
        field: link_quality_alarm
        min: 0
        max: 100
      - name: osd_rssi_dbm_alarm
        condition: USE_SERIALRX_CRSF
        description: "RSSI dBm indicator blinks below this value [dBm]. 0 disables this alarm"
        default_value: 0
        field: rssi_dbm_alarm
        min: -130
        max: 0
      - name: osd_rssi_dbm_max
        condition: USE_SERIALRX_CRSF
        description: "RSSI dBm upper end of curve. Perfect rssi (max) = 100%"
        default_value: -30
        field: rssi_dbm_max
        min: -50
        max: 0
      - name: osd_rssi_dbm_min
        condition: USE_SERIALRX_CRSF
        description: "RSSI dBm lower end of curve or RX sensitivity level. Worst rssi (min) = 0%"
        default_value: -120
        field: rssi_dbm_min
        min: -130
        max: 0
      - name: osd_temp_label_align
        description: "Allows to chose between left and right alignment for the OSD temperature sensor labels. Valid values are `LEFT` and `RIGHT`"
        default_value: "LEFT"
        field: temp_label_align
        condition: USE_TEMPERATURE_SENSOR
        table: osd_alignment
        type: uint8_t
      - name: osd_airspeed_alarm_min
        condition: USE_PITOT
        description: "Airspeed under which the airspeed OSD element will start blinking (cm/s)"
        default_value: 0
        field: airspeed_alarm_min
        min: 0
        max: 27000 # (1000km/h * 1000 * 100 / 60 / 60)
      - name: osd_airspeed_alarm_max
        condition: USE_PITOT
        description: "Airspeed above which the airspeed OSD element will start blinking (cm/s)"
        default_value: 0
        field: airspeed_alarm_max
        min: 0
        max: 27000 # (1000km/h * 1000 * 100 / 60 / 60)
      - name: osd_ahi_reverse_roll
        field: ahi_reverse_roll
        type: bool
        default_value: OFF
      - name: osd_ahi_max_pitch
        description: "Max pitch, in degrees, for OSD artificial horizon"
        default_value: 20
        field: ahi_max_pitch
        min: 10
        max: 90
        default_value: 20
      - name: osd_crosshairs_style
        description: "To set the visual type for the crosshair"
        default_value: "DEFAULT"
        field: crosshairs_style
        table: osd_crosshairs_style
        type: uint8_t
      - name: osd_crsf_lq_format
        description: "To select LQ format"
        default_value: "TYPE1"
        field: crsf_lq_format
        table: osd_crsf_lq_format
        type: uint8_t
      - name: osd_horizon_offset
        description: "To vertically adjust the whole OSD and AHI and scrolling bars"
        default_value: 0
        field: horizon_offset
        min: -2
        max: 2
      - name: osd_camera_uptilt
        description: "Set the camera uptilt for the FPV camera in degres, positive is up, negative is down, relative to the horizontal. Used for correct display of HUD items and AHI (when enabled)."
        default_value: 0
        field: camera_uptilt
        min: -40
        max: 80
      - name: osd_ahi_camera_uptilt_comp
        description: "When set to `ON`, the AHI position is adjusted by `osd_camera_uptilt`. For example, with a cammera uptilt of 30 degrees, the AHI will appear in the middle of the OSD when the aircraft is pitched forward 30 degrees. When set to `OFF`, the AHI will appear in the center of the OSD regardless of camera angle, but can still be shifted up and down using `osd_horizon_offset` (`osd_ahi_vertical_offset` for pixel-OSD)."
        default_value: OFF
        field: ahi_camera_uptilt_comp
        type: bool
      - name: osd_camera_fov_h
        description: "Horizontal field of view for the camera in degres"
        default_value: 135
        field: camera_fov_h
        min: 60
        max: 150
      - name: osd_camera_fov_v
        description: "Vertical field of view for the camera in degres"
        default_value: 85
        field: camera_fov_v
        min: 30
        max: 120
      - name: osd_hud_margin_h
        description: "Left and right margins for the hud area"
        default_value: 3
        field: hud_margin_h
        min: 0
        max: 4
      - name: osd_hud_margin_v
        description: "Top and bottom margins for the hud area"
        default_value: 3
        field: hud_margin_v
        min: 1
        max: 3
      - name: osd_hud_homing
        description: "To display little arrows around the crossair showing where the home point is in the hud"
        default_value: OFF
        field: hud_homing
        type: bool
      - name: osd_hud_homepoint
        description: "To 3D-display the home point location in the hud"
        default_value: OFF
        field: hud_homepoint
        type: bool
      - name: osd_hud_radar_disp
        description: "Maximum count of nearby aircrafts or points of interest to display in the hud, as sent from an ESP32 LoRa module. Set to 0 to disable (show nothing). The nearby aircrafts will appear as markers A, B, C, etc"
        default_value: 0
        field: hud_radar_disp
        min: 0
        max: 4
      - name: osd_hud_radar_range_min
        description: "In meters, radar aircrafts closer than this will not be displayed in the hud"
        default_value: 3
        field: hud_radar_range_min
        min: 1
        max: 30
      - name: osd_hud_radar_range_max
        description: "In meters, radar aircrafts further away than this will not be displayed in the hud"
        default_value: 4000
        field: hud_radar_range_max
        min: 100
        max: 9990
      - name: osd_hud_wp_disp
        description: "How many navigation waypoints are displayed, set to 0 (zero) to disable. As sample, if set to 2, and you just passed the 3rd waypoint of the mission, you'll see markers for the 4th waypoint (marked 1) and the 5th waypoint (marked 2)"
        default_value: 0
        field: hud_wp_disp
        min: 0
        max: 3
      - name: osd_left_sidebar_scroll
        field: left_sidebar_scroll
        table: osd_sidebar_scroll
        type: uint8_t
        default_value: NONE
      - name: osd_right_sidebar_scroll
        field: right_sidebar_scroll
        table: osd_sidebar_scroll
        type: uint8_t
        default_value: NONE
      - name: osd_sidebar_scroll_arrows
        field: sidebar_scroll_arrows
        type: bool
        default_value: OFF
      - name: osd_main_voltage_decimals
        description: "Number of decimals for the battery voltages displayed in the OSD [1-2]."
        default_value: 1
        field: main_voltage_decimals
        min: 1
        max: 2
      - name: osd_coordinate_digits
        field: coordinate_digits
        min: 8
        max: 11
        default_value: 9

      - name: osd_estimations_wind_compensation
        description: "Use wind estimation for remaining flight time/distance estimation"
        default_value: ON
        condition: USE_WIND_ESTIMATOR
        field: estimations_wind_compensation
        type: bool

      - name: osd_failsafe_switch_layout
        description: "If enabled the OSD automatically switches to the first layout during failsafe"
        default_value: OFF
        type: bool

      - name: osd_plus_code_digits
        description: "Numer of plus code digits before shortening with `osd_plus_code_short`. Precision at the equator: 10=13.9x13.9m; 11=2.8x3.5m; 12=56x87cm; 13=11x22cm."
        field: plus_code_digits
        default_value: 11
        min: 10
        max: 13
      - name: osd_plus_code_short
        description: "Number of leading digits removed from plus code. Removing 2, 4 and 6 digits requires a reference location within, respectively, ~800km, ~40 km and ~2km to recover the original coordinates."
        field: plus_code_short
        default_value: "0"
        table: osd_plus_code_short

      - name: osd_ahi_style
        description: "Sets OSD Artificial Horizon style \"DEFAULT\" or \"LINE\" for the FrSky Graphical OSD."
        field: ahi_style
        default_value: "DEFAULT"
        table: osd_ahi_style
        type: uint8_t

      - name: osd_force_grid
        field: force_grid
        type: bool
        default_value: OFF
        description: Force OSD to work in grid mode even if the OSD device supports pixel level access (mainly used for development)

      - name: osd_ahi_bordered
        field: ahi_bordered
        type: bool
        description: Shows a border/corners around the AHI region (pixel OSD only)
        default_value: OFF

      - name: osd_ahi_width
        field: ahi_width
        max: 255
        description: AHI width in pixels (pixel OSD only)
        default_value: 132

      - name: osd_ahi_height
        field: ahi_height
        max: 255
        description: AHI height in pixels (pixel OSD only)
        default_value: 162

      - name: osd_ahi_vertical_offset
        field: ahi_vertical_offset
        min: -128
        max: 127
        description: AHI vertical offset from center (pixel OSD only)
        default_value: -18

      - name: osd_sidebar_horizontal_offset
        field: sidebar_horizontal_offset
        min: -128
        max: 127
        default_value: 0
        description: Sidebar horizontal offset from default position. Positive values move the sidebars closer to the edges.

      - name: osd_left_sidebar_scroll_step
        field: left_sidebar_scroll_step
        max: 255
        default_value: 0
        description: How many units each sidebar step represents. 0 means the default value for the scroll type.

      - name: osd_right_sidebar_scroll_step
        field: right_sidebar_scroll_step
        max: 255
        default_value: 0
        description: Same as left_sidebar_scroll_step, but for the right sidebar

      - name: osd_sidebar_height
        field: sidebar_height
        min: 0
        max: 5
        default_value: 3
        description: Height of sidebars in rows. 0 leaves only the level indicator arrows (Not for pixel OSD)

      - name: osd_home_position_arm_screen
        type: bool
        default_value: ON
        description: Should home position coordinates be displayed on the arming screen.

      - name: osd_pan_servo_index
        description: Index of the pan servo to adjust osd home heading direction based on camera pan. Note that this feature does not work with continiously rotating servos.
        field: pan_servo_index
        min: 0
        max: 10
        default_value: 0

      - name: osd_pan_servo_pwm2centideg
        description: Centidegrees of pan servo rotation us PWM signal. A servo with 180 degrees of rotation from 1000 to 2000 us PWM typically needs `18` for this setting. Change sign to inverse direction.
        field: pan_servo_pwm2centideg
        default_value: 0
        min: -36
        max: 36

<<<<<<< HEAD
      - name: osd_system_msg_display_time
        description: System message display cycle time for multiple messages (milliseconds).
        field: system_msg_display_time
        default_value: 1000
        min: 500
        max: 5000
=======
      - name: osd_esc_rpm_precision
        description: Number of characters used to display the RPM value.
        field: esc_rpm_precision
        min: 3
        max: 6
        default_value: 3

  - name: PG_OSD_COMMON_CONFIG
    type: osdCommonConfig_t
    headers: ["io/osd_common.h"]
    condition: USE_OSD || USE_DJI_HD_OSD
    members:
      - name: osd_speed_source
        description: "Sets the speed type displayed by the DJI OSD and OSD canvas (FrSky Pixel): GROUND, 3D, AIR"
        default_value: "GROUND"
        field: speedSource
        table: osdSpeedSource
        type: uint8_t
>>>>>>> a8016edd

  - name: PG_SYSTEM_CONFIG
    type: systemConfig_t
    headers: ["fc/config.h"]
    members:
      - name: i2c_speed
        description: "This setting controls the clock speed of I2C bus. 400KHZ is the default that most setups are able to use. Some noise-free setups may be overclocked to 800KHZ. Some sensor chips or setups with long wires may work unreliably at 400KHZ - user can try lowering the clock speed to 200KHZ or even 100KHZ. User need to bear in mind that lower clock speeds might require higher looptimes (lower looptime rate)"
        default_value: "400KHZ"
        condition: USE_I2C
        table: i2c_speed
      - name: cpu_underclock
        description: "This option is only available on certain architectures (F3 CPUs at the moment). It makes CPU clock lower to reduce interference to long-range RC systems working at 433MHz"
        default_value: OFF
        field: cpuUnderclock
        condition: USE_UNDERCLOCK
        type: bool
      - name: debug_mode
        description: "Defines debug values exposed in debug variables (developer / debugging setting)"
        default_value: "NONE"
        table: debug_modes
      - name: throttle_tilt_comp_str
        description: "Can be used in ANGLE and HORIZON mode and will automatically boost throttle when banking. Setting is in percentage, 0=disabled."
        default_value: 0
        field: throttle_tilt_compensation_strength
        min: 0
        max: 100
      - name: name
        description: "Craft name"
        default_value: ""

  - name: PG_MODE_ACTIVATION_OPERATOR_CONFIG
    type: modeActivationOperatorConfig_t
    headers: ["fc/rc_modes.h"]
    members:
      - name: mode_range_logic_operator
        description: "Control how Mode selection works in flight modes. If you example have Angle mode configured on two different Aux channels, this controls if you need both activated ( AND ) or if you only need one activated ( OR ) to active angle mode."
        default_value: "OR"
        field: modeActivationOperator
        table: aux_operator
        type: uint8_t

  - name: PG_STATS_CONFIG
    type: statsConfig_t
    headers: ["fc/stats.h"]
    condition: USE_STATS
    members:
      - name: stats
        description: "General switch of the statistics recording feature (a.k.a. odometer)"
        default_value: OFF
        field: stats_enabled
        type: bool
      - name: stats_total_time
        description: "Total flight time [in seconds]. The value is updated on every disarm when \"stats\" are enabled."
        default_value: 0
        max: INT32_MAX
      - name: stats_total_dist
        description: "Total flight distance [in meters]. The value is updated on every disarm when \"stats\" are enabled."
        default_value: 0
        max: INT32_MAX
      - name: stats_total_energy
        max: INT32_MAX
        condition: USE_ADC
        default_value: 0

  - name: PG_TIME_CONFIG
    type: timeConfig_t
    headers: ["common/time.h"]
    members:
      - name: tz_offset
        description: "Time zone offset from UTC, in minutes. This is applied to the GPS time for logging and time-stamping of Blackbox logs"
        default_value: 0
        min: -1440
        max: 1440
      - name: tz_automatic_dst
        description: "Automatically add Daylight Saving Time to the GPS time when needed or simply ignore it. Includes presets for EU and the USA - if you live outside these areas it is suggested to manage DST manually via `tz_offset`."
        default_value: "OFF"
        type: uint8_t
        table: tz_automatic_dst

  - name: PG_DISPLAY_CONFIG
    type: displayConfig_t
    headers: ["drivers/display.h"]
    members:
      - name: display_force_sw_blink
        description: "OFF = OSD hardware blink / ON = OSD software blink. If OSD warning text/values are invisible, try setting this to ON"
        default_value: OFF
        field: force_sw_blink
        type: bool

  - name: PG_VTX_CONFIG
    type: vtxConfig_t
    headers: ["io/vtx_control.h"]
    condition: USE_VTX_CONTROL
    members:
      - name: vtx_halfduplex
        description: "Use half duplex UART to communicate with the VTX, using only a TX pin in the FC."
        default_value: ON
        field: halfDuplex
        type: bool
      - name: vtx_smartaudio_early_akk_workaround
        description: "Enable workaround for early AKK SAudio-enabled VTX bug."
        default_value: ON
        field: smartAudioEarlyAkkWorkaroundEnable
        type: bool
      - name: vtx_smartaudio_alternate_softserial_method
        description: "Enable the alternate softserial method. This is the method used in iNav 3.0 and ealier."
        default_value: ON
        field: smartAudioAltSoftSerialMethod
        type: bool

  - name: PG_VTX_SETTINGS_CONFIG
    type: vtxSettingsConfig_t
    headers: ["drivers/vtx_common.h", "io/vtx.h"]
    condition: USE_VTX_SMARTAUDIO || USE_VTX_TRAMP
    members:
      - name: vtx_band
        description: "Configure the VTX band. Set to zero to use `vtx_freq`. Bands: 1: A, 2: B, 3: E, 4: F, 5: Race."
        default_value: 4
        field: band
        min: VTX_SETTINGS_NO_BAND
        max: VTX_SETTINGS_MAX_BAND
      - name: vtx_channel
        description: "Channel to use within the configured `vtx_band`. Valid values are [1, 8]."
        default_value: 1
        field: channel
        min: VTX_SETTINGS_MIN_CHANNEL
        max: VTX_SETTINGS_MAX_CHANNEL
      - name: vtx_power
        description: "VTX RF power level to use. The exact number of mw depends on the VTX hardware."
        default_value: 1
        field: power
        min: VTX_SETTINGS_MIN_POWER
        max: VTX_SETTINGS_MAX_POWER
      - name: vtx_low_power_disarm
        description: "When the craft is disarmed, set the VTX to its lowest power. `ON` will set the power to its minimum value on startup, increase it to `vtx_power` when arming and change it back to its lowest setting after disarming. `UNTIL_FIRST_ARM` will start with minimum power, but once the craft is armed it will increase to `vtx_power` and it will never decrease until the craft is power cycled."
        default_value: "OFF"
        field: lowPowerDisarm
        table: vtx_low_power_disarm
        type: uint8_t
      - name: vtx_pit_mode_chan
        field: pitModeChan
        min: VTX_SETTINGS_MIN_CHANNEL
        max: VTX_SETTINGS_MAX_CHANNEL
        default_value: 1
      - name: vtx_max_power_override
        description:  "Some VTXes may report max power incorrectly (i.e. 200mW for a 600mW VTX). Use this to override max supported power. 0 to disable and use whatever VTX reports as its capabilities"
        default_value: 0
        field: maxPowerOverride
        min: 0
        max: 10000

  - name: PG_PINIOBOX_CONFIG
    type: pinioBoxConfig_t
    headers: ["io/piniobox.h"]
    condition: USE_PINIOBOX
    members:
      - name: pinio_box1
        field: permanentId[0]
        description: "Mode assignment for PINIO#1"
        default_value: "target specific"
        min: 0
        max: 255
        default_value: :BOX_PERMANENT_ID_NONE
        type: uint8_t
      - name: pinio_box2
        field: permanentId[1]
        default_value: "target specific"
        description: "Mode assignment for PINIO#1"
        min: 0
        max: 255
        default_value: :BOX_PERMANENT_ID_NONE
        type: uint8_t
      - name: pinio_box3
        field: permanentId[2]
        default_value: "target specific"
        description: "Mode assignment for PINIO#1"
        min: 0
        max: 255
        default_value: :BOX_PERMANENT_ID_NONE
        type: uint8_t
      - name: pinio_box4
        field: permanentId[3]
        default_value: "target specific"
        description: "Mode assignment for PINIO#1"
        min: 0
        max: 255
        default_value: :BOX_PERMANENT_ID_NONE
        type: uint8_t

  - name: PG_LOG_CONFIG
    type: logConfig_t
    headers: ["common/log.h"]
    condition: USE_LOG
    members:
        - name: log_level
          field: level
          table: log_level
          description: "Defines serial debugging log level. See `docs/development/serial_printf_debugging.md` for usage."
          default_value: "ERROR"
        - name: log_topics
          field: topics
          min: 0
          max: UINT32_MAX
          description: "Defines serial debugging log topic. See `docs/development/serial_printf_debugging.md` for usage."
          default_value: 0

  - name: PG_ESC_SENSOR_CONFIG
    type: escSensorConfig_t
    headers: ["sensors/esc_sensor.h"]
    condition: USE_ESC_SENSOR
    members:
        - name: esc_sensor_listen_only
          default_value: OFF
          description: "Enable when BLHeli32 Auto Telemetry function is used. Disable in every other case"
          field: listenOnly
          type: bool
          default_value: OFF

  - name: PG_SMARTPORT_MASTER_CONFIG
    type: smartportMasterConfig_t
    headers: ["io/smartport_master.h"]
    condition: USE_SMARTPORT_MASTER
    members:
      - name: smartport_master_halfduplex
        field: halfDuplex
        type: bool
        default_value: ON
      - name: smartport_master_inverted
        field: inverted
        type: bool
        default_value: OFF

  - name: PG_DJI_OSD_CONFIG
    type: djiOsdConfig_t
    headers: ["io/osd_dji_hd.h"]
    condition: USE_DJI_HD_OSD
    members:
        - name: dji_workarounds
          description: "Enables workarounds for different versions of MSP protocol used"
          field: proto_workarounds
          min: 0
          max: UINT8_MAX
          default_value: 1
        - name: dji_use_name_for_messages
          description: "Re-purpose the craft name field for messages."
          default_value: ON
          field: use_name_for_messages
          type: bool
        - name: dji_esc_temp_source
          description: "Re-purpose the ESC temperature field for IMU/BARO temperature"
          default_value: "ESC"
          field: esc_temperature_source
          table: djiOsdTempSource
          type: uint8_t
        - name: dji_message_speed_source
          description: "Sets the speed type displayed by the DJI OSD in craft name: GROUND, 3D, AIR"
          default_value: "3D"
          field: messageSpeedSource
          table: osdSpeedSource
          type: uint8_t
        - name: dji_rssi_source
          description: "Source of the DJI RSSI field: RSSI, CRSF_LQ"
          default_value: "RSSI"
          field: rssi_source
          table: djiRssiSource
          type: uint8_t
        - name: dji_use_adjustments
          description: "Show inflight adjustments in craft name field"
          default_value: OFF
          type: bool
          field: useAdjustments
        - name: dji_cn_alternating_duration
          description: "Alternating duration of craft name elements, in tenths of a second"
          default_value: 30
          min: 1
          max: 150
          field: craftNameAlternatingDuration
          type: uint8_t

  - name: PG_BEEPER_CONFIG
    type: beeperConfig_t
    headers: [ "fc/config.h" ]
    members:
      - name: dshot_beeper_enabled
        description: "Whether using DShot motors as beepers is enabled"
        default_value: ON
        field: dshot_beeper_enabled
        type: bool
      - name: dshot_beeper_tone
        description: "Sets the DShot beeper tone"
        min: 1
        max: 5
        default_value: 1
        field: dshot_beeper_tone
        type: uint8_t
      - name: beeper_pwm_mode
        field: pwmMode
        type: bool
        default_value: OFF
        description: "Allows disabling PWM mode for beeper on some targets. Switch from ON to OFF if the external beeper sound is weak. Do not switch from OFF to ON without checking if the board supports PWM beeper mode"

  - name: PG_POWER_LIMITS_CONFIG
    type: powerLimitsConfig_t
    headers: ["flight/power_limits.h"]
    condition: USE_POWER_LIMITS
    members:
      - name: limit_pi_p
        description: "Throttle attenuation PI control P term"
        default_value: 100
        field: piP
        max: 10000
      - name: limit_pi_i
        description: "Throttle attenuation PI control I term"
        default_value: 100
        field: piI
        max: 10000
      - name: limit_attn_filter_cutoff
        description: "Throttle attenuation PI control output filter cutoff frequency"
        default_value: 1.2
        field: attnFilterCutoff
        max: 100<|MERGE_RESOLUTION|>--- conflicted
+++ resolved
@@ -3463,20 +3463,19 @@
         min: -36
         max: 36
 
-<<<<<<< HEAD
+      - name: osd_esc_rpm_precision
+        description: Number of characters used to display the RPM value.
+        field: esc_rpm_precision
+        min: 3
+        max: 6
+        default_value: 3
+
       - name: osd_system_msg_display_time
         description: System message display cycle time for multiple messages (milliseconds).
         field: system_msg_display_time
         default_value: 1000
         min: 500
         max: 5000
-=======
-      - name: osd_esc_rpm_precision
-        description: Number of characters used to display the RPM value.
-        field: esc_rpm_precision
-        min: 3
-        max: 6
-        default_value: 3
 
   - name: PG_OSD_COMMON_CONFIG
     type: osdCommonConfig_t
@@ -3489,7 +3488,6 @@
         field: speedSource
         table: osdSpeedSource
         type: uint8_t
->>>>>>> a8016edd
 
   - name: PG_SYSTEM_CONFIG
     type: systemConfig_t
