--- conflicted
+++ resolved
@@ -94,11 +94,7 @@
       "VIBE", "CRUISE", "REM_FLIGHT_TIME", "SMARTAUDIO", "ACC",
       "ERPM", "RPM_FILTER", "RPM_FREQ", "NAV_YAW", "DYNAMIC_FILTER", "DYNAMIC_FILTER_FREQUENCY",
       "IRLOCK", "CD", "KALMAN_GAIN", "PID_MEASUREMENT", "SPM_CELLS", "SPM_VS600", "SPM_VARIO", "PCF8574", "DYN_GYRO_LPF", "AUTOLEVEL", "FW_D", "IMU2", "ALTITUDE",
-<<<<<<< HEAD
-      "GYRO_ALPHA_BETA_GAMMA", "SMITH_PREDICTOR", "AUTOTRIM", "AUTOTUNE", "ITERM_RELAX"]
-=======
-      "GYRO_ALPHA_BETA_GAMMA", "SMITH_PREDICTOR", "AUTOTRIM", "AUTOTUNE", "RATE_DYNAMICS"]
->>>>>>> f8f1f933
+      "GYRO_ALPHA_BETA_GAMMA", "SMITH_PREDICTOR", "AUTOTRIM", "AUTOTUNE", "RATE_DYNAMICS", "ITERM_RELAX"]
   - name: async_mode
     values: ["NONE", "GYRO", "ALL"]
   - name: aux_operator
