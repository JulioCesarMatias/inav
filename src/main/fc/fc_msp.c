/*
 * This file is part of Cleanflight.
 *
 * Cleanflight is free software: you can redistribute it and/or modify
 * it under the terms of the GNU General Public License as published by
 * the Free Software Foundation, either version 3 of the License, or
 * (at your option) any later version.
 *
 * Cleanflight is distributed in the hope that it will be useful,
 * but WITHOUT ANY WARRANTY; without even the implied warranty of
 * MERCHANTABILITY or FITNESS FOR A PARTICULAR PURPOSE.  See the
 * GNU General Public License for more details.
 *
 * You should have received a copy of the GNU General Public License
 * along with Cleanflight.  If not, see <http://www.gnu.org/licenses/>.
 */

#include <ctype.h>
#include <stdbool.h>
#include <stdint.h>
#include <string.h>
#include <math.h>

#include "common/log.h" //for MSP_SIMULATOR
#include "platform.h"

#include "blackbox/blackbox.h"

#include "build/debug.h"
#include "build/version.h"

#include "common/axis.h"
#include "common/color.h"
#include "common/maths.h"
#include "common/streambuf.h"
#include "common/bitarray.h"
#include "common/time.h"
#include "common/utils.h"
#include "programming/global_variables.h"
#include "programming/pid.h"

#include "config/parameter_group_ids.h"

#include "drivers/accgyro/accgyro.h"
#include "drivers/compass/compass.h"
#include "drivers/compass/compass_msp.h"
#include "drivers/barometer/barometer_msp.h"
#include "drivers/pitotmeter/pitotmeter_msp.h"
#include "sensors/battery_sensor_fake.h"
#include "drivers/bus_i2c.h"
#include "drivers/display.h"
#include "drivers/flash.h"
#include "drivers/osd.h"
#include "drivers/osd_symbols.h"
#include "drivers/pwm_mapping.h"
#include "drivers/sdcard/sdcard.h"
#include "drivers/serial.h"
#include "drivers/system.h"
#include "drivers/time.h"
#include "drivers/timer.h"
#include "drivers/vtx_common.h"

#include "fc/fc_core.h"
#include "fc/config.h"
#include "fc/controlrate_profile.h"
#include "fc/fc_msp.h"
#include "fc/fc_msp_box.h"
#include "fc/firmware_update.h"
#include "fc/rc_adjustments.h"
#include "fc/rc_controls.h"
#include "fc/rc_modes.h"
#include "fc/runtime_config.h"
#include "fc/settings.h"

#include "flight/failsafe.h"
#include "flight/imu.h"
#include "flight/mixer_profile.h"
#include "flight/mixer.h"
#include "flight/pid.h"
#include "flight/servos.h"
#include "flight/ez_tune.h"

#include "config/config_eeprom.h"
#include "config/feature.h"

#include "io/asyncfatfs/asyncfatfs.h"
#include "io/flashfs.h"
#include "io/gps.h"
#include "io/opflow.h"
#include "io/rangefinder.h"
#include "io/ledstrip.h"
#include "io/osd.h"
#include "io/serial.h"
#include "io/serial_4way.h"
#include "io/vtx.h"
#include "io/vtx_string.h"
#include "io/gps_private.h"  //for MSP_SIMULATOR

#include "msp/msp.h"
#include "msp/msp_protocol.h"
#include "msp/msp_serial.h"

#include "navigation/navigation.h"
#include "navigation/navigation_private.h" //for MSP_SIMULATOR
#include "navigation/navigation_pos_estimator_private.h" //for MSP_SIMULATOR

#include "rx/rx.h"
#include "rx/msp.h"

#include "scheduler/scheduler.h"

#include "sensors/boardalignment.h"
#include "sensors/sensors.h"
#include "sensors/diagnostics.h"
#include "sensors/battery.h"
#include "sensors/rangefinder.h"
#include "sensors/acceleration.h"
#include "sensors/barometer.h"
#include "sensors/pitotmeter.h"
#include "sensors/compass.h"
#include "sensors/gyro.h"
#include "sensors/opflow.h"
#include "sensors/temperature.h"
#include "sensors/esc_sensor.h"

#include "telemetry/telemetry.h"

#ifdef USE_HARDWARE_REVISION_DETECTION
#include "hardware_revision.h"
#endif

extern timeDelta_t cycleTime; // FIXME dependency on mw.c

static const char * const flightControllerIdentifier = INAV_IDENTIFIER; // 4 UPPER CASE alpha numeric characters that identify the flight controller.
static const char * const boardIdentifier = TARGET_BOARD_IDENTIFIER;

// from mixer.c
extern int16_t motor_disarmed[MAX_SUPPORTED_MOTORS];

static const char pidnames[] =
    "ROLL;"
    "PITCH;"
    "YAW;"
    "ALT;"
    "Pos;"
    "PosR;"
    "NavR;"
    "LEVEL;"
    "MAG;"
    "VEL;";

typedef enum {
    MSP_SDCARD_STATE_NOT_PRESENT = 0,
    MSP_SDCARD_STATE_FATAL       = 1,
    MSP_SDCARD_STATE_CARD_INIT   = 2,
    MSP_SDCARD_STATE_FS_INIT     = 3,
    MSP_SDCARD_STATE_READY       = 4
} mspSDCardState_e;

typedef enum {
    MSP_SDCARD_FLAG_SUPPORTTED   = 1
} mspSDCardFlags_e;

typedef enum {
    MSP_FLASHFS_BIT_READY        = 1,
    MSP_FLASHFS_BIT_SUPPORTED    = 2
} mspFlashfsFlags_e;

typedef enum {
    MSP_PASSTHROUGH_SERIAL_ID          = 0xFD,
    MSP_PASSTHROUGH_SERIAL_FUNCTION_ID = 0xFE,
    MSP_PASSTHROUGH_ESC_4WAY           = 0xFF,
 } mspPassthroughType_e;

static uint8_t mspPassthroughMode;
static uint8_t mspPassthroughArgument;

static serialPort_t *mspFindPassthroughSerialPort(void)
 {
    serialPortUsage_t *portUsage = NULL;

    switch (mspPassthroughMode) {
    case MSP_PASSTHROUGH_SERIAL_ID:
    {
        portUsage = findSerialPortUsageByIdentifier(mspPassthroughArgument);
        break;
    }
    case MSP_PASSTHROUGH_SERIAL_FUNCTION_ID:
    {
        const serialPortConfig_t *portConfig = findSerialPortConfig(1 << mspPassthroughArgument);
        if (portConfig) {
            portUsage = findSerialPortUsageByIdentifier(portConfig->identifier);
        }
        break;
    }
    }
    return portUsage ? portUsage->serialPort : NULL;
}

static void mspSerialPassthroughFn(serialPort_t *serialPort)
{
    serialPort_t *passthroughPort = mspFindPassthroughSerialPort();
    if (passthroughPort && serialPort) {
        serialPassthrough(passthroughPort, serialPort, NULL, NULL);
    }
}

static void mspFcSetPassthroughCommand(sbuf_t *dst, sbuf_t *src, mspPostProcessFnPtr *mspPostProcessFn)
{
    const unsigned int dataSize = sbufBytesRemaining(src);

    if (dataSize == 0) {
        // Legacy format
        mspPassthroughMode = MSP_PASSTHROUGH_ESC_4WAY;
    } else {
        mspPassthroughMode = sbufReadU8(src);
        if (!sbufReadU8Safe(&mspPassthroughArgument, src)) {
            mspPassthroughArgument = 0;
        }
    }

    switch (mspPassthroughMode) {
    case MSP_PASSTHROUGH_SERIAL_ID:
    case MSP_PASSTHROUGH_SERIAL_FUNCTION_ID:
         if (mspFindPassthroughSerialPort()) {
             if (mspPostProcessFn) {
                 *mspPostProcessFn = mspSerialPassthroughFn;
             }
             sbufWriteU8(dst, 1);
         } else {
             sbufWriteU8(dst, 0);
         }
         break;
#ifdef USE_SERIAL_4WAY_BLHELI_INTERFACE
    case MSP_PASSTHROUGH_ESC_4WAY:
        // get channel number
        // switch all motor lines HI
        // reply with the count of ESC found
        sbufWriteU8(dst, esc4wayInit());

        if (mspPostProcessFn) {
            *mspPostProcessFn = esc4wayProcess;
        }
        break;
#endif
    default:
        sbufWriteU8(dst, 0);
    }
}

static void mspRebootFn(serialPort_t *serialPort)
{
    UNUSED(serialPort);
    fcReboot(false);
}

static void serializeSDCardSummaryReply(sbuf_t *dst)
{
#ifdef USE_SDCARD
    uint8_t flags = MSP_SDCARD_FLAG_SUPPORTTED;
    uint8_t state;

    sbufWriteU8(dst, flags);

    // Merge the card and filesystem states together
    if (!sdcard_isInserted()) {
        state = MSP_SDCARD_STATE_NOT_PRESENT;
    } else if (!sdcard_isFunctional()) {
        state = MSP_SDCARD_STATE_FATAL;
    } else {
        switch (afatfs_getFilesystemState()) {
            case AFATFS_FILESYSTEM_STATE_READY:
                state = MSP_SDCARD_STATE_READY;
                break;
            case AFATFS_FILESYSTEM_STATE_INITIALIZATION:
                if (sdcard_isInitialized()) {
                    state = MSP_SDCARD_STATE_FS_INIT;
                } else {
                    state = MSP_SDCARD_STATE_CARD_INIT;
                }
                break;
            case AFATFS_FILESYSTEM_STATE_FATAL:
            case AFATFS_FILESYSTEM_STATE_UNKNOWN:
            default:
                state = MSP_SDCARD_STATE_FATAL;
                break;
        }
    }

    sbufWriteU8(dst, state);
    sbufWriteU8(dst, afatfs_getLastError());
    // Write free space and total space in kilobytes
    sbufWriteU32(dst, afatfs_getContiguousFreeSpace() / 1024);
    sbufWriteU32(dst, sdcard_getMetadata()->numBlocks / 2); // Block size is half a kilobyte
#else
    sbufWriteU8(dst, 0);
    sbufWriteU8(dst, 0);
    sbufWriteU8(dst, 0);
    sbufWriteU32(dst, 0);
    sbufWriteU32(dst, 0);
#endif
}

static void serializeDataflashSummaryReply(sbuf_t *dst)
{
#ifdef USE_FLASHFS
    const flashGeometry_t *geometry = flashGetGeometry();
    sbufWriteU8(dst, flashIsReady() ? 1 : 0);
    sbufWriteU32(dst, geometry->sectors);
    sbufWriteU32(dst, geometry->totalSize);
    sbufWriteU32(dst, flashfsGetOffset()); // Effectively the current number of bytes stored on the volume
#else
    sbufWriteU8(dst, 0);
    sbufWriteU32(dst, 0);
    sbufWriteU32(dst, 0);
    sbufWriteU32(dst, 0);
#endif
}

#ifdef USE_FLASHFS
static void serializeDataflashReadReply(sbuf_t *dst, uint32_t address, uint16_t size)
{
    // Check how much bytes we can read
    const int bytesRemainingInBuf = sbufBytesRemaining(dst);
    uint16_t readLen = (size > bytesRemainingInBuf) ? bytesRemainingInBuf : size;

    // size will be lower than that requested if we reach end of volume
    const uint32_t flashfsSize = flashfsGetSize();
    if (readLen > flashfsSize - address) {
        // truncate the request
        readLen = flashfsSize - address;
    }

    // Write address
    sbufWriteU32(dst, address);

    // Read into streambuf directly
    const int bytesRead = flashfsReadAbs(address, sbufPtr(dst), readLen);
    sbufAdvance(dst, bytesRead);
}
#endif

/*
 * Returns true if the command was processd, false otherwise.
 * May set mspPostProcessFunc to a function to be called once the command has been processed
 */
static bool mspFcProcessOutCommand(uint16_t cmdMSP, sbuf_t *dst, mspPostProcessFnPtr *mspPostProcessFn)
{
    switch (cmdMSP) {
    case MSP_API_VERSION:
        sbufWriteU8(dst, MSP_PROTOCOL_VERSION);
        sbufWriteU8(dst, API_VERSION_MAJOR);
        sbufWriteU8(dst, API_VERSION_MINOR);
        break;

    case MSP_FC_VARIANT:
        sbufWriteData(dst, flightControllerIdentifier, FLIGHT_CONTROLLER_IDENTIFIER_LENGTH);
        break;

    case MSP_FC_VERSION:
        sbufWriteU8(dst, FC_VERSION_MAJOR);
        sbufWriteU8(dst, FC_VERSION_MINOR);
        sbufWriteU8(dst, FC_VERSION_PATCH_LEVEL);
        break;

    case MSP_BOARD_INFO:
    {
        sbufWriteData(dst, boardIdentifier, BOARD_IDENTIFIER_LENGTH);
#ifdef USE_HARDWARE_REVISION_DETECTION
        sbufWriteU16(dst, hardwareRevision);
#else
        sbufWriteU16(dst, 0); // No other build targets currently have hardware revision detection.
#endif
        // OSD support (for BF compatibility):
        // 0 = no OSD
        // 1 = OSD slave (not supported in INAV)
        // 2 = OSD chip on board
#if defined(USE_OSD)
        sbufWriteU8(dst, 2);
#else
        sbufWriteU8(dst, 0);
#endif
        // Board communication capabilities (uint8)
        // Bit 0: 1 iff the board has VCP
        // Bit 1: 1 iff the board supports software serial
        uint8_t commCapabilities = 0;
#ifdef USE_VCP
        commCapabilities |= 1 << 0;
#endif
#if defined(USE_SOFTSERIAL1) || defined(USE_SOFTSERIAL2)
        commCapabilities |= 1 << 1;
#endif
        sbufWriteU8(dst, commCapabilities);

        sbufWriteU8(dst, strlen(targetName));
        sbufWriteData(dst, targetName, strlen(targetName));
        break;
    }

    case MSP_BUILD_INFO:
        sbufWriteData(dst, buildDate, BUILD_DATE_LENGTH);
        sbufWriteData(dst, buildTime, BUILD_TIME_LENGTH);
        sbufWriteData(dst, shortGitRevision, GIT_SHORT_REVISION_LENGTH);
        break;

    case MSP_SENSOR_STATUS:
        sbufWriteU8(dst, isHardwareHealthy() ? 1 : 0);
        sbufWriteU8(dst, getHwGyroStatus());
        sbufWriteU8(dst, getHwAccelerometerStatus());
        sbufWriteU8(dst, getHwCompassStatus());
        sbufWriteU8(dst, getHwBarometerStatus());
        sbufWriteU8(dst, getHwGPSStatus());
        sbufWriteU8(dst, getHwRangefinderStatus());
        sbufWriteU8(dst, getHwPitotmeterStatus());
        sbufWriteU8(dst, getHwOpticalFlowStatus());
        break;

    case MSP_ACTIVEBOXES:
        {
            boxBitmask_t mspBoxModeFlags;
            packBoxModeFlags(&mspBoxModeFlags);
            sbufWriteData(dst, &mspBoxModeFlags, sizeof(mspBoxModeFlags));
        }
        break;

    case MSP_STATUS_EX:
    case MSP_STATUS:
        {
            boxBitmask_t mspBoxModeFlags;
            packBoxModeFlags(&mspBoxModeFlags);

            sbufWriteU16(dst, (uint16_t)cycleTime);
#ifdef USE_I2C
            sbufWriteU16(dst, i2cGetErrorCounter());
#else
            sbufWriteU16(dst, 0);
#endif
            sbufWriteU16(dst, packSensorStatus());
            sbufWriteData(dst, &mspBoxModeFlags, 4);
            sbufWriteU8(dst, getConfigProfile());

            if (cmdMSP == MSP_STATUS_EX) {
                sbufWriteU16(dst, averageSystemLoadPercent);
                sbufWriteU16(dst, armingFlags);
                sbufWriteU8(dst, accGetCalibrationAxisFlags());
            }
        }
        break;

        case MSP2_INAV_STATUS:
        {
            // Preserves full arming flags and box modes
            boxBitmask_t mspBoxModeFlags;
            packBoxModeFlags(&mspBoxModeFlags);

            sbufWriteU16(dst, (uint16_t)cycleTime);
#ifdef USE_I2C
            sbufWriteU16(dst, i2cGetErrorCounter());
#else
            sbufWriteU16(dst, 0);
#endif
            sbufWriteU16(dst, packSensorStatus());
            sbufWriteU16(dst, averageSystemLoadPercent);
            sbufWriteU8(dst, (getConfigBatteryProfile() << 4) | getConfigProfile());
            sbufWriteU32(dst, armingFlags);
            sbufWriteData(dst, &mspBoxModeFlags, sizeof(mspBoxModeFlags));
        }
        break;

    case MSP_RAW_IMU:
        {
            for (int i = 0; i < 3; i++) {
                sbufWriteU16(dst, (int16_t)lrintf(acc.accADCf[i] * 512));
            }
            for (int i = 0; i < 3; i++) {
                sbufWriteU16(dst, gyroRateDps(i));
            }
            for (int i = 0; i < 3; i++) {
#ifdef USE_MAG
                sbufWriteU16(dst, mag.magADC[i]);
#else
                sbufWriteU16(dst, 0);
#endif
            }
        }
        break;

    case MSP_SERVO:
        sbufWriteData(dst, &servo, MAX_SUPPORTED_SERVOS * 2);
        break;
    case MSP_SERVO_CONFIGURATIONS:
        for (int i = 0; i < MAX_SUPPORTED_SERVOS; i++) {
            sbufWriteU16(dst, servoParams(i)->min);
            sbufWriteU16(dst, servoParams(i)->max);
            sbufWriteU16(dst, servoParams(i)->middle);
            sbufWriteU8(dst, servoParams(i)->rate);
            sbufWriteU8(dst, 0);
            sbufWriteU8(dst, 0);
            sbufWriteU8(dst, 255); // used to be forwardFromChannel, not used anymore, send 0xff for compatibility reasons
            sbufWriteU32(dst, 0); //Input reversing is not required since it can be done on mixer level
        }
        break;
    case MSP_SERVO_MIX_RULES:
        for (int i = 0; i < MAX_SERVO_RULES; i++) {
            sbufWriteU8(dst, customServoMixers(i)->targetChannel);
            sbufWriteU8(dst, customServoMixers(i)->inputSource);
            sbufWriteU16(dst, customServoMixers(i)->rate);
            sbufWriteU8(dst, customServoMixers(i)->speed);
            sbufWriteU8(dst, 0);
            sbufWriteU8(dst, 100);
            sbufWriteU8(dst, 0);
        }
        break;
    case MSP2_INAV_SERVO_MIXER:
        for (int i = 0; i < MAX_SERVO_RULES; i++) {
            sbufWriteU8(dst, customServoMixers(i)->targetChannel);
            sbufWriteU8(dst, customServoMixers(i)->inputSource);
            sbufWriteU16(dst, customServoMixers(i)->rate);
            sbufWriteU8(dst, customServoMixers(i)->speed);
        #ifdef USE_PROGRAMMING_FRAMEWORK
            sbufWriteU8(dst, customServoMixers(i)->conditionId);
        #else
            sbufWriteU8(dst, -1);
        #endif
        }
        break;
#ifdef USE_PROGRAMMING_FRAMEWORK
    case MSP2_INAV_LOGIC_CONDITIONS:
        for (int i = 0; i < MAX_LOGIC_CONDITIONS; i++) {
            sbufWriteU8(dst, logicConditions(i)->enabled);
            sbufWriteU8(dst, logicConditions(i)->activatorId);
            sbufWriteU8(dst, logicConditions(i)->operation);
            sbufWriteU8(dst, logicConditions(i)->operandA.type);
            sbufWriteU32(dst, logicConditions(i)->operandA.value);
            sbufWriteU8(dst, logicConditions(i)->operandB.type);
            sbufWriteU32(dst, logicConditions(i)->operandB.value);
            sbufWriteU8(dst, logicConditions(i)->flags);
        }
        break;
    case MSP2_INAV_LOGIC_CONDITIONS_STATUS:
        for (int i = 0; i < MAX_LOGIC_CONDITIONS; i++) {
            sbufWriteU32(dst, logicConditionGetValue(i));
        }
        break;
    case MSP2_INAV_GVAR_STATUS:
        for (int i = 0; i < MAX_GLOBAL_VARIABLES; i++) {
            sbufWriteU32(dst, gvGet(i));
        }
        break;
    case MSP2_INAV_PROGRAMMING_PID:
        for (int i = 0; i < MAX_PROGRAMMING_PID_COUNT; i++) {
            sbufWriteU8(dst, programmingPids(i)->enabled);
            sbufWriteU8(dst, programmingPids(i)->setpoint.type);
            sbufWriteU32(dst, programmingPids(i)->setpoint.value);
            sbufWriteU8(dst, programmingPids(i)->measurement.type);
            sbufWriteU32(dst, programmingPids(i)->measurement.value);
            sbufWriteU16(dst, programmingPids(i)->gains.P);
            sbufWriteU16(dst, programmingPids(i)->gains.I);
            sbufWriteU16(dst, programmingPids(i)->gains.D);
            sbufWriteU16(dst, programmingPids(i)->gains.FF);
        }
        break;
    case MSP2_INAV_PROGRAMMING_PID_STATUS:
        for (int i = 0; i < MAX_PROGRAMMING_PID_COUNT; i++) {
            sbufWriteU32(dst, programmingPidGetOutput(i));
        }
        break;
#endif
    case MSP2_COMMON_MOTOR_MIXER:
        for (uint8_t i = 0; i < MAX_SUPPORTED_MOTORS; i++) {
            sbufWriteU16(dst, primaryMotorMixer(i)->throttle * 1000);
            sbufWriteU16(dst, constrainf(primaryMotorMixer(i)->roll + 2.0f, 0.0f, 4.0f) * 1000);
            sbufWriteU16(dst, constrainf(primaryMotorMixer(i)->pitch + 2.0f, 0.0f, 4.0f) * 1000);
            sbufWriteU16(dst, constrainf(primaryMotorMixer(i)->yaw + 2.0f, 0.0f, 4.0f) * 1000);
        }
        break;

    case MSP_MOTOR:
        for (unsigned i = 0; i < 8; i++) {
            sbufWriteU16(dst, i < MAX_SUPPORTED_MOTORS ? motor[i] : 0);
        }
        break;

    case MSP_RC:
        for (int i = 0; i < rxRuntimeConfig.channelCount; i++) {
            sbufWriteU16(dst, rxGetChannelValue(i));
        }
        break;

    case MSP_ATTITUDE:
        sbufWriteU16(dst, attitude.values.roll);
        sbufWriteU16(dst, attitude.values.pitch);
        sbufWriteU16(dst, DECIDEGREES_TO_DEGREES(attitude.values.yaw));
        break;

    case MSP_ALTITUDE:
        sbufWriteU32(dst, lrintf(getEstimatedActualPosition(Z)));
        sbufWriteU16(dst, lrintf(getEstimatedActualVelocity(Z)));
#if defined(USE_BARO)
        sbufWriteU32(dst, baroGetLatestAltitude());
#else
        sbufWriteU32(dst, 0);
#endif
        break;

    case MSP_SONAR_ALTITUDE:
#ifdef USE_RANGEFINDER
        sbufWriteU32(dst, rangefinderGetLatestAltitude());
#else
        sbufWriteU32(dst, 0);
#endif
        break;

    case MSP2_INAV_OPTICAL_FLOW:
#ifdef USE_OPFLOW
        sbufWriteU8(dst, opflow.rawQuality);
        sbufWriteU16(dst, RADIANS_TO_DEGREES(opflow.flowRate[X]));
        sbufWriteU16(dst, RADIANS_TO_DEGREES(opflow.flowRate[Y]));
        sbufWriteU16(dst, RADIANS_TO_DEGREES(opflow.bodyRate[X]));
        sbufWriteU16(dst, RADIANS_TO_DEGREES(opflow.bodyRate[Y]));
#else
        sbufWriteU8(dst, 0);
        sbufWriteU16(dst, 0);
        sbufWriteU16(dst, 0);
        sbufWriteU16(dst, 0);
        sbufWriteU16(dst, 0);
#endif
        break;

    case MSP_ANALOG:
        sbufWriteU8(dst, (uint8_t)constrain(getBatteryVoltage() / 10, 0, 255));
        sbufWriteU16(dst, (uint16_t)constrain(getMAhDrawn(), 0, 0xFFFF)); // milliamp hours drawn from battery
        sbufWriteU16(dst, getRSSI());
        sbufWriteU16(dst, (int16_t)constrain(getAmperage(), -0x8000, 0x7FFF)); // send amperage in 0.01 A steps, range is -320A to 320A
        break;

    case MSP2_INAV_ANALOG:
        // Bit 1: battery full, Bit 2: use capacity threshold, Bit 3-4: battery state, Bit 5-8: battery cell count
        sbufWriteU8(dst, batteryWasFullWhenPluggedIn() | (batteryUsesCapacityThresholds() << 1) | (getBatteryState() << 2) | (getBatteryCellCount() << 4));
        sbufWriteU16(dst, getBatteryVoltage());
        sbufWriteU16(dst, getAmperage()); // send amperage in 0.01 A steps
        sbufWriteU32(dst, getPower());    // power draw
        sbufWriteU32(dst, getMAhDrawn()); // milliamp hours drawn from battery
        sbufWriteU32(dst, getMWhDrawn()); // milliWatt hours drawn from battery
        sbufWriteU32(dst, getBatteryRemainingCapacity());
        sbufWriteU8(dst, calculateBatteryPercentage());
        sbufWriteU16(dst, getRSSI());
        break;

    case MSP_ARMING_CONFIG:
        sbufWriteU8(dst, 0);
        sbufWriteU8(dst, armingConfig()->disarm_kill_switch);
        break;

    case MSP_LOOP_TIME:
        sbufWriteU16(dst, gyroConfig()->looptime);
        break;

    case MSP_RC_TUNING:
        sbufWriteU8(dst, 100); //rcRate8 kept for compatibity reasons, this setting is no longer used
        sbufWriteU8(dst, currentControlRateProfile->stabilized.rcExpo8);
        for (int i = 0 ; i < 3; i++) {
            sbufWriteU8(dst, currentControlRateProfile->stabilized.rates[i]); // R,P,Y see flight_dynamics_index_t
        }
        sbufWriteU8(dst, currentControlRateProfile->throttle.dynPID);
        sbufWriteU8(dst, currentControlRateProfile->throttle.rcMid8);
        sbufWriteU8(dst, currentControlRateProfile->throttle.rcExpo8);
        sbufWriteU16(dst, currentControlRateProfile->throttle.pa_breakpoint);
        sbufWriteU8(dst, currentControlRateProfile->stabilized.rcYawExpo8);
        break;

    case MSP2_INAV_RATE_PROFILE:
        // throttle
        sbufWriteU8(dst, currentControlRateProfile->throttle.rcMid8);
        sbufWriteU8(dst, currentControlRateProfile->throttle.rcExpo8);
        sbufWriteU8(dst, currentControlRateProfile->throttle.dynPID);
        sbufWriteU16(dst, currentControlRateProfile->throttle.pa_breakpoint);

        // stabilized
        sbufWriteU8(dst, currentControlRateProfile->stabilized.rcExpo8);
        sbufWriteU8(dst, currentControlRateProfile->stabilized.rcYawExpo8);
        for (uint8_t i = 0 ; i < 3; ++i) {
            sbufWriteU8(dst, currentControlRateProfile->stabilized.rates[i]); // R,P,Y see flight_dynamics_index_t
        }

        // manual
        sbufWriteU8(dst, currentControlRateProfile->manual.rcExpo8);
        sbufWriteU8(dst, currentControlRateProfile->manual.rcYawExpo8);
        for (uint8_t i = 0 ; i < 3; ++i) {
            sbufWriteU8(dst, currentControlRateProfile->manual.rates[i]); // R,P,Y see flight_dynamics_index_t
        }
        break;

    case MSP2_PID:
        for (int i = 0; i < PID_ITEM_COUNT; i++) {
            sbufWriteU8(dst, constrain(pidBank()->pid[i].P, 0, 255));
            sbufWriteU8(dst, constrain(pidBank()->pid[i].I, 0, 255));
            sbufWriteU8(dst, constrain(pidBank()->pid[i].D, 0, 255));
            sbufWriteU8(dst, constrain(pidBank()->pid[i].FF, 0, 255));
        }
        #ifdef USE_EZ_TUNE
            ezTuneUpdate();
        #endif
        break;

    case MSP_PIDNAMES:
        for (const char *c = pidnames; *c; c++) {
            sbufWriteU8(dst, *c);
        }
        break;

    case MSP_MODE_RANGES:
        for (int i = 0; i < MAX_MODE_ACTIVATION_CONDITION_COUNT; i++) {
            const modeActivationCondition_t *mac = modeActivationConditions(i);
            const box_t *box = findBoxByActiveBoxId(mac->modeId);
            sbufWriteU8(dst, box ? box->permanentId : 0);
            sbufWriteU8(dst, mac->auxChannelIndex);
            sbufWriteU8(dst, mac->range.startStep);
            sbufWriteU8(dst, mac->range.endStep);
        }
        break;

    case MSP_ADJUSTMENT_RANGES:
        for (int i = 0; i < MAX_ADJUSTMENT_RANGE_COUNT; i++) {
            const adjustmentRange_t *adjRange = adjustmentRanges(i);
            sbufWriteU8(dst, adjRange->adjustmentIndex);
            sbufWriteU8(dst, adjRange->auxChannelIndex);
            sbufWriteU8(dst, adjRange->range.startStep);
            sbufWriteU8(dst, adjRange->range.endStep);
            sbufWriteU8(dst, adjRange->adjustmentFunction);
            sbufWriteU8(dst, adjRange->auxSwitchChannelIndex);
        }
        break;

    case MSP_BOXNAMES:
        if (!serializeBoxNamesReply(dst)) {
            return false;
        }
        break;

    case MSP_BOXIDS:
        serializeBoxReply(dst);
        break;

    case MSP_MISC:
        sbufWriteU16(dst, PWM_RANGE_MIDDLE);

        sbufWriteU16(dst, 0); // Was min_throttle
        sbufWriteU16(dst, motorConfig()->maxthrottle);
        sbufWriteU16(dst, motorConfig()->mincommand);

        sbufWriteU16(dst, currentBatteryProfile->failsafe_throttle);

#ifdef USE_GPS
        sbufWriteU8(dst, gpsConfig()->provider); // gps_type
        sbufWriteU8(dst, 0); // TODO gps_baudrate (an index, cleanflight uses a uint32_t
        sbufWriteU8(dst, gpsConfig()->sbasMode); // gps_ubx_sbas
#else
        sbufWriteU8(dst, 0); // gps_type
        sbufWriteU8(dst, 0); // TODO gps_baudrate (an index, cleanflight uses a uint32_t
        sbufWriteU8(dst, 0); // gps_ubx_sbas
#endif
        sbufWriteU8(dst, 0); // multiwiiCurrentMeterOutput
        sbufWriteU8(dst, rxConfig()->rssi_channel);
        sbufWriteU8(dst, 0);

#ifdef USE_MAG
        sbufWriteU16(dst, compassConfig()->mag_declination / 10);
#else
        sbufWriteU16(dst, 0);
#endif

#ifdef USE_ADC
        sbufWriteU8(dst, batteryMetersConfig()->voltage.scale / 10);
        sbufWriteU8(dst, currentBatteryProfile->voltage.cellMin / 10);
        sbufWriteU8(dst, currentBatteryProfile->voltage.cellMax / 10);
        sbufWriteU8(dst, currentBatteryProfile->voltage.cellWarning / 10);
#else
        sbufWriteU8(dst, 0);
        sbufWriteU8(dst, 0);
        sbufWriteU8(dst, 0);
        sbufWriteU8(dst, 0);
#endif
        break;

    case MSP2_INAV_MISC:
        sbufWriteU16(dst, PWM_RANGE_MIDDLE);

        sbufWriteU16(dst, 0); //Was min_throttle
        sbufWriteU16(dst, motorConfig()->maxthrottle);
        sbufWriteU16(dst, motorConfig()->mincommand);

        sbufWriteU16(dst, currentBatteryProfile->failsafe_throttle);

#ifdef USE_GPS
        sbufWriteU8(dst, gpsConfig()->provider); // gps_type
        sbufWriteU8(dst, 0); // TODO gps_baudrate (an index, cleanflight uses a uint32_t
        sbufWriteU8(dst, gpsConfig()->sbasMode); // gps_ubx_sbas
#else
        sbufWriteU8(dst, 0); // gps_type
        sbufWriteU8(dst, 0); // TODO gps_baudrate (an index, cleanflight uses a uint32_t
        sbufWriteU8(dst, 0); // gps_ubx_sbas
#endif
        sbufWriteU8(dst, rxConfig()->rssi_channel);

#ifdef USE_MAG
        sbufWriteU16(dst, compassConfig()->mag_declination / 10);
#else
        sbufWriteU16(dst, 0);
#endif

#ifdef USE_ADC
        sbufWriteU16(dst, batteryMetersConfig()->voltage.scale);
        sbufWriteU8(dst, batteryMetersConfig()->voltageSource);
        sbufWriteU8(dst, currentBatteryProfile->cells);
        sbufWriteU16(dst, currentBatteryProfile->voltage.cellDetect);
        sbufWriteU16(dst, currentBatteryProfile->voltage.cellMin);
        sbufWriteU16(dst, currentBatteryProfile->voltage.cellMax);
        sbufWriteU16(dst, currentBatteryProfile->voltage.cellWarning);
#else
        sbufWriteU16(dst, 0);
        sbufWriteU8(dst, 0);
        sbufWriteU8(dst, 0);
        sbufWriteU16(dst, 0);
        sbufWriteU16(dst, 0);
        sbufWriteU16(dst, 0);
        sbufWriteU16(dst, 0);
#endif

        sbufWriteU32(dst, currentBatteryProfile->capacity.value);
        sbufWriteU32(dst, currentBatteryProfile->capacity.warning);
        sbufWriteU32(dst, currentBatteryProfile->capacity.critical);
        sbufWriteU8(dst, currentBatteryProfile->capacity.unit);
        break;

    case MSP2_INAV_MISC2:
        // Timers
        sbufWriteU32(dst, micros() / 1000000); // On time (seconds)
        sbufWriteU32(dst, getFlightTime()); // Flight time (seconds)

        // Throttle
        sbufWriteU8(dst, getThrottlePercent(true)); // Throttle Percent
        sbufWriteU8(dst, navigationIsControllingThrottle() ? 1 : 0); // Auto Throttle Flag (0 or 1)

        break;

    case MSP2_INAV_BATTERY_CONFIG:
#ifdef USE_ADC
        sbufWriteU16(dst, batteryMetersConfig()->voltage.scale);
        sbufWriteU8(dst, batteryMetersConfig()->voltageSource);
        sbufWriteU8(dst, currentBatteryProfile->cells);
        sbufWriteU16(dst, currentBatteryProfile->voltage.cellDetect);
        sbufWriteU16(dst, currentBatteryProfile->voltage.cellMin);
        sbufWriteU16(dst, currentBatteryProfile->voltage.cellMax);
        sbufWriteU16(dst, currentBatteryProfile->voltage.cellWarning);
#else
        sbufWriteU16(dst, 0);
        sbufWriteU8(dst, 0);
        sbufWriteU8(dst, 0);
        sbufWriteU16(dst, 0);
        sbufWriteU16(dst, 0);
        sbufWriteU16(dst, 0);
        sbufWriteU16(dst, 0);
#endif

        sbufWriteU16(dst, batteryMetersConfig()->current.offset);
        sbufWriteU16(dst, batteryMetersConfig()->current.scale);

        sbufWriteU32(dst, currentBatteryProfile->capacity.value);
        sbufWriteU32(dst, currentBatteryProfile->capacity.warning);
        sbufWriteU32(dst, currentBatteryProfile->capacity.critical);
        sbufWriteU8(dst, currentBatteryProfile->capacity.unit);
        break;

    case MSP_MOTOR_PINS:
        // FIXME This is hardcoded and should not be.
        for (int i = 0; i < 8; i++) {
            sbufWriteU8(dst, i + 1);
        }
        break;

#ifdef USE_GPS
    case MSP_RAW_GPS:
        sbufWriteU8(dst, gpsSol.fixType);
        sbufWriteU8(dst, gpsSol.numSat);
        sbufWriteU32(dst, gpsSol.llh.lat);
        sbufWriteU32(dst, gpsSol.llh.lon);
        sbufWriteU16(dst, gpsSol.llh.alt/100); // meters
        sbufWriteU16(dst, gpsSol.groundSpeed);
        sbufWriteU16(dst, gpsSol.groundCourse);
        sbufWriteU16(dst, gpsSol.hdop);
        break;

    case MSP_COMP_GPS:
        sbufWriteU16(dst, GPS_distanceToHome);
        sbufWriteU16(dst, GPS_directionToHome);
        sbufWriteU8(dst, gpsSol.flags.gpsHeartbeat ? 1 : 0);
        break;
    case MSP_NAV_STATUS:
        sbufWriteU8(dst, NAV_Status.mode);
        sbufWriteU8(dst, NAV_Status.state);
        sbufWriteU8(dst, NAV_Status.activeWpAction);
        sbufWriteU8(dst, NAV_Status.activeWpNumber);
        sbufWriteU8(dst, NAV_Status.error);
        //sbufWriteU16(dst,  (int16_t)(target_bearing/100));
        sbufWriteU16(dst, getHeadingHoldTarget());
        break;


    case MSP_GPSSVINFO:
        /* Compatibility stub - return zero SVs */
        sbufWriteU8(dst, 1);

        // HDOP
        sbufWriteU8(dst, 0);
        sbufWriteU8(dst, 0);
        sbufWriteU8(dst, gpsSol.hdop / 100);
        sbufWriteU8(dst, gpsSol.hdop / 100);
        break;

    case MSP_GPSSTATISTICS:
        sbufWriteU16(dst, gpsStats.lastMessageDt);
        sbufWriteU32(dst, gpsStats.errors);
        sbufWriteU32(dst, gpsStats.timeouts);
        sbufWriteU32(dst, gpsStats.packetCount);
        sbufWriteU16(dst, gpsSol.hdop);
        sbufWriteU16(dst, gpsSol.eph);
        sbufWriteU16(dst, gpsSol.epv);
        break;
#endif
    case MSP_DEBUG:
        // output some useful QA statistics
        // debug[x] = ((hse_value / 1000000) * 1000) + (SystemCoreClock / 1000000);         // XX0YY [crystal clock : core clock]

        for (int i = 0; i < 4; i++) {
            sbufWriteU16(dst, debug[i]);      // 4 variables are here for general monitoring purpose
        }
        break;

    case MSP2_INAV_DEBUG:
        for (int i = 0; i < DEBUG32_VALUE_COUNT; i++) {
            sbufWriteU32(dst, debug[i]);      // 8 variables are here for general monitoring purpose
        }
        break;

    case MSP_UID:
        sbufWriteU32(dst, U_ID_0);
        sbufWriteU32(dst, U_ID_1);
        sbufWriteU32(dst, U_ID_2);
        break;

    case MSP_FEATURE:
        sbufWriteU32(dst, featureMask());
        break;

    case MSP_BOARD_ALIGNMENT:
        sbufWriteU16(dst, boardAlignment()->rollDeciDegrees);
        sbufWriteU16(dst, boardAlignment()->pitchDeciDegrees);
        sbufWriteU16(dst, boardAlignment()->yawDeciDegrees);
        break;

    case MSP_VOLTAGE_METER_CONFIG:
#ifdef USE_ADC
        sbufWriteU8(dst, batteryMetersConfig()->voltage.scale / 10);
        sbufWriteU8(dst, currentBatteryProfile->voltage.cellMin / 10);
        sbufWriteU8(dst, currentBatteryProfile->voltage.cellMax / 10);
        sbufWriteU8(dst, currentBatteryProfile->voltage.cellWarning / 10);
#else
        sbufWriteU8(dst, 0);
        sbufWriteU8(dst, 0);
        sbufWriteU8(dst, 0);
        sbufWriteU8(dst, 0);
#endif
        break;

    case MSP_CURRENT_METER_CONFIG:
        sbufWriteU16(dst, batteryMetersConfig()->current.scale);
        sbufWriteU16(dst, batteryMetersConfig()->current.offset);
        sbufWriteU8(dst, batteryMetersConfig()->current.type);
        sbufWriteU16(dst, constrain(currentBatteryProfile->capacity.value, 0, 0xFFFF));
        break;

    case MSP_MIXER:
        sbufWriteU8(dst, 3); // mixerMode no longer supported, send 3 (QuadX) as fallback
        break;

    case MSP_RX_CONFIG:
        sbufWriteU8(dst, rxConfig()->serialrx_provider);
        sbufWriteU16(dst, rxConfig()->maxcheck);
        sbufWriteU16(dst, PWM_RANGE_MIDDLE);
        sbufWriteU16(dst, rxConfig()->mincheck);
#ifdef USE_SPEKTRUM_BIND
        sbufWriteU8(dst, rxConfig()->spektrum_sat_bind);
#else
        sbufWriteU8(dst, 0);
#endif
        sbufWriteU16(dst, rxConfig()->rx_min_usec);
        sbufWriteU16(dst, rxConfig()->rx_max_usec);
        sbufWriteU8(dst, 0); // for compatibility with betaflight (rcInterpolation)
        sbufWriteU8(dst, 0); // for compatibility with betaflight (rcInterpolationInterval)
        sbufWriteU16(dst, 0); // for compatibility with betaflight (airModeActivateThreshold)
        sbufWriteU8(dst, 0);
        sbufWriteU32(dst, 0);
        sbufWriteU8(dst, 0);
        sbufWriteU8(dst, 0); // for compatibility with betaflight (fpvCamAngleDegrees)
        sbufWriteU8(dst, rxConfig()->receiverType);
        break;

    case MSP_FAILSAFE_CONFIG:
        sbufWriteU8(dst, failsafeConfig()->failsafe_delay);
        sbufWriteU8(dst, failsafeConfig()->failsafe_off_delay);
        sbufWriteU16(dst, currentBatteryProfile->failsafe_throttle);
        sbufWriteU8(dst, 0);    // was failsafe_kill_switch
        sbufWriteU16(dst, failsafeConfig()->failsafe_throttle_low_delay);
        sbufWriteU8(dst, failsafeConfig()->failsafe_procedure);
        sbufWriteU8(dst, failsafeConfig()->failsafe_recovery_delay);
        sbufWriteU16(dst, failsafeConfig()->failsafe_fw_roll_angle);
        sbufWriteU16(dst, failsafeConfig()->failsafe_fw_pitch_angle);
        sbufWriteU16(dst, failsafeConfig()->failsafe_fw_yaw_rate);
        sbufWriteU16(dst, failsafeConfig()->failsafe_stick_motion_threshold);
        sbufWriteU16(dst, failsafeConfig()->failsafe_min_distance);
        sbufWriteU8(dst, failsafeConfig()->failsafe_min_distance_procedure);
        break;

    case MSP_RSSI_CONFIG:
        sbufWriteU8(dst, rxConfig()->rssi_channel);
        break;

    case MSP_RX_MAP:
        sbufWriteData(dst, rxConfig()->rcmap, MAX_MAPPABLE_RX_INPUTS);
        break;

    case MSP2_COMMON_SERIAL_CONFIG:
        for (int i = 0; i < SERIAL_PORT_COUNT; i++) {
            if (!serialIsPortAvailable(serialConfig()->portConfigs[i].identifier)) {
                continue;
            };
            sbufWriteU8(dst, serialConfig()->portConfigs[i].identifier);
            sbufWriteU32(dst, serialConfig()->portConfigs[i].functionMask);
            sbufWriteU8(dst, serialConfig()->portConfigs[i].msp_baudrateIndex);
            sbufWriteU8(dst, serialConfig()->portConfigs[i].gps_baudrateIndex);
            sbufWriteU8(dst, serialConfig()->portConfigs[i].telemetry_baudrateIndex);
            sbufWriteU8(dst, serialConfig()->portConfigs[i].peripheral_baudrateIndex);
        }
        break;

#ifdef USE_LED_STRIP
    case MSP_LED_COLORS:
        for (int i = 0; i < LED_CONFIGURABLE_COLOR_COUNT; i++) {
            const hsvColor_t *color = &ledStripConfig()->colors[i];
            sbufWriteU16(dst, color->h);
            sbufWriteU8(dst, color->s);
            sbufWriteU8(dst, color->v);
        }
        break;

    case MSP_LED_STRIP_CONFIG:
        for (int i = 0; i < LED_MAX_STRIP_LENGTH; i++) {
            const ledConfig_t *ledConfig = &ledStripConfig()->ledConfigs[i];

            uint32_t legacyLedConfig = ledConfig->led_position;
            int shiftCount = 8;
            legacyLedConfig |= ledConfig->led_function << shiftCount;
            shiftCount += 4;
            legacyLedConfig |= (ledConfig->led_overlay & 0x3F) << (shiftCount);
            shiftCount += 6;
            legacyLedConfig |= (ledConfig->led_color) << (shiftCount);
            shiftCount += 4;
            legacyLedConfig |= (ledConfig->led_direction) << (shiftCount);
            shiftCount += 6;
            legacyLedConfig |= (ledConfig->led_params) << (shiftCount);

            sbufWriteU32(dst, legacyLedConfig);
        }
        break;

    case MSP2_INAV_LED_STRIP_CONFIG_EX:
        for (int i = 0; i < LED_MAX_STRIP_LENGTH; i++) {
            const ledConfig_t *ledConfig = &ledStripConfig()->ledConfigs[i];
            sbufWriteDataSafe(dst, ledConfig, sizeof(ledConfig_t));
        }
        break;


    case MSP_LED_STRIP_MODECOLOR:
        for (int i = 0; i < LED_MODE_COUNT; i++) {
            for (int j = 0; j < LED_DIRECTION_COUNT; j++) {
                sbufWriteU8(dst, i);
                sbufWriteU8(dst, j);
                sbufWriteU8(dst, ledStripConfig()->modeColors[i].color[j]);
            }
        }

        for (int j = 0; j < LED_SPECIAL_COLOR_COUNT; j++) {
            sbufWriteU8(dst, LED_MODE_COUNT);
            sbufWriteU8(dst, j);
            sbufWriteU8(dst, ledStripConfig()->specialColors.color[j]);
        }
        break;
#endif

    case MSP_DATAFLASH_SUMMARY:
        serializeDataflashSummaryReply(dst);
        break;

    case MSP_BLACKBOX_CONFIG:
        sbufWriteU8(dst, 0); // API no longer supported
        sbufWriteU8(dst, 0);
        sbufWriteU8(dst, 0);
        sbufWriteU8(dst, 0);
        break;

    case MSP2_BLACKBOX_CONFIG:
#ifdef USE_BLACKBOX
        sbufWriteU8(dst, 1); //Blackbox supported
        sbufWriteU8(dst, blackboxConfig()->device);
        sbufWriteU16(dst, blackboxConfig()->rate_num);
        sbufWriteU16(dst, blackboxConfig()->rate_denom);
        sbufWriteU32(dst,blackboxConfig()->includeFlags);
#else
        sbufWriteU8(dst, 0); // Blackbox not supported
        sbufWriteU8(dst, 0);
        sbufWriteU16(dst, 0);
        sbufWriteU16(dst, 0);
#endif
        break;

    case MSP_SDCARD_SUMMARY:
        serializeSDCardSummaryReply(dst);
        break;

#if defined (USE_DJI_HD_OSD) || defined (USE_MSP_DISPLAYPORT)
    case MSP_BATTERY_STATE:
        // Battery characteristics
        sbufWriteU8(dst, constrain(getBatteryCellCount(), 0, 255));
        sbufWriteU16(dst, currentBatteryProfile->capacity.value);

        // Battery state
        sbufWriteU8(dst, constrain(getBatteryVoltage() / 10, 0, 255)); // in 0.1V steps
        sbufWriteU16(dst, constrain(getMAhDrawn(), 0, 0xFFFF));
        sbufWriteU16(dst, constrain(getAmperage(), -0x8000, 0x7FFF));

        // Battery alerts - used values match Betaflight's/DJI's
        sbufWriteU8(dst,  getBatteryState());

        // Additional battery voltage field (in 0.01V steps)
        sbufWriteU16(dst, getBatteryVoltage());
        break;
#endif

    case MSP_OSD_CONFIG:
#ifdef USE_OSD
        sbufWriteU8(dst, OSD_DRIVER_MAX7456); // OSD supported
        // send video system (AUTO/PAL/NTSC)
        sbufWriteU8(dst, osdConfig()->video_system);
        sbufWriteU8(dst, osdConfig()->units);
        sbufWriteU8(dst, osdConfig()->rssi_alarm);
        sbufWriteU16(dst, currentBatteryProfile->capacity.warning);
        sbufWriteU16(dst, osdConfig()->time_alarm);
        sbufWriteU16(dst, osdConfig()->alt_alarm);
        sbufWriteU16(dst, osdConfig()->dist_alarm);
        sbufWriteU16(dst, osdConfig()->neg_alt_alarm);
        for (int i = 0; i < OSD_ITEM_COUNT; i++) {
            sbufWriteU16(dst, osdLayoutsConfig()->item_pos[0][i]);
        }
#else
        sbufWriteU8(dst, OSD_DRIVER_NONE); // OSD not supported
#endif
        break;

    case MSP_3D:
        sbufWriteU16(dst, reversibleMotorsConfig()->deadband_low);
        sbufWriteU16(dst, reversibleMotorsConfig()->deadband_high);
        sbufWriteU16(dst, reversibleMotorsConfig()->neutral);
        break;

    case MSP_RC_DEADBAND:
        sbufWriteU8(dst, rcControlsConfig()->deadband);
        sbufWriteU8(dst, rcControlsConfig()->yaw_deadband);
        sbufWriteU8(dst, rcControlsConfig()->alt_hold_deadband);
        sbufWriteU16(dst, rcControlsConfig()->mid_throttle_deadband);
        break;

    case MSP_SENSOR_ALIGNMENT:
        sbufWriteU8(dst, 0); // was gyroConfig()->gyro_align
        sbufWriteU8(dst, 0); // was accelerometerConfig()->acc_align
#ifdef USE_MAG
        sbufWriteU8(dst, compassConfig()->mag_align);
#else
        sbufWriteU8(dst, 0);
#endif
#ifdef USE_OPFLOW
        sbufWriteU8(dst, opticalFlowConfig()->opflow_align);
#else
        sbufWriteU8(dst, 0);
#endif
        break;

    case MSP_ADVANCED_CONFIG:
        sbufWriteU8(dst, 1);    // gyroConfig()->gyroSyncDenominator
        sbufWriteU8(dst, 1);    // BF: masterConfig.pid_process_denom
        sbufWriteU8(dst, 1);    // BF: motorConfig()->useUnsyncedPwm
        sbufWriteU8(dst, motorConfig()->motorPwmProtocol);
        sbufWriteU16(dst, motorConfig()->motorPwmRate);
        sbufWriteU16(dst, servoConfig()->servoPwmRate);
        sbufWriteU8(dst, 0);
        break;

    case MSP_FILTER_CONFIG :
        sbufWriteU8(dst, gyroConfig()->gyro_main_lpf_hz);
        sbufWriteU16(dst, pidProfile()->dterm_lpf_hz);
        sbufWriteU16(dst, pidProfile()->yaw_lpf_hz);
        sbufWriteU16(dst, 0); //Was gyroConfig()->gyro_notch_hz
        sbufWriteU16(dst, 1); //Was  gyroConfig()->gyro_notch_cutoff
        sbufWriteU16(dst, 0); //BF: pidProfile()->dterm_notch_hz
        sbufWriteU16(dst, 1); //pidProfile()->dterm_notch_cutoff

        sbufWriteU16(dst, 0); //BF: masterConfig.gyro_soft_notch_hz_2
        sbufWriteU16(dst, 1); //BF: masterConfig.gyro_soft_notch_cutoff_2

        sbufWriteU16(dst, accelerometerConfig()->acc_notch_hz);
        sbufWriteU16(dst, accelerometerConfig()->acc_notch_cutoff);

        sbufWriteU16(dst, 0);    //Was gyroConfig()->gyro_stage2_lowpass_hz
        break;

    case MSP_PID_ADVANCED:
        sbufWriteU16(dst, 0); // pidProfile()->rollPitchItermIgnoreRate
        sbufWriteU16(dst, 0); // pidProfile()->yawItermIgnoreRate
        sbufWriteU16(dst, 0); //pidProfile()->yaw_p_limit
        sbufWriteU8(dst, 0); //BF: pidProfile()->deltaMethod
        sbufWriteU8(dst, 0); //BF: pidProfile()->vbatPidCompensation
        sbufWriteU8(dst, 0); //BF: pidProfile()->setpointRelaxRatio
        sbufWriteU8(dst, 0);
        sbufWriteU16(dst, pidProfile()->pidSumLimit);
        sbufWriteU8(dst, 0); //BF: pidProfile()->itermThrottleGain

        /*
         * To keep compatibility on MSP frame length level with Betaflight, axis axisAccelerationLimitYaw
         * limit will be sent and received in [dps / 10]
         */
        sbufWriteU16(dst, constrain(pidProfile()->axisAccelerationLimitRollPitch / 10, 0, 65535));
        sbufWriteU16(dst, constrain(pidProfile()->axisAccelerationLimitYaw / 10, 0, 65535));
        break;

    case MSP_INAV_PID:
        sbufWriteU8(dst, 0); //Legacy, no longer in use async processing value
        sbufWriteU16(dst, 0); //Legacy, no longer in use async processing value
        sbufWriteU16(dst, 0); //Legacy, no longer in use async processing value
        sbufWriteU8(dst, pidProfile()->heading_hold_rate_limit);
        sbufWriteU8(dst, HEADING_HOLD_ERROR_LPF_FREQ);
        sbufWriteU16(dst, 0);
        sbufWriteU8(dst, gyroConfig()->gyro_lpf);
        sbufWriteU8(dst, accelerometerConfig()->acc_lpf_hz);
        sbufWriteU8(dst, 0); //reserved
        sbufWriteU8(dst, 0); //reserved
        sbufWriteU8(dst, 0); //reserved
        sbufWriteU8(dst, 0); //reserved
        break;

    case MSP_SENSOR_CONFIG:
        sbufWriteU8(dst, accelerometerConfig()->acc_hardware);
#ifdef USE_BARO
        sbufWriteU8(dst, barometerConfig()->baro_hardware);
#else
        sbufWriteU8(dst, 0);
#endif
#ifdef USE_MAG
        sbufWriteU8(dst, compassConfig()->mag_hardware);
#else
        sbufWriteU8(dst, 0);
#endif
#ifdef USE_PITOT
        sbufWriteU8(dst, pitotmeterConfig()->pitot_hardware);
#else
        sbufWriteU8(dst, 0);
#endif
#ifdef USE_RANGEFINDER
        sbufWriteU8(dst, rangefinderConfig()->rangefinder_hardware);
#else
        sbufWriteU8(dst, 0);
#endif
#ifdef USE_OPFLOW
        sbufWriteU8(dst, opticalFlowConfig()->opflow_hardware);
#else
        sbufWriteU8(dst, 0);
#endif
        break;

    case MSP_NAV_POSHOLD:
        sbufWriteU8(dst, navConfig()->general.flags.user_control_mode);
        sbufWriteU16(dst, navConfig()->general.max_auto_speed);
        sbufWriteU16(dst, navConfig()->general.max_auto_climb_rate);
        sbufWriteU16(dst, navConfig()->general.max_manual_speed);
        sbufWriteU16(dst, navConfig()->general.max_manual_climb_rate);
        sbufWriteU8(dst, navConfig()->mc.max_bank_angle);
        sbufWriteU8(dst, navConfig()->mc.althold_throttle_type);
        sbufWriteU16(dst, currentBatteryProfile->nav.mc.hover_throttle);
        break;

    case MSP_RTH_AND_LAND_CONFIG:
        sbufWriteU16(dst, navConfig()->general.min_rth_distance);
        sbufWriteU8(dst, navConfig()->general.flags.rth_climb_first);
        sbufWriteU8(dst, navConfig()->general.flags.rth_climb_ignore_emerg);
        sbufWriteU8(dst, navConfig()->general.flags.rth_tail_first);
        sbufWriteU8(dst, navConfig()->general.flags.rth_allow_landing);
        sbufWriteU8(dst, navConfig()->general.flags.rth_alt_control_mode);
        sbufWriteU16(dst, navConfig()->general.rth_abort_threshold);
        sbufWriteU16(dst, navConfig()->general.rth_altitude);
        sbufWriteU16(dst, navConfig()->general.land_minalt_vspd);
        sbufWriteU16(dst, navConfig()->general.land_maxalt_vspd);
        sbufWriteU16(dst, navConfig()->general.land_slowdown_minalt);
        sbufWriteU16(dst, navConfig()->general.land_slowdown_maxalt);
        sbufWriteU16(dst, navConfig()->general.emerg_descent_rate);
        break;

    case MSP_FW_CONFIG:
        sbufWriteU16(dst, currentBatteryProfile->nav.fw.cruise_throttle);
        sbufWriteU16(dst, currentBatteryProfile->nav.fw.min_throttle);
        sbufWriteU16(dst, currentBatteryProfile->nav.fw.max_throttle);
        sbufWriteU8(dst, navConfig()->fw.max_bank_angle);
        sbufWriteU8(dst, navConfig()->fw.max_climb_angle);
        sbufWriteU8(dst, navConfig()->fw.max_dive_angle);
        sbufWriteU8(dst, currentBatteryProfile->nav.fw.pitch_to_throttle);
        sbufWriteU16(dst, navConfig()->fw.loiter_radius);
        break;

    case MSP_CALIBRATION_DATA:
        sbufWriteU8(dst, accGetCalibrationAxisFlags());
        sbufWriteU16(dst, accelerometerConfig()->accZero.raw[X]);
        sbufWriteU16(dst, accelerometerConfig()->accZero.raw[Y]);
        sbufWriteU16(dst, accelerometerConfig()->accZero.raw[Z]);
        sbufWriteU16(dst, accelerometerConfig()->accGain.raw[X]);
        sbufWriteU16(dst, accelerometerConfig()->accGain.raw[Y]);
        sbufWriteU16(dst, accelerometerConfig()->accGain.raw[Z]);

    #ifdef USE_MAG
        sbufWriteU16(dst, compassConfig()->magZero.raw[X]);
        sbufWriteU16(dst, compassConfig()->magZero.raw[Y]);
        sbufWriteU16(dst, compassConfig()->magZero.raw[Z]);
    #else
        sbufWriteU16(dst, 0);
        sbufWriteU16(dst, 0);
        sbufWriteU16(dst, 0);
    #endif

    #ifdef USE_OPFLOW
        sbufWriteU16(dst, opticalFlowConfig()->opflow_scale * 256);
    #else
        sbufWriteU16(dst, 0);
    #endif

    #ifdef USE_MAG
        sbufWriteU16(dst, compassConfig()->magGain[X]);
        sbufWriteU16(dst, compassConfig()->magGain[Y]);
        sbufWriteU16(dst, compassConfig()->magGain[Z]);
    #else
        sbufWriteU16(dst, 0);
        sbufWriteU16(dst, 0);
        sbufWriteU16(dst, 0);
    #endif

        break;

    case MSP_POSITION_ESTIMATION_CONFIG:

        sbufWriteU16(dst, positionEstimationConfig()->w_z_baro_p * 100); //     inav_w_z_baro_p float as value * 100
        sbufWriteU16(dst, positionEstimationConfig()->w_z_gps_p * 100);  // 2   inav_w_z_gps_p  float as value * 100
        sbufWriteU16(dst, positionEstimationConfig()->w_z_gps_v * 100);  // 2   inav_w_z_gps_v  float as value * 100
        sbufWriteU16(dst, positionEstimationConfig()->w_xy_gps_p * 100); // 2   inav_w_xy_gps_p float as value * 100
        sbufWriteU16(dst, positionEstimationConfig()->w_xy_gps_v * 100); // 2   inav_w_xy_gps_v float as value * 100
        sbufWriteU8(dst, gpsConfigMutable()->gpsMinSats);                // 1
        sbufWriteU8(dst, positionEstimationConfig()->use_gps_velned);    // 1   inav_use_gps_velned ON/OFF

        break;

    case MSP_REBOOT:
        if (!ARMING_FLAG(ARMED)) {
            if (mspPostProcessFn) {
                *mspPostProcessFn = mspRebootFn;
            }
        }
        break;

    case MSP_WP_GETINFO:
        sbufWriteU8(dst, 0);                        // Reserved for waypoint capabilities
        sbufWriteU8(dst, NAV_MAX_WAYPOINTS);        // Maximum number of waypoints supported
        sbufWriteU8(dst, isWaypointListValid());    // Is current mission valid
        sbufWriteU8(dst, getWaypointCount());       // Number of waypoints in current mission
        break;

    case MSP_TX_INFO:
        sbufWriteU8(dst, getRSSISource());
        uint8_t rtcDateTimeIsSet = 0;
        dateTime_t dt;
        if (rtcGetDateTime(&dt)) {
            rtcDateTimeIsSet = 1;
        }
        sbufWriteU8(dst, rtcDateTimeIsSet);
        break;

    case MSP_RTC:
        {
            int32_t seconds = 0;
            uint16_t millis = 0;
            rtcTime_t t;
            if (rtcGet(&t)) {
                seconds = rtcTimeGetSeconds(&t);
                millis = rtcTimeGetMillis(&t);
            }
            sbufWriteU32(dst, (uint32_t)seconds);
            sbufWriteU16(dst, millis);
        }
        break;

    case MSP_VTX_CONFIG:
#ifdef USE_VTX_CONTROL
        {
            vtxDevice_t *vtxDevice = vtxCommonDevice();
            if (vtxDevice) {

                uint8_t deviceType = vtxCommonGetDeviceType(vtxDevice);

                // Return band, channel and power from vtxSettingsConfig_t
                // since the VTX might be configured but temporarily offline.
                uint8_t pitmode = 0;
                vtxCommonGetPitMode(vtxDevice, &pitmode);

                sbufWriteU8(dst, deviceType);
                sbufWriteU8(dst, vtxSettingsConfig()->band);
                sbufWriteU8(dst, vtxSettingsConfig()->channel);
                sbufWriteU8(dst, vtxSettingsConfig()->power);
                sbufWriteU8(dst, pitmode);

                // Betaflight < 4 doesn't send these fields
                sbufWriteU8(dst, vtxCommonDeviceIsReady(vtxDevice) ? 1 : 0);
                sbufWriteU8(dst, vtxSettingsConfig()->lowPowerDisarm);
                // future extensions here...
            }
            else {
                sbufWriteU8(dst, VTXDEV_UNKNOWN); // no VTX configured
            }
        }
#else
        sbufWriteU8(dst, VTXDEV_UNKNOWN); // no VTX configured
#endif
        break;

    case MSP_NAME:
        {
            const char *name = systemConfig()->craftName;
            while (*name) {
                sbufWriteU8(dst, *name++);
            }
        }
        break;

    case MSP2_COMMON_TZ:
        sbufWriteU16(dst, (uint16_t)timeConfig()->tz_offset);
        sbufWriteU8(dst, (uint8_t)timeConfig()->tz_automatic_dst);
        break;

    case MSP2_INAV_AIR_SPEED:
#ifdef USE_PITOT
        sbufWriteU32(dst, getAirspeedEstimate());
#else
        sbufWriteU32(dst, 0);
#endif
        break;

    case MSP2_INAV_MIXER:
        sbufWriteU8(dst, mixerConfig()->motorDirectionInverted);
        sbufWriteU8(dst, 0);
        sbufWriteU8(dst, mixerConfig()->motorstopOnLow);
        sbufWriteU8(dst, mixerConfig()->platformType);
        sbufWriteU8(dst, mixerConfig()->hasFlaps);
        sbufWriteU16(dst, mixerConfig()->appliedMixerPreset);
        sbufWriteU8(dst, MAX_SUPPORTED_MOTORS);
        sbufWriteU8(dst, MAX_SUPPORTED_SERVOS);
        break;

#if defined(USE_OSD)
    case MSP2_INAV_OSD_ALARMS:
        sbufWriteU8(dst, osdConfig()->rssi_alarm);
        sbufWriteU16(dst, osdConfig()->time_alarm);
        sbufWriteU16(dst, osdConfig()->alt_alarm);
        sbufWriteU16(dst, osdConfig()->dist_alarm);
        sbufWriteU16(dst, osdConfig()->neg_alt_alarm);
        sbufWriteU16(dst, osdConfig()->gforce_alarm * 1000);
        sbufWriteU16(dst, (int16_t)(osdConfig()->gforce_axis_alarm_min * 1000));
        sbufWriteU16(dst, (int16_t)(osdConfig()->gforce_axis_alarm_max * 1000));
        sbufWriteU8(dst, osdConfig()->current_alarm);
        sbufWriteU16(dst, osdConfig()->imu_temp_alarm_min);
        sbufWriteU16(dst, osdConfig()->imu_temp_alarm_max);
#ifdef USE_BARO
        sbufWriteU16(dst, osdConfig()->baro_temp_alarm_min);
        sbufWriteU16(dst, osdConfig()->baro_temp_alarm_max);
#else
        sbufWriteU16(dst, 0);
        sbufWriteU16(dst, 0);
#endif
        break;

    case MSP2_INAV_OSD_PREFERENCES:
        sbufWriteU8(dst, osdConfig()->video_system);
        sbufWriteU8(dst, osdConfig()->main_voltage_decimals);
        sbufWriteU8(dst, osdConfig()->ahi_reverse_roll);
        sbufWriteU8(dst, osdConfig()->crosshairs_style);
        sbufWriteU8(dst, osdConfig()->left_sidebar_scroll);
        sbufWriteU8(dst, osdConfig()->right_sidebar_scroll);
        sbufWriteU8(dst, osdConfig()->sidebar_scroll_arrows);
        sbufWriteU8(dst, osdConfig()->units);
        sbufWriteU8(dst, osdConfig()->stats_energy_unit);
        break;

#endif

    case MSP2_INAV_OUTPUT_MAPPING:
        for (uint8_t i = 0; i < timerHardwareCount; ++i)
            if (!(timerHardware[i].usageFlags & (TIM_USE_PPM | TIM_USE_PWM))) {
                sbufWriteU8(dst, timerHardware[i].usageFlags);
            }
        break;

    case MSP2_INAV_OUTPUT_MAPPING_EXT:
        for (uint8_t i = 0; i < timerHardwareCount; ++i)
            if (!(timerHardware[i].usageFlags & (TIM_USE_PPM | TIM_USE_PWM))) {
                #if defined(SITL_BUILD)
                sbufWriteU8(dst, i);
                #else
                sbufWriteU8(dst, timer2id(timerHardware[i].tim));
                #endif
                sbufWriteU8(dst, timerHardware[i].usageFlags);
            }
        break;
    
    case MSP2_INAV_MC_BRAKING:
#ifdef USE_MR_BRAKING_MODE
        sbufWriteU16(dst, navConfig()->mc.braking_speed_threshold);
        sbufWriteU16(dst, navConfig()->mc.braking_disengage_speed);
        sbufWriteU16(dst, navConfig()->mc.braking_timeout);
        sbufWriteU8(dst, navConfig()->mc.braking_boost_factor);
        sbufWriteU16(dst, navConfig()->mc.braking_boost_timeout);
        sbufWriteU16(dst, navConfig()->mc.braking_boost_speed_threshold);
        sbufWriteU16(dst, navConfig()->mc.braking_boost_disengage_speed);
        sbufWriteU8(dst, navConfig()->mc.braking_bank_angle);
#endif
        break;

#ifdef USE_TEMPERATURE_SENSOR
    case MSP2_INAV_TEMP_SENSOR_CONFIG:
        for (uint8_t index = 0; index < MAX_TEMP_SENSORS; ++index) {
            const tempSensorConfig_t *sensorConfig = tempSensorConfig(index);
            sbufWriteU8(dst, sensorConfig->type);
            for (uint8_t addrIndex = 0; addrIndex < 8; ++addrIndex)
                sbufWriteU8(dst, ((uint8_t *)&sensorConfig->address)[addrIndex]);
            sbufWriteU16(dst, sensorConfig->alarm_min);
            sbufWriteU16(dst, sensorConfig->alarm_max);
            sbufWriteU8(dst, sensorConfig->osdSymbol);
            for (uint8_t labelIndex = 0; labelIndex < TEMPERATURE_LABEL_LEN; ++labelIndex)
                sbufWriteU8(dst, sensorConfig->label[labelIndex]);
        }
        break;
#endif

#ifdef USE_TEMPERATURE_SENSOR
    case MSP2_INAV_TEMPERATURES:
        for (uint8_t index = 0; index < MAX_TEMP_SENSORS; ++index) {
            int16_t temperature;
            bool valid = getSensorTemperature(index, &temperature);
            sbufWriteU16(dst, valid ? temperature : -1000);
        }
        break;
#endif

#ifdef USE_ESC_SENSOR
    case MSP2_INAV_ESC_RPM:
        {
            uint8_t motorCount = getMotorCount();

            for (uint8_t i = 0; i < motorCount; i++){
                const escSensorData_t *escState = getEscTelemetry(i); //Get ESC telemetry
                sbufWriteU32(dst, escState->rpm);
            }
        }
        break;
#endif

<<<<<<< HEAD
#ifdef USE_EZ_TUNE

    case MSP2_INAV_EZ_TUNE:
        {
            sbufWriteU8(dst, ezTune()->enabled);
            sbufWriteU16(dst, ezTune()->filterHz);
            sbufWriteU8(dst, ezTune()->axisRatio);
            sbufWriteU8(dst, ezTune()->response);
            sbufWriteU8(dst, ezTune()->damping);
            sbufWriteU8(dst, ezTune()->stability);
            sbufWriteU8(dst, ezTune()->aggressiveness);
            sbufWriteU8(dst, ezTune()->rate);
            sbufWriteU8(dst, ezTune()->expo);
=======
#ifdef USE_RATE_DYNAMICS

    case MSP2_INAV_RATE_DYNAMICS:
        {
            sbufWriteU8(dst, currentControlRateProfile->rateDynamics.sensitivityCenter);
            sbufWriteU8(dst, currentControlRateProfile->rateDynamics.sensitivityEnd);
            sbufWriteU8(dst, currentControlRateProfile->rateDynamics.correctionCenter);
            sbufWriteU8(dst, currentControlRateProfile->rateDynamics.correctionEnd);
            sbufWriteU8(dst, currentControlRateProfile->rateDynamics.weightCenter);
            sbufWriteU8(dst, currentControlRateProfile->rateDynamics.weightEnd);
>>>>>>> 9a2b2630
        }
        break;

#endif

    default:
        return false;
    }
    return true;
}

#ifdef USE_SAFE_HOME
static mspResult_e mspFcSafeHomeOutCommand(sbuf_t *dst, sbuf_t *src)
{
    const uint8_t safe_home_no = sbufReadU8(src);    // get the home number
    if(safe_home_no < MAX_SAFE_HOMES) {
        sbufWriteU8(dst, safe_home_no);
        sbufWriteU8(dst, safeHomeConfig(safe_home_no)->enabled);
        sbufWriteU32(dst, safeHomeConfig(safe_home_no)->lat);
        sbufWriteU32(dst, safeHomeConfig(safe_home_no)->lon);
        return MSP_RESULT_ACK;
    } else {
         return MSP_RESULT_ERROR;
    }
}
#endif


static mspResult_e mspFcLogicConditionCommand(sbuf_t *dst, sbuf_t *src) {
    const uint8_t idx = sbufReadU8(src);
    if (idx < MAX_LOGIC_CONDITIONS) {
        sbufWriteU8(dst, logicConditions(idx)->enabled);
        sbufWriteU8(dst, logicConditions(idx)->activatorId);
        sbufWriteU8(dst, logicConditions(idx)->operation);
        sbufWriteU8(dst, logicConditions(idx)->operandA.type);
        sbufWriteU32(dst, logicConditions(idx)->operandA.value);
        sbufWriteU8(dst, logicConditions(idx)->operandB.type);
        sbufWriteU32(dst, logicConditions(idx)->operandB.value);
        sbufWriteU8(dst, logicConditions(idx)->flags);
        return MSP_RESULT_ACK;
    } else {
        return MSP_RESULT_ERROR;
    }
}

static void mspFcWaypointOutCommand(sbuf_t *dst, sbuf_t *src)
{
    const uint8_t msp_wp_no = sbufReadU8(src);    // get the wp number
    navWaypoint_t msp_wp;
    getWaypoint(msp_wp_no, &msp_wp);
    sbufWriteU8(dst, msp_wp_no);      // wp_no
    sbufWriteU8(dst, msp_wp.action);  // action (WAYPOINT)
    sbufWriteU32(dst, msp_wp.lat);    // lat
    sbufWriteU32(dst, msp_wp.lon);    // lon
    sbufWriteU32(dst, msp_wp.alt);    // altitude (cm)
    sbufWriteU16(dst, msp_wp.p1);     // P1
    sbufWriteU16(dst, msp_wp.p2);     // P2
    sbufWriteU16(dst, msp_wp.p3);     // P3
    sbufWriteU8(dst, msp_wp.flag);    // flags
}

#ifdef USE_FLASHFS
static void mspFcDataFlashReadCommand(sbuf_t *dst, sbuf_t *src)
{
    const unsigned int dataSize = sbufBytesRemaining(src);
    uint16_t readLength;

    const uint32_t readAddress = sbufReadU32(src);

    // Request payload:
    //  uint32_t    - address to read from
    //  uint16_t    - size of block to read (optional)
    if (dataSize == sizeof(uint32_t) + sizeof(uint16_t)) {
        readLength = sbufReadU16(src);
    }
    else {
        readLength = 128;
    }

    serializeDataflashReadReply(dst, readAddress, readLength);
}
#endif

static mspResult_e mspFcProcessInCommand(uint16_t cmdMSP, sbuf_t *src)
{
    uint8_t tmp_u8;
    uint16_t tmp_u16;

    const unsigned int dataSize = sbufBytesRemaining(src);

    switch (cmdMSP) {
    case MSP_SELECT_SETTING:
        if (sbufReadU8Safe(&tmp_u8, src) && (!ARMING_FLAG(ARMED)))
            setConfigProfileAndWriteEEPROM(tmp_u8);
        else
            return MSP_RESULT_ERROR;
        break;

    case MSP_SET_HEAD:
        if (sbufReadU16Safe(&tmp_u16, src))
            updateHeadingHoldTarget(tmp_u16);
        else
            return MSP_RESULT_ERROR;
        break;

#ifdef USE_RX_MSP
    case MSP_SET_RAW_RC:
        {
            uint8_t channelCount = dataSize / sizeof(uint16_t);
            if ((channelCount > MAX_SUPPORTED_RC_CHANNEL_COUNT) || (dataSize > channelCount * sizeof(uint16_t))) {
                return MSP_RESULT_ERROR;
            } else {
                uint16_t frame[MAX_SUPPORTED_RC_CHANNEL_COUNT];
                for (int i = 0; i < channelCount; i++) {
                    frame[i] = sbufReadU16(src);
                }
                rxMspFrameReceive(frame, channelCount);
            }
        }
        break;
#endif

    case MSP_SET_ARMING_CONFIG:
        if (dataSize == 2) {
            sbufReadU8(src); //Swallow the first byte, used to be auto_disarm_delay
            armingConfigMutable()->disarm_kill_switch = !!sbufReadU8(src);
        } else
            return MSP_RESULT_ERROR;
        break;

    case MSP_SET_LOOP_TIME:
        if (sbufReadU16Safe(&tmp_u16, src))
            gyroConfigMutable()->looptime = tmp_u16;
        else
            return MSP_RESULT_ERROR;
        break;

    case MSP2_SET_PID:
        if (dataSize == PID_ITEM_COUNT * 4) {
            for (int i = 0; i < PID_ITEM_COUNT; i++) {
                pidBankMutable()->pid[i].P = sbufReadU8(src);
                pidBankMutable()->pid[i].I = sbufReadU8(src);
                pidBankMutable()->pid[i].D = sbufReadU8(src);
                pidBankMutable()->pid[i].FF = sbufReadU8(src);
            }
            schedulePidGainsUpdate();
            navigationUsePIDs();
        } else
            return MSP_RESULT_ERROR;
        break;

    case MSP_SET_MODE_RANGE:
        sbufReadU8Safe(&tmp_u8, src);
        if ((dataSize == 5) && (tmp_u8 < MAX_MODE_ACTIVATION_CONDITION_COUNT)) {
            modeActivationCondition_t *mac = modeActivationConditionsMutable(tmp_u8);
            tmp_u8 = sbufReadU8(src);
            const box_t *box = findBoxByPermanentId(tmp_u8);
            if (box) {
                mac->modeId = box->boxId;
                mac->auxChannelIndex = sbufReadU8(src);
                mac->range.startStep = sbufReadU8(src);
                mac->range.endStep = sbufReadU8(src);

                updateUsedModeActivationConditionFlags();
            } else {
                return MSP_RESULT_ERROR;
            }
        } else {
            return MSP_RESULT_ERROR;
        }
        break;

    case MSP_SET_ADJUSTMENT_RANGE:
        sbufReadU8Safe(&tmp_u8, src);
        if ((dataSize == 7) && (tmp_u8 < MAX_ADJUSTMENT_RANGE_COUNT)) {
            adjustmentRange_t *adjRange = adjustmentRangesMutable(tmp_u8);
            tmp_u8 = sbufReadU8(src);
            if (tmp_u8 < MAX_SIMULTANEOUS_ADJUSTMENT_COUNT) {
                adjRange->adjustmentIndex = tmp_u8;
                adjRange->auxChannelIndex = sbufReadU8(src);
                adjRange->range.startStep = sbufReadU8(src);
                adjRange->range.endStep = sbufReadU8(src);
                adjRange->adjustmentFunction = sbufReadU8(src);
                adjRange->auxSwitchChannelIndex = sbufReadU8(src);
            } else {
                return MSP_RESULT_ERROR;
            }
        } else {
            return MSP_RESULT_ERROR;
        }
        break;

    case MSP_SET_RC_TUNING:
        if ((dataSize == 10) || (dataSize == 11)) {
            sbufReadU8(src); //Read rcRate8, kept for protocol compatibility reasons
            // need to cast away const to set controlRateProfile
            ((controlRateConfig_t*)currentControlRateProfile)->stabilized.rcExpo8 = sbufReadU8(src);
            for (int i = 0; i < 3; i++) {
                tmp_u8 = sbufReadU8(src);
                if (i == FD_YAW) {
                    ((controlRateConfig_t*)currentControlRateProfile)->stabilized.rates[i] = constrain(tmp_u8, SETTING_YAW_RATE_MIN, SETTING_YAW_RATE_MAX);
                }
                else {
                    ((controlRateConfig_t*)currentControlRateProfile)->stabilized.rates[i] = constrain(tmp_u8, SETTING_CONSTANT_ROLL_PITCH_RATE_MIN, SETTING_CONSTANT_ROLL_PITCH_RATE_MAX);
                }
            }
            tmp_u8 = sbufReadU8(src);
            ((controlRateConfig_t*)currentControlRateProfile)->throttle.dynPID = MIN(tmp_u8, SETTING_TPA_RATE_MAX);
            ((controlRateConfig_t*)currentControlRateProfile)->throttle.rcMid8 = sbufReadU8(src);
            ((controlRateConfig_t*)currentControlRateProfile)->throttle.rcExpo8 = sbufReadU8(src);
            ((controlRateConfig_t*)currentControlRateProfile)->throttle.pa_breakpoint = sbufReadU16(src);
            if (dataSize > 10) {
                ((controlRateConfig_t*)currentControlRateProfile)->stabilized.rcYawExpo8 = sbufReadU8(src);
            }

            schedulePidGainsUpdate();
        } else {
            return MSP_RESULT_ERROR;
        }
        break;

    case MSP2_INAV_SET_RATE_PROFILE:
        if (dataSize == 15) {
            controlRateConfig_t *currentControlRateProfile_p = (controlRateConfig_t*)currentControlRateProfile; // need to cast away const to set controlRateProfile

            // throttle
            currentControlRateProfile_p->throttle.rcMid8 = sbufReadU8(src);
            currentControlRateProfile_p->throttle.rcExpo8 = sbufReadU8(src);
            currentControlRateProfile_p->throttle.dynPID = sbufReadU8(src);
            currentControlRateProfile_p->throttle.pa_breakpoint = sbufReadU16(src);

            // stabilized
            currentControlRateProfile_p->stabilized.rcExpo8 = sbufReadU8(src);
            currentControlRateProfile_p->stabilized.rcYawExpo8 = sbufReadU8(src);
            for (uint8_t i = 0; i < 3; ++i) {
                tmp_u8 = sbufReadU8(src);
                if (i == FD_YAW) {
                    currentControlRateProfile_p->stabilized.rates[i] = constrain(tmp_u8, SETTING_YAW_RATE_MIN, SETTING_YAW_RATE_MAX);
                } else {
                    currentControlRateProfile_p->stabilized.rates[i] = constrain(tmp_u8, SETTING_CONSTANT_ROLL_PITCH_RATE_MIN, SETTING_CONSTANT_ROLL_PITCH_RATE_MAX);
                }
            }

            // manual
            currentControlRateProfile_p->manual.rcExpo8 = sbufReadU8(src);
            currentControlRateProfile_p->manual.rcYawExpo8 = sbufReadU8(src);
            for (uint8_t i = 0; i < 3; ++i) {
                tmp_u8 = sbufReadU8(src);
                if (i == FD_YAW) {
                    currentControlRateProfile_p->manual.rates[i] = constrain(tmp_u8, SETTING_YAW_RATE_MIN, SETTING_YAW_RATE_MAX);
                } else {
                    currentControlRateProfile_p->manual.rates[i] = constrain(tmp_u8, SETTING_CONSTANT_ROLL_PITCH_RATE_MIN, SETTING_CONSTANT_ROLL_PITCH_RATE_MAX);
                }
            }

        } else {
            return MSP_RESULT_ERROR;
        }
        break;

    case MSP_SET_MISC:
        if (dataSize == 22) {
        sbufReadU16(src);   // midrc

        sbufReadU16(src); //Was min_throttle
        motorConfigMutable()->maxthrottle = constrain(sbufReadU16(src), PWM_RANGE_MIN, PWM_RANGE_MAX);
        motorConfigMutable()->mincommand = constrain(sbufReadU16(src), 0, PWM_RANGE_MAX);

        currentBatteryProfileMutable->failsafe_throttle = constrain(sbufReadU16(src), PWM_RANGE_MIN, PWM_RANGE_MAX);

#ifdef USE_GPS
        gpsConfigMutable()->provider = sbufReadU8(src); // gps_type
        sbufReadU8(src); // gps_baudrate
        gpsConfigMutable()->sbasMode = sbufReadU8(src); // gps_ubx_sbas
#else
        sbufReadU8(src); // gps_type
        sbufReadU8(src); // gps_baudrate
        sbufReadU8(src); // gps_ubx_sbas
#endif
        sbufReadU8(src); // multiwiiCurrentMeterOutput
        tmp_u8 = sbufReadU8(src);
        if (tmp_u8 <= MAX_SUPPORTED_RC_CHANNEL_COUNT) {
            rxConfigMutable()->rssi_channel = tmp_u8;
            rxUpdateRSSISource(); // Changing rssi_channel might change the RSSI source
        }
        sbufReadU8(src);

#ifdef USE_MAG
        compassConfigMutable()->mag_declination = sbufReadU16(src) * 10;
#else
        sbufReadU16(src);
#endif

#ifdef USE_ADC
        batteryMetersConfigMutable()->voltage.scale = sbufReadU8(src) * 10;
        currentBatteryProfileMutable->voltage.cellMin = sbufReadU8(src) * 10;         // vbatlevel_warn1 in MWC2.3 GUI
        currentBatteryProfileMutable->voltage.cellMax = sbufReadU8(src) * 10;         // vbatlevel_warn2 in MWC2.3 GUI
        currentBatteryProfileMutable->voltage.cellWarning = sbufReadU8(src) * 10;     // vbatlevel when buzzer starts to alert
#else
        sbufReadU8(src);
        sbufReadU8(src);
        sbufReadU8(src);
        sbufReadU8(src);
#endif
        } else
            return MSP_RESULT_ERROR;
        break;

    case MSP2_INAV_SET_MISC:
        if (dataSize == 41) {
            sbufReadU16(src);       // midrc

            sbufReadU16(src);   // was min_throttle
            motorConfigMutable()->maxthrottle = constrain(sbufReadU16(src), PWM_RANGE_MIN, PWM_RANGE_MAX);
            motorConfigMutable()->mincommand = constrain(sbufReadU16(src), 0, PWM_RANGE_MAX);

            currentBatteryProfileMutable->failsafe_throttle = constrain(sbufReadU16(src), PWM_RANGE_MIN, PWM_RANGE_MAX);

#ifdef USE_GPS
            gpsConfigMutable()->provider = sbufReadU8(src); // gps_type
            sbufReadU8(src); // gps_baudrate
            gpsConfigMutable()->sbasMode = sbufReadU8(src); // gps_ubx_sbas
#else
            sbufReadU8(src); // gps_type
            sbufReadU8(src); // gps_baudrate
            sbufReadU8(src); // gps_ubx_sbas
#endif

            tmp_u8 = sbufReadU8(src);
            if (tmp_u8 <= MAX_SUPPORTED_RC_CHANNEL_COUNT)
                rxConfigMutable()->rssi_channel = tmp_u8;

#ifdef USE_MAG
            compassConfigMutable()->mag_declination = sbufReadU16(src) * 10;
#else
            sbufReadU16(src);
#endif

#ifdef USE_ADC
            batteryMetersConfigMutable()->voltage.scale = sbufReadU16(src);
            batteryMetersConfigMutable()->voltageSource = sbufReadU8(src);
            currentBatteryProfileMutable->cells = sbufReadU8(src);
            currentBatteryProfileMutable->voltage.cellDetect = sbufReadU16(src);
            currentBatteryProfileMutable->voltage.cellMin = sbufReadU16(src);
            currentBatteryProfileMutable->voltage.cellMax = sbufReadU16(src);
            currentBatteryProfileMutable->voltage.cellWarning = sbufReadU16(src);
#else
            sbufReadU16(src);
            sbufReadU8(src);
            sbufReadU8(src);
            sbufReadU16(src);
            sbufReadU16(src);
            sbufReadU16(src);
            sbufReadU16(src);
#endif

            currentBatteryProfileMutable->capacity.value = sbufReadU32(src);
            currentBatteryProfileMutable->capacity.warning = sbufReadU32(src);
            currentBatteryProfileMutable->capacity.critical = sbufReadU32(src);
            currentBatteryProfileMutable->capacity.unit = sbufReadU8(src);
            if ((batteryMetersConfig()->voltageSource != BAT_VOLTAGE_RAW) && (batteryMetersConfig()->voltageSource != BAT_VOLTAGE_SAG_COMP)) {
                batteryMetersConfigMutable()->voltageSource = BAT_VOLTAGE_RAW;
                return MSP_RESULT_ERROR;
            }
            if ((currentBatteryProfile->capacity.unit != BAT_CAPACITY_UNIT_MAH) && (currentBatteryProfile->capacity.unit != BAT_CAPACITY_UNIT_MWH)) {
                currentBatteryProfileMutable->capacity.unit = BAT_CAPACITY_UNIT_MAH;
                return MSP_RESULT_ERROR;
            }
        } else
            return MSP_RESULT_ERROR;
        break;

    case MSP2_INAV_SET_BATTERY_CONFIG:
        if (dataSize == 29) {
#ifdef USE_ADC
            batteryMetersConfigMutable()->voltage.scale = sbufReadU16(src);
            batteryMetersConfigMutable()->voltageSource = sbufReadU8(src);
            currentBatteryProfileMutable->cells = sbufReadU8(src);
            currentBatteryProfileMutable->voltage.cellDetect = sbufReadU16(src);
            currentBatteryProfileMutable->voltage.cellMin = sbufReadU16(src);
            currentBatteryProfileMutable->voltage.cellMax = sbufReadU16(src);
            currentBatteryProfileMutable->voltage.cellWarning = sbufReadU16(src);
#else
            sbufReadU16(src);
            sbufReadU8(src);
            sbufReadU8(src);
            sbufReadU16(src);
            sbufReadU16(src);
            sbufReadU16(src);
            sbufReadU16(src);
#endif

            batteryMetersConfigMutable()->current.offset = sbufReadU16(src);
            batteryMetersConfigMutable()->current.scale = sbufReadU16(src);

            currentBatteryProfileMutable->capacity.value = sbufReadU32(src);
            currentBatteryProfileMutable->capacity.warning = sbufReadU32(src);
            currentBatteryProfileMutable->capacity.critical = sbufReadU32(src);
            currentBatteryProfileMutable->capacity.unit = sbufReadU8(src);
            if ((batteryMetersConfig()->voltageSource != BAT_VOLTAGE_RAW) && (batteryMetersConfig()->voltageSource != BAT_VOLTAGE_SAG_COMP)) {
                batteryMetersConfigMutable()->voltageSource = BAT_VOLTAGE_RAW;
                return MSP_RESULT_ERROR;
            }
            if ((currentBatteryProfile->capacity.unit != BAT_CAPACITY_UNIT_MAH) && (currentBatteryProfile->capacity.unit != BAT_CAPACITY_UNIT_MWH)) {
                currentBatteryProfileMutable->capacity.unit = BAT_CAPACITY_UNIT_MAH;
                return MSP_RESULT_ERROR;
            }
        } else
            return MSP_RESULT_ERROR;
        break;

    case MSP_SET_MOTOR:
        if (dataSize == 8 * sizeof(uint16_t)) {
            for (int i = 0; i < 8; i++) {
                const int16_t disarmed = sbufReadU16(src);
                if (i < MAX_SUPPORTED_MOTORS) {
                    motor_disarmed[i] = disarmed;
                }
            }
        } else
            return MSP_RESULT_ERROR;
        break;

    case MSP_SET_SERVO_CONFIGURATION:
        if (dataSize != (1 + 14)) {
            return MSP_RESULT_ERROR;
        }
        tmp_u8 = sbufReadU8(src);
        if (tmp_u8 >= MAX_SUPPORTED_SERVOS) {
            return MSP_RESULT_ERROR;
        } else {
            servoParamsMutable(tmp_u8)->min = sbufReadU16(src);
            servoParamsMutable(tmp_u8)->max = sbufReadU16(src);
            servoParamsMutable(tmp_u8)->middle = sbufReadU16(src);
            servoParamsMutable(tmp_u8)->rate = sbufReadU8(src);
            sbufReadU8(src);
            sbufReadU8(src);
            sbufReadU8(src); // used to be forwardFromChannel, ignored
            sbufReadU32(src); // used to be reversedSources
            servoComputeScalingFactors(tmp_u8);
        }
        break;

    case MSP_SET_SERVO_MIX_RULE:
        sbufReadU8Safe(&tmp_u8, src);
        if ((dataSize == 9) && (tmp_u8 < MAX_SERVO_RULES)) {
            customServoMixersMutable(tmp_u8)->targetChannel = sbufReadU8(src);
            customServoMixersMutable(tmp_u8)->inputSource = sbufReadU8(src);
            customServoMixersMutable(tmp_u8)->rate = sbufReadU16(src);
            customServoMixersMutable(tmp_u8)->speed = sbufReadU8(src);
            sbufReadU16(src); //Read 2bytes for min/max and ignore it
            sbufReadU8(src); //Read 1 byte for `box` and ignore it
            loadCustomServoMixer();
        } else
            return MSP_RESULT_ERROR;
        break;

    case MSP2_INAV_SET_SERVO_MIXER:
        sbufReadU8Safe(&tmp_u8, src);
        if ((dataSize == 7) && (tmp_u8 < MAX_SERVO_RULES)) {
            customServoMixersMutable(tmp_u8)->targetChannel = sbufReadU8(src);
            customServoMixersMutable(tmp_u8)->inputSource = sbufReadU8(src);
            customServoMixersMutable(tmp_u8)->rate = sbufReadU16(src);
            customServoMixersMutable(tmp_u8)->speed = sbufReadU8(src);
        #ifdef USE_PROGRAMMING_FRAMEWORK
            customServoMixersMutable(tmp_u8)->conditionId = sbufReadU8(src);
        #else
            sbufReadU8(src);
        #endif
            loadCustomServoMixer();
        } else
            return MSP_RESULT_ERROR;
        break;
#ifdef USE_PROGRAMMING_FRAMEWORK
    case MSP2_INAV_SET_LOGIC_CONDITIONS:
        sbufReadU8Safe(&tmp_u8, src);
        if ((dataSize == 15) && (tmp_u8 < MAX_LOGIC_CONDITIONS)) {
            logicConditionsMutable(tmp_u8)->enabled = sbufReadU8(src);
            logicConditionsMutable(tmp_u8)->activatorId = sbufReadU8(src);
            logicConditionsMutable(tmp_u8)->operation = sbufReadU8(src);
            logicConditionsMutable(tmp_u8)->operandA.type = sbufReadU8(src);
            logicConditionsMutable(tmp_u8)->operandA.value = sbufReadU32(src);
            logicConditionsMutable(tmp_u8)->operandB.type = sbufReadU8(src);
            logicConditionsMutable(tmp_u8)->operandB.value = sbufReadU32(src);
            logicConditionsMutable(tmp_u8)->flags = sbufReadU8(src);
        } else
            return MSP_RESULT_ERROR;
        break;

    case MSP2_INAV_SET_PROGRAMMING_PID:
        sbufReadU8Safe(&tmp_u8, src);
        if ((dataSize == 20) && (tmp_u8 < MAX_PROGRAMMING_PID_COUNT)) {
            programmingPidsMutable(tmp_u8)->enabled = sbufReadU8(src);
            programmingPidsMutable(tmp_u8)->setpoint.type = sbufReadU8(src);
            programmingPidsMutable(tmp_u8)->setpoint.value = sbufReadU32(src);
            programmingPidsMutable(tmp_u8)->measurement.type = sbufReadU8(src);
            programmingPidsMutable(tmp_u8)->measurement.value = sbufReadU32(src);
            programmingPidsMutable(tmp_u8)->gains.P = sbufReadU16(src);
            programmingPidsMutable(tmp_u8)->gains.I = sbufReadU16(src);
            programmingPidsMutable(tmp_u8)->gains.D = sbufReadU16(src);
            programmingPidsMutable(tmp_u8)->gains.FF = sbufReadU16(src);
        } else
            return MSP_RESULT_ERROR;
        break;
#endif
    case MSP2_COMMON_SET_MOTOR_MIXER:
        sbufReadU8Safe(&tmp_u8, src);
        if ((dataSize == 9) && (tmp_u8 < MAX_SUPPORTED_MOTORS)) {
            primaryMotorMixerMutable(tmp_u8)->throttle = constrainf(sbufReadU16(src) / 1000.0f, 0.0f, 1.0f);
            primaryMotorMixerMutable(tmp_u8)->roll = constrainf(sbufReadU16(src) / 1000.0f, 0.0f, 4.0f) - 2.0f;
            primaryMotorMixerMutable(tmp_u8)->pitch = constrainf(sbufReadU16(src) / 1000.0f, 0.0f, 4.0f) - 2.0f;
            primaryMotorMixerMutable(tmp_u8)->yaw = constrainf(sbufReadU16(src) / 1000.0f, 0.0f, 4.0f) - 2.0f;
        } else
            return MSP_RESULT_ERROR;
        break;

    case MSP_SET_3D:
        if (dataSize == 6) {
            reversibleMotorsConfigMutable()->deadband_low = sbufReadU16(src);
            reversibleMotorsConfigMutable()->deadband_high = sbufReadU16(src);
            reversibleMotorsConfigMutable()->neutral = sbufReadU16(src);
        } else
            return MSP_RESULT_ERROR;
        break;

    case MSP_SET_RC_DEADBAND:
        if (dataSize == 5) {
            rcControlsConfigMutable()->deadband = sbufReadU8(src);
            rcControlsConfigMutable()->yaw_deadband = sbufReadU8(src);
            rcControlsConfigMutable()->alt_hold_deadband = sbufReadU8(src);
            rcControlsConfigMutable()->mid_throttle_deadband = sbufReadU16(src);
        } else
            return MSP_RESULT_ERROR;
        break;

    case MSP_SET_RESET_CURR_PID:
        PG_RESET_CURRENT(pidProfile);
        break;

    case MSP_SET_SENSOR_ALIGNMENT:
        if (dataSize == 4) {
            sbufReadU8(src); // was gyroConfigMutable()->gyro_align
            sbufReadU8(src); // was accelerometerConfigMutable()->acc_align
#ifdef USE_MAG
            compassConfigMutable()->mag_align = sbufReadU8(src);
#else
            sbufReadU8(src);
#endif
#ifdef USE_OPFLOW
            opticalFlowConfigMutable()->opflow_align = sbufReadU8(src);
#else
            sbufReadU8(src);
#endif
        } else
            return MSP_RESULT_ERROR;
        break;

    case MSP_SET_ADVANCED_CONFIG:
        if (dataSize == 9) {
            sbufReadU8(src);    // gyroConfig()->gyroSyncDenominator
            sbufReadU8(src);    // BF: masterConfig.pid_process_denom
            sbufReadU8(src);    // BF: motorConfig()->useUnsyncedPwm
            motorConfigMutable()->motorPwmProtocol = sbufReadU8(src);
            motorConfigMutable()->motorPwmRate = sbufReadU16(src);
            servoConfigMutable()->servoPwmRate = sbufReadU16(src);
            sbufReadU8(src);    //Was gyroSync
        } else
            return MSP_RESULT_ERROR;
        break;

    case MSP_SET_FILTER_CONFIG :
        if (dataSize >= 5) {
            gyroConfigMutable()->gyro_main_lpf_hz = sbufReadU8(src);
            pidProfileMutable()->dterm_lpf_hz = constrain(sbufReadU16(src), 0, 500);
            pidProfileMutable()->yaw_lpf_hz = constrain(sbufReadU16(src), 0, 255);
            if (dataSize >= 9) {
                sbufReadU16(src); //Was gyroConfigMutable()->gyro_notch_hz
                sbufReadU16(src); //Was gyroConfigMutable()->gyro_notch_cutoff
            } else {
                return MSP_RESULT_ERROR;
            }
            if (dataSize >= 13) {
                sbufReadU16(src);
                sbufReadU16(src);
                pidInitFilters();
            } else {
                return MSP_RESULT_ERROR;
            }
            if (dataSize >= 17) {
                sbufReadU16(src); // Was gyroConfigMutable()->gyro_soft_notch_hz_2
                sbufReadU16(src); // Was gyroConfigMutable()->gyro_soft_notch_cutoff_2
            } else {
                return MSP_RESULT_ERROR;
            }

            if (dataSize >= 21) {
                accelerometerConfigMutable()->acc_notch_hz = constrain(sbufReadU16(src), 0, 255);
                accelerometerConfigMutable()->acc_notch_cutoff = constrain(sbufReadU16(src), 1, 255);
            } else {
                return MSP_RESULT_ERROR;
            }

            if (dataSize >= 22) {
                sbufReadU16(src); //Was gyro_stage2_lowpass_hz
            } else {
                return MSP_RESULT_ERROR;
            }
        } else
            return MSP_RESULT_ERROR;
        break;

    case MSP_SET_PID_ADVANCED:
        if (dataSize == 17) {
            sbufReadU16(src);   // pidProfileMutable()->rollPitchItermIgnoreRate
            sbufReadU16(src);   // pidProfileMutable()->yawItermIgnoreRate
            sbufReadU16(src); //pidProfile()->yaw_p_limit

            sbufReadU8(src); //BF: pidProfileMutable()->deltaMethod
            sbufReadU8(src); //BF: pidProfileMutable()->vbatPidCompensation
            sbufReadU8(src); //BF: pidProfileMutable()->setpointRelaxRatio
            sbufReadU8(src);
            pidProfileMutable()->pidSumLimit = sbufReadU16(src);
            sbufReadU8(src); //BF: pidProfileMutable()->itermThrottleGain

            /*
             * To keep compatibility on MSP frame length level with Betaflight, axis axisAccelerationLimitYaw
             * limit will be sent and received in [dps / 10]
             */
            pidProfileMutable()->axisAccelerationLimitRollPitch = sbufReadU16(src) * 10;
            pidProfileMutable()->axisAccelerationLimitYaw = sbufReadU16(src) * 10;
        } else
            return MSP_RESULT_ERROR;
        break;

    case MSP_SET_INAV_PID:
        if (dataSize == 15) {
            sbufReadU8(src);  //Legacy, no longer in use async processing value
            sbufReadU16(src);  //Legacy, no longer in use async processing value
            sbufReadU16(src);  //Legacy, no longer in use async processing value
            pidProfileMutable()->heading_hold_rate_limit = sbufReadU8(src);
            sbufReadU8(src); //HEADING_HOLD_ERROR_LPF_FREQ
            sbufReadU16(src); //Legacy yaw_jump_prevention_limit
            gyroConfigMutable()->gyro_lpf = sbufReadU8(src);
            accelerometerConfigMutable()->acc_lpf_hz = sbufReadU8(src);
            sbufReadU8(src); //reserved
            sbufReadU8(src); //reserved
            sbufReadU8(src); //reserved
            sbufReadU8(src); //reserved
        } else
            return MSP_RESULT_ERROR;
        break;

    case MSP_SET_SENSOR_CONFIG:
        if (dataSize == 6) {
            accelerometerConfigMutable()->acc_hardware = sbufReadU8(src);
#ifdef USE_BARO
            barometerConfigMutable()->baro_hardware = sbufReadU8(src);
#else
            sbufReadU8(src);
#endif
#ifdef USE_MAG
            compassConfigMutable()->mag_hardware = sbufReadU8(src);
#else
            sbufReadU8(src);
#endif
#ifdef USE_PITOT
            pitotmeterConfigMutable()->pitot_hardware = sbufReadU8(src);
#else
            sbufReadU8(src);
#endif
#ifdef USE_RANGEFINDER
            rangefinderConfigMutable()->rangefinder_hardware = sbufReadU8(src);
#else
            sbufReadU8(src);        // rangefinder hardware
#endif
#ifdef USE_OPFLOW
            opticalFlowConfigMutable()->opflow_hardware = sbufReadU8(src);
#else
            sbufReadU8(src);        // optical flow hardware
#endif
        } else
            return MSP_RESULT_ERROR;
        break;

    case MSP_SET_NAV_POSHOLD:
        if (dataSize == 13) {
            navConfigMutable()->general.flags.user_control_mode = sbufReadU8(src);
            navConfigMutable()->general.max_auto_speed = sbufReadU16(src);
            navConfigMutable()->general.max_auto_climb_rate = sbufReadU16(src);
            navConfigMutable()->general.max_manual_speed = sbufReadU16(src);
            navConfigMutable()->general.max_manual_climb_rate = sbufReadU16(src);
            navConfigMutable()->mc.max_bank_angle = sbufReadU8(src);
            navConfigMutable()->mc.althold_throttle_type = sbufReadU8(src);
            currentBatteryProfileMutable->nav.mc.hover_throttle = sbufReadU16(src);
        } else
            return MSP_RESULT_ERROR;
        break;

    case MSP_SET_RTH_AND_LAND_CONFIG:
        if (dataSize == 21) {
            navConfigMutable()->general.min_rth_distance = sbufReadU16(src);
            navConfigMutable()->general.flags.rth_climb_first = sbufReadU8(src);
            navConfigMutable()->general.flags.rth_climb_ignore_emerg = sbufReadU8(src);
            navConfigMutable()->general.flags.rth_tail_first = sbufReadU8(src);
            navConfigMutable()->general.flags.rth_allow_landing = sbufReadU8(src);
            navConfigMutable()->general.flags.rth_alt_control_mode = sbufReadU8(src);
            navConfigMutable()->general.rth_abort_threshold = sbufReadU16(src);
            navConfigMutable()->general.rth_altitude = sbufReadU16(src);
            navConfigMutable()->general.land_minalt_vspd = sbufReadU16(src);
            navConfigMutable()->general.land_maxalt_vspd = sbufReadU16(src);
            navConfigMutable()->general.land_slowdown_minalt = sbufReadU16(src);
            navConfigMutable()->general.land_slowdown_maxalt = sbufReadU16(src);
            navConfigMutable()->general.emerg_descent_rate = sbufReadU16(src);
        } else
            return MSP_RESULT_ERROR;
        break;

    case MSP_SET_FW_CONFIG:
        if (dataSize == 12) {
            currentBatteryProfileMutable->nav.fw.cruise_throttle = sbufReadU16(src);
            currentBatteryProfileMutable->nav.fw.min_throttle = sbufReadU16(src);
            currentBatteryProfileMutable->nav.fw.max_throttle = sbufReadU16(src);
            navConfigMutable()->fw.max_bank_angle = sbufReadU8(src);
            navConfigMutable()->fw.max_climb_angle = sbufReadU8(src);
            navConfigMutable()->fw.max_dive_angle = sbufReadU8(src);
            currentBatteryProfileMutable->nav.fw.pitch_to_throttle = sbufReadU8(src);
            navConfigMutable()->fw.loiter_radius = sbufReadU16(src);
        } else
            return MSP_RESULT_ERROR;
        break;

    case MSP_SET_CALIBRATION_DATA:
        if (dataSize >= 18) {
            accelerometerConfigMutable()->accZero.raw[X] = sbufReadU16(src);
            accelerometerConfigMutable()->accZero.raw[Y] = sbufReadU16(src);
            accelerometerConfigMutable()->accZero.raw[Z] = sbufReadU16(src);
            accelerometerConfigMutable()->accGain.raw[X] = sbufReadU16(src);
            accelerometerConfigMutable()->accGain.raw[Y] = sbufReadU16(src);
            accelerometerConfigMutable()->accGain.raw[Z] = sbufReadU16(src);

#ifdef USE_MAG
            compassConfigMutable()->magZero.raw[X] = sbufReadU16(src);
            compassConfigMutable()->magZero.raw[Y] = sbufReadU16(src);
            compassConfigMutable()->magZero.raw[Z] = sbufReadU16(src);
#else
            sbufReadU16(src);
            sbufReadU16(src);
            sbufReadU16(src);
#endif
#ifdef USE_OPFLOW
            if (dataSize >= 20) {
                opticalFlowConfigMutable()->opflow_scale = sbufReadU16(src) / 256.0f;
            }
#endif
#ifdef USE_MAG
            if (dataSize >= 22) {
                compassConfigMutable()->magGain[X] = sbufReadU16(src);
                compassConfigMutable()->magGain[Y] = sbufReadU16(src);
                compassConfigMutable()->magGain[Z] = sbufReadU16(src);
            }
#else
            if (dataSize >= 22) {
                sbufReadU16(src);
                sbufReadU16(src);
                sbufReadU16(src);
            }
#endif
        } else
            return MSP_RESULT_ERROR;
        break;

    case MSP_SET_POSITION_ESTIMATION_CONFIG:
        if (dataSize == 12) {
            positionEstimationConfigMutable()->w_z_baro_p = constrainf(sbufReadU16(src) / 100.0f, 0.0f, 10.0f);
            positionEstimationConfigMutable()->w_z_gps_p = constrainf(sbufReadU16(src) / 100.0f, 0.0f, 10.0f);
            positionEstimationConfigMutable()->w_z_gps_v = constrainf(sbufReadU16(src) / 100.0f, 0.0f, 10.0f);
            positionEstimationConfigMutable()->w_xy_gps_p = constrainf(sbufReadU16(src) / 100.0f, 0.0f, 10.0f);
            positionEstimationConfigMutable()->w_xy_gps_v = constrainf(sbufReadU16(src) / 100.0f, 0.0f, 10.0f);
            gpsConfigMutable()->gpsMinSats = constrain(sbufReadU8(src), 5, 10);
            positionEstimationConfigMutable()->use_gps_velned = constrain(sbufReadU8(src), 0, 1);
        } else
            return MSP_RESULT_ERROR;
        break;

    case MSP_RESET_CONF:
        if (!ARMING_FLAG(ARMED)) {
            suspendRxSignal();
            resetEEPROM();
            writeEEPROM();
            readEEPROM();
            resumeRxSignal();
        } else
            return MSP_RESULT_ERROR;
        break;

    case MSP_ACC_CALIBRATION:
        if (!ARMING_FLAG(ARMED))
            accStartCalibration();
        else
            return MSP_RESULT_ERROR;
        break;

    case MSP_MAG_CALIBRATION:
        if (!ARMING_FLAG(ARMED))
            ENABLE_STATE(CALIBRATE_MAG);
        else
            return MSP_RESULT_ERROR;
        break;

#ifdef USE_OPFLOW
    case MSP2_INAV_OPFLOW_CALIBRATION:
        if (!ARMING_FLAG(ARMED))
            opflowStartCalibration();
        else
            return MSP_RESULT_ERROR;
        break;
#endif

    case MSP_EEPROM_WRITE:
        if (!ARMING_FLAG(ARMED)) {
            suspendRxSignal();
            writeEEPROM();
            readEEPROM();
            resumeRxSignal();
        } else
            return MSP_RESULT_ERROR;
        break;

#ifdef USE_BLACKBOX
    case MSP2_SET_BLACKBOX_CONFIG:
        // Don't allow config to be updated while Blackbox is logging
        if ((dataSize == 9) && blackboxMayEditConfig()) {
            blackboxConfigMutable()->device = sbufReadU8(src);
            blackboxConfigMutable()->rate_num = sbufReadU16(src);
            blackboxConfigMutable()->rate_denom = sbufReadU16(src);
            blackboxConfigMutable()->includeFlags = sbufReadU32(src);
        } else
            return MSP_RESULT_ERROR;
        break;
#endif

#ifdef USE_OSD
    case MSP_SET_OSD_CONFIG:
        sbufReadU8Safe(&tmp_u8, src);
        // set all the other settings
        if ((int8_t)tmp_u8 == -1) {
            if (dataSize >= 10) {
                osdConfigMutable()->video_system = sbufReadU8(src);
                osdConfigMutable()->units = sbufReadU8(src);
                osdConfigMutable()->rssi_alarm = sbufReadU8(src);
                currentBatteryProfileMutable->capacity.warning = sbufReadU16(src);
                osdConfigMutable()->time_alarm = sbufReadU16(src);
                osdConfigMutable()->alt_alarm = sbufReadU16(src);
                // Won't be read if they weren't provided
                sbufReadU16Safe(&osdConfigMutable()->dist_alarm, src);
                sbufReadU16Safe(&osdConfigMutable()->neg_alt_alarm, src);
            } else
                return MSP_RESULT_ERROR;
        } else {
            // set a position setting
            if ((dataSize >= 3) && (tmp_u8 < OSD_ITEM_COUNT)) // tmp_u8 == addr
                osdLayoutsConfigMutable()->item_pos[0][tmp_u8] = sbufReadU16(src);
            else
                return MSP_RESULT_ERROR;
        }
        // Either a element position change or a units change needs
        // a full redraw, since an element can change size significantly
        // and the old position or the now unused space due to the
        // size change need to be erased.
        osdStartFullRedraw();
        break;

    case MSP_OSD_CHAR_WRITE:
        if (dataSize >= 55) {
            osdCharacter_t chr;
            size_t osdCharacterBytes;
            uint16_t addr;
            if (dataSize >= OSD_CHAR_VISIBLE_BYTES + 2) {
                if (dataSize >= OSD_CHAR_BYTES + 2) {
                    // 16 bit address, full char with metadata
                    addr = sbufReadU16(src);
                    osdCharacterBytes = OSD_CHAR_BYTES;
                } else if (dataSize >= OSD_CHAR_BYTES + 1) {
                    // 8 bit address, full char with metadata
                    addr = sbufReadU8(src);
                    osdCharacterBytes = OSD_CHAR_BYTES;
                } else {
                    // 16 bit character address, only visible char bytes
                    addr = sbufReadU16(src);
                    osdCharacterBytes = OSD_CHAR_VISIBLE_BYTES;
                }
            } else {
                // 8 bit character address, only visible char bytes
                addr = sbufReadU8(src);
                osdCharacterBytes = OSD_CHAR_VISIBLE_BYTES;
            }
            for (unsigned ii = 0; ii < MIN(osdCharacterBytes, sizeof(chr.data)); ii++) {
                chr.data[ii] = sbufReadU8(src);
            }
            displayPort_t *osdDisplayPort = osdGetDisplayPort();
            if (osdDisplayPort) {
                displayWriteFontCharacter(osdDisplayPort, addr, &chr);
            }
        } else {
            return MSP_RESULT_ERROR;
        }
        break;
#endif // USE_OSD

#ifdef USE_VTX_CONTROL
    case MSP_SET_VTX_CONFIG:
        if (dataSize >= 2) {
            vtxDevice_t *vtxDevice = vtxCommonDevice();
            if (vtxDevice) {
                if (vtxCommonGetDeviceType(vtxDevice) != VTXDEV_UNKNOWN) {
                    uint16_t newFrequency = sbufReadU16(src);
                    if (newFrequency <= VTXCOMMON_MSP_BANDCHAN_CHKVAL) {  //value is band and channel
                        const uint8_t newBand = (newFrequency / 8) + 1;
                        const uint8_t newChannel = (newFrequency % 8) + 1;

                        if(vtxSettingsConfig()->band != newBand || vtxSettingsConfig()->channel != newChannel) {
                            vtxCommonSetBandAndChannel(vtxDevice, newBand, newChannel);
                        }

                        vtxSettingsConfigMutable()->band = newBand;
                        vtxSettingsConfigMutable()->channel = newChannel;
                    }

                    if (sbufBytesRemaining(src) > 1) {
                        uint8_t newPower = sbufReadU8(src);
                        uint8_t currentPower = 0;
                        vtxCommonGetPowerIndex(vtxDevice, &currentPower);
                        if (newPower != currentPower) {
                            vtxCommonSetPowerByIndex(vtxDevice, newPower);
                            vtxSettingsConfigMutable()->power = newPower;
                        }

                        // Delegate pitmode to vtx directly
                        const uint8_t newPitmode = sbufReadU8(src);
                        uint8_t currentPitmode = 0;
                        vtxCommonGetPitMode(vtxDevice, &currentPitmode);
                        if (currentPitmode != newPitmode) {
                            vtxCommonSetPitMode(vtxDevice, newPitmode);
                        }

                        if (sbufBytesRemaining(src) > 0) {
                            vtxSettingsConfigMutable()->lowPowerDisarm = sbufReadU8(src);
                        }
                    }
                }
            }
        } else {
            return MSP_RESULT_ERROR;
        }
        break;
#endif

#ifdef USE_FLASHFS
    case MSP_DATAFLASH_ERASE:
        flashfsEraseCompletely();
        break;
#endif

#ifdef USE_GPS
    case MSP_SET_RAW_GPS:
        if (dataSize == 14) {
	    gpsSol.fixType = sbufReadU8(src);
	    if (gpsSol.fixType) {
		ENABLE_STATE(GPS_FIX);
            } else {
                DISABLE_STATE(GPS_FIX);
            }
            gpsSol.flags.validVelNE = false;
            gpsSol.flags.validVelD = false;
            gpsSol.flags.validEPE = false;
            gpsSol.flags.validTime = false;
            gpsSol.numSat = sbufReadU8(src);
            gpsSol.llh.lat = sbufReadU32(src);
            gpsSol.llh.lon = sbufReadU32(src);
            gpsSol.llh.alt = 100 * sbufReadU16(src); // require cm
            gpsSol.groundSpeed = sbufReadU16(src);
            gpsSol.velNED[X] = 0;
            gpsSol.velNED[Y] = 0;
            gpsSol.velNED[Z] = 0;
            gpsSol.eph = 100;
            gpsSol.epv = 100;
            // Feed data to navigation
            sensorsSet(SENSOR_GPS);
            onNewGPSData();
        } else
            return MSP_RESULT_ERROR;
        break;
#endif

    case MSP_SET_WP:
        if (dataSize == 21) {
            const uint8_t msp_wp_no = sbufReadU8(src);     // get the waypoint number
            navWaypoint_t msp_wp;
            msp_wp.action = sbufReadU8(src);    // action
            msp_wp.lat = sbufReadU32(src);      // lat
            msp_wp.lon = sbufReadU32(src);      // lon
            msp_wp.alt = sbufReadU32(src);      // to set altitude (cm)
            msp_wp.p1 = sbufReadU16(src);       // P1
            msp_wp.p2 = sbufReadU16(src);       // P2
            msp_wp.p3 = sbufReadU16(src);       // P3
            msp_wp.flag = sbufReadU8(src);      // future: to set nav flag
            setWaypoint(msp_wp_no, &msp_wp);
        } else
            return MSP_RESULT_ERROR;
        break;
    case MSP2_COMMON_SET_RADAR_POS:
        if (dataSize == 19) {
            const uint8_t msp_radar_no = MIN(sbufReadU8(src), RADAR_MAX_POIS - 1); // Radar poi number, 0 to 3
            radar_pois[msp_radar_no].state = sbufReadU8(src);                      // 0=undefined, 1=armed, 2=lost
            radar_pois[msp_radar_no].gps.lat = sbufReadU32(src);                   // lat 10E7
            radar_pois[msp_radar_no].gps.lon = sbufReadU32(src);                   // lon 10E7
            radar_pois[msp_radar_no].gps.alt = sbufReadU32(src);                   // altitude (cm)
            radar_pois[msp_radar_no].heading = sbufReadU16(src);                   // °
            radar_pois[msp_radar_no].speed = sbufReadU16(src);                     // cm/s
            radar_pois[msp_radar_no].lq = sbufReadU8(src);                         // Link quality, from 0 to 4
        } else
            return MSP_RESULT_ERROR;
        break;

    case MSP_SET_FEATURE:
        if (dataSize == 4) {
            featureClearAll();
            featureSet(sbufReadU32(src)); // features bitmap
            rxUpdateRSSISource(); // For FEATURE_RSSI_ADC
        } else
            return MSP_RESULT_ERROR;
        break;

    case MSP_SET_BOARD_ALIGNMENT:
        if (dataSize == 6) {
            boardAlignmentMutable()->rollDeciDegrees = sbufReadU16(src);
            boardAlignmentMutable()->pitchDeciDegrees = sbufReadU16(src);
            boardAlignmentMutable()->yawDeciDegrees = sbufReadU16(src);
        } else
            return MSP_RESULT_ERROR;
        break;

    case MSP_SET_VOLTAGE_METER_CONFIG:
        if (dataSize == 4) {
#ifdef USE_ADC
            batteryMetersConfigMutable()->voltage.scale = sbufReadU8(src) * 10;
            currentBatteryProfileMutable->voltage.cellMin = sbufReadU8(src) * 10;
            currentBatteryProfileMutable->voltage.cellMax = sbufReadU8(src) * 10;
            currentBatteryProfileMutable->voltage.cellWarning = sbufReadU8(src) * 10;
#else
            sbufReadU8(src);
            sbufReadU8(src);
            sbufReadU8(src);
            sbufReadU8(src);
#endif
        } else
            return MSP_RESULT_ERROR;
        break;

    case MSP_SET_CURRENT_METER_CONFIG:
        if (dataSize == 7) {
            batteryMetersConfigMutable()->current.scale = sbufReadU16(src);
            batteryMetersConfigMutable()->current.offset = sbufReadU16(src);
            batteryMetersConfigMutable()->current.type = sbufReadU8(src);
            currentBatteryProfileMutable->capacity.value = sbufReadU16(src);
        } else
            return MSP_RESULT_ERROR;
        break;

    case MSP_SET_MIXER:
        if (dataSize == 1) {
            sbufReadU8(src); //This is ignored, no longer supporting mixerMode
            mixerUpdateStateFlags();    // Required for correct preset functionality
        } else
            return MSP_RESULT_ERROR;
        break;

    case MSP_SET_RX_CONFIG:
        if (dataSize == 24) {
            rxConfigMutable()->serialrx_provider = sbufReadU8(src);
            rxConfigMutable()->maxcheck = sbufReadU16(src);
            sbufReadU16(src); // midrc
            rxConfigMutable()->mincheck = sbufReadU16(src);
#ifdef USE_SPEKTRUM_BIND
            rxConfigMutable()->spektrum_sat_bind = sbufReadU8(src);
#else
            sbufReadU8(src);
#endif
            rxConfigMutable()->rx_min_usec = sbufReadU16(src);
            rxConfigMutable()->rx_max_usec = sbufReadU16(src);
            sbufReadU8(src); // for compatibility with betaflight (rcInterpolation)
            sbufReadU8(src); // for compatibility with betaflight (rcInterpolationInterval)
            sbufReadU16(src); // for compatibility with betaflight (airModeActivateThreshold)
            sbufReadU8(src);
            sbufReadU32(src);
            sbufReadU8(src);
            sbufReadU8(src); // for compatibility with betaflight (fpvCamAngleDegrees)
            rxConfigMutable()->receiverType = sbufReadU8(src);              // Won't be modified if buffer is not large enough
        } else
            return MSP_RESULT_ERROR;
        break;

    case MSP_SET_FAILSAFE_CONFIG:
        if (dataSize == 20) {
            failsafeConfigMutable()->failsafe_delay = sbufReadU8(src);
            failsafeConfigMutable()->failsafe_off_delay = sbufReadU8(src);
            currentBatteryProfileMutable->failsafe_throttle = sbufReadU16(src);
            sbufReadU8(src); // was failsafe_kill_switch
            failsafeConfigMutable()->failsafe_throttle_low_delay = sbufReadU16(src);
            failsafeConfigMutable()->failsafe_procedure = sbufReadU8(src);
            failsafeConfigMutable()->failsafe_recovery_delay = sbufReadU8(src);
            failsafeConfigMutable()->failsafe_fw_roll_angle = (int16_t)sbufReadU16(src);
            failsafeConfigMutable()->failsafe_fw_pitch_angle = (int16_t)sbufReadU16(src);
            failsafeConfigMutable()->failsafe_fw_yaw_rate = (int16_t)sbufReadU16(src);
            failsafeConfigMutable()->failsafe_stick_motion_threshold = sbufReadU16(src);
            failsafeConfigMutable()->failsafe_min_distance = sbufReadU16(src);
            failsafeConfigMutable()->failsafe_min_distance_procedure = sbufReadU8(src);
        } else
            return MSP_RESULT_ERROR;
        break;

    case MSP_SET_RSSI_CONFIG:
        sbufReadU8Safe(&tmp_u8, src);
        if ((dataSize == 1) && (tmp_u8 <= MAX_SUPPORTED_RC_CHANNEL_COUNT)) {
            rxConfigMutable()->rssi_channel = tmp_u8;
            rxUpdateRSSISource();
        } else {
            return MSP_RESULT_ERROR;
        }
        break;

    case MSP_SET_RX_MAP:
        if (dataSize == MAX_MAPPABLE_RX_INPUTS) {
            for (int i = 0; i < MAX_MAPPABLE_RX_INPUTS; i++) {
                rxConfigMutable()->rcmap[i] = sbufReadU8(src);
            }
        } else
            return MSP_RESULT_ERROR;
        break;

    case MSP2_COMMON_SET_SERIAL_CONFIG:
        {
            uint8_t portConfigSize = sizeof(uint8_t) + sizeof(uint32_t) + (sizeof(uint8_t) * 4);

            if (dataSize % portConfigSize != 0) {
                return MSP_RESULT_ERROR;
            }

            uint8_t remainingPortsInPacket = dataSize / portConfigSize;

            while (remainingPortsInPacket--) {
                uint8_t identifier = sbufReadU8(src);

                serialPortConfig_t *portConfig = serialFindPortConfiguration(identifier);
                if (!portConfig) {
                    return MSP_RESULT_ERROR;
                }

                portConfig->identifier = identifier;
                portConfig->functionMask = sbufReadU32(src);
                portConfig->msp_baudrateIndex = constrain(sbufReadU8(src), BAUD_MIN, BAUD_MAX);
                portConfig->gps_baudrateIndex = constrain(sbufReadU8(src), BAUD_MIN, BAUD_MAX);
                portConfig->telemetry_baudrateIndex = constrain(sbufReadU8(src), BAUD_MIN, BAUD_MAX);
                portConfig->peripheral_baudrateIndex = constrain(sbufReadU8(src), BAUD_MIN, BAUD_MAX);
            }
        }
        break;

#ifdef USE_LED_STRIP
    case MSP_SET_LED_COLORS:
        if (dataSize == LED_CONFIGURABLE_COLOR_COUNT * 4) {
            for (int i = 0; i < LED_CONFIGURABLE_COLOR_COUNT; i++) {
                hsvColor_t *color = &ledStripConfigMutable()->colors[i];
                color->h = sbufReadU16(src);
                color->s = sbufReadU8(src);
                color->v = sbufReadU8(src);
            }
        } else
            return MSP_RESULT_ERROR;
        break;

    case MSP_SET_LED_STRIP_CONFIG:
        if (dataSize == (1 + sizeof(uint32_t))) {
            tmp_u8 = sbufReadU8(src);
            if (tmp_u8 >= LED_MAX_STRIP_LENGTH) {
                return MSP_RESULT_ERROR;
            }
            ledConfig_t *ledConfig = &ledStripConfigMutable()->ledConfigs[tmp_u8];

            uint32_t legacyConfig = sbufReadU32(src);

            ledConfig->led_position = legacyConfig & 0xFF;
            ledConfig->led_function = (legacyConfig >> 8) & 0xF;
            ledConfig->led_overlay = (legacyConfig >> 12) & 0x3F;
            ledConfig->led_color = (legacyConfig >> 18) & 0xF;
            ledConfig->led_direction = (legacyConfig >> 22) & 0x3F;
            ledConfig->led_params = (legacyConfig >> 28) & 0xF;

            reevaluateLedConfig();
        } else
            return MSP_RESULT_ERROR;
        break;

    case MSP2_INAV_SET_LED_STRIP_CONFIG_EX:
        if (dataSize == (1 + sizeof(ledConfig_t))) {
            tmp_u8 = sbufReadU8(src);
            if (tmp_u8 >= LED_MAX_STRIP_LENGTH) {
                return MSP_RESULT_ERROR;
            }
            ledConfig_t *ledConfig = &ledStripConfigMutable()->ledConfigs[tmp_u8];
            sbufReadDataSafe(src, ledConfig, sizeof(ledConfig_t));
            reevaluateLedConfig();
        } else
            return MSP_RESULT_ERROR;
        break;

    case MSP_SET_LED_STRIP_MODECOLOR:
        if (dataSize == 3) {
            ledModeIndex_e modeIdx = sbufReadU8(src);
            int funIdx = sbufReadU8(src);
            int color = sbufReadU8(src);

            if (!setModeColor(modeIdx, funIdx, color))
                return MSP_RESULT_ERROR;
        } else
            return MSP_RESULT_ERROR;
        break;
#endif

#ifdef NAV_NON_VOLATILE_WAYPOINT_STORAGE
    case MSP_WP_MISSION_LOAD:
        sbufReadU8Safe(NULL, src);    // Mission ID (reserved)
        if ((dataSize != 1) || (!loadNonVolatileWaypointList(false)))
            return MSP_RESULT_ERROR;
        break;

    case MSP_WP_MISSION_SAVE:
        sbufReadU8Safe(NULL, src);    // Mission ID (reserved)
        if ((dataSize != 1) || (!saveNonVolatileWaypointList()))
            return MSP_RESULT_ERROR;
        break;
#endif

    case MSP_SET_RTC:
        if (dataSize == 6) {
            // Use seconds and milliseconds to make senders
            // easier to implement. Generating a 64 bit value
            // might not be trivial in some platforms.
            int32_t secs = (int32_t)sbufReadU32(src);
            uint16_t millis = sbufReadU16(src);
            rtcTime_t t = rtcTimeMake(secs, millis);
            rtcSet(&t);
        } else
            return MSP_RESULT_ERROR;
        break;

    case MSP_SET_TX_INFO:
        {
            // This message will be sent while the aircraft is
            // armed. Better to guard ourselves against potentially
            // malformed requests.
            uint8_t rssi;
            if (sbufReadU8Safe(&rssi, src)) {
                setRSSIFromMSP(rssi);
            }
        }
        break;

    case MSP_SET_NAME:
        if (dataSize <= MAX_NAME_LENGTH) {
            char *name = systemConfigMutable()->craftName;
            int len = MIN(MAX_NAME_LENGTH, (int)dataSize);
            sbufReadData(src, name, len);
            memset(&name[len], '\0', (MAX_NAME_LENGTH + 1) - len);
        } else
            return MSP_RESULT_ERROR;
        break;

    case MSP2_COMMON_SET_TZ:
        if (dataSize == 2)
            timeConfigMutable()->tz_offset = (int16_t)sbufReadU16(src);
        else if (dataSize == 3) {
            timeConfigMutable()->tz_offset = (int16_t)sbufReadU16(src);
            timeConfigMutable()->tz_automatic_dst = (uint8_t)sbufReadU8(src);
        } else
            return MSP_RESULT_ERROR;
        break;

    case MSP2_INAV_SET_MIXER:
        if (dataSize == 9) {
	    mixerConfigMutable()->motorDirectionInverted = sbufReadU8(src);
	    sbufReadU8(src); // Was yaw_jump_prevention_limit
        mixerConfigMutable()->motorstopOnLow = sbufReadU8(src);
	    mixerConfigMutable()->platformType = sbufReadU8(src);
	    mixerConfigMutable()->hasFlaps = sbufReadU8(src);
	    mixerConfigMutable()->appliedMixerPreset = sbufReadU16(src);
	    sbufReadU8(src); //Read and ignore MAX_SUPPORTED_MOTORS
	    sbufReadU8(src); //Read and ignore MAX_SUPPORTED_SERVOS
	    mixerUpdateStateFlags();
	} else
            return MSP_RESULT_ERROR;
        break;

#if defined(USE_OSD)
    case MSP2_INAV_OSD_SET_LAYOUT_ITEM:
        {
            uint8_t layout;
            if (!sbufReadU8Safe(&layout, src)) {
                return MSP_RESULT_ERROR;
            }
            uint8_t item;
            if (!sbufReadU8Safe(&item, src)) {
                return MSP_RESULT_ERROR;
            }
            if (!sbufReadU16Safe(&osdLayoutsConfigMutable()->item_pos[layout][item], src)) {
                return MSP_RESULT_ERROR;
            }
            // If the layout is not already overriden and it's different
            // than the layout for the item that was just configured,
            // override it for 10 seconds.
            bool overridden;
            int activeLayout = osdGetActiveLayout(&overridden);
            if (activeLayout != layout && !overridden) {
                osdOverrideLayout(layout, 10000);
            } else {
                osdStartFullRedraw();
            }
        }

        break;

    case MSP2_INAV_OSD_SET_ALARMS:
        {
            if (dataSize == 24) {
                osdConfigMutable()->rssi_alarm = sbufReadU8(src);
                osdConfigMutable()->time_alarm = sbufReadU16(src);
                osdConfigMutable()->alt_alarm = sbufReadU16(src);
                osdConfigMutable()->dist_alarm = sbufReadU16(src);
                osdConfigMutable()->neg_alt_alarm = sbufReadU16(src);
                tmp_u16 = sbufReadU16(src);
                osdConfigMutable()->gforce_alarm = tmp_u16 / 1000.0f;
                tmp_u16 = sbufReadU16(src);
                osdConfigMutable()->gforce_axis_alarm_min = (int16_t)tmp_u16 / 1000.0f;
                tmp_u16 = sbufReadU16(src);
                osdConfigMutable()->gforce_axis_alarm_max = (int16_t)tmp_u16 / 1000.0f;
                osdConfigMutable()->current_alarm = sbufReadU8(src);
                osdConfigMutable()->imu_temp_alarm_min = sbufReadU16(src);
                osdConfigMutable()->imu_temp_alarm_max = sbufReadU16(src);
#ifdef USE_BARO
                osdConfigMutable()->baro_temp_alarm_min = sbufReadU16(src);
                osdConfigMutable()->baro_temp_alarm_max = sbufReadU16(src);
#endif
            } else
                return MSP_RESULT_ERROR;
        }

        break;

    case MSP2_INAV_OSD_SET_PREFERENCES:
        {
            if (dataSize == 9) {
                osdConfigMutable()->video_system = sbufReadU8(src);
                osdConfigMutable()->main_voltage_decimals = sbufReadU8(src);
                osdConfigMutable()->ahi_reverse_roll = sbufReadU8(src);
                osdConfigMutable()->crosshairs_style = sbufReadU8(src);
                osdConfigMutable()->left_sidebar_scroll = sbufReadU8(src);
                osdConfigMutable()->right_sidebar_scroll = sbufReadU8(src);
                osdConfigMutable()->sidebar_scroll_arrows = sbufReadU8(src);
                osdConfigMutable()->units = sbufReadU8(src);
                osdConfigMutable()->stats_energy_unit = sbufReadU8(src);
                osdStartFullRedraw();
            } else
                return MSP_RESULT_ERROR;
        }

        break;
#endif

    case MSP2_INAV_SET_MC_BRAKING:
#ifdef USE_MR_BRAKING_MODE
        if (dataSize == 14) {
            navConfigMutable()->mc.braking_speed_threshold = sbufReadU16(src);
            navConfigMutable()->mc.braking_disengage_speed = sbufReadU16(src);
            navConfigMutable()->mc.braking_timeout = sbufReadU16(src);
            navConfigMutable()->mc.braking_boost_factor = sbufReadU8(src);
            navConfigMutable()->mc.braking_boost_timeout = sbufReadU16(src);
            navConfigMutable()->mc.braking_boost_speed_threshold = sbufReadU16(src);
            navConfigMutable()->mc.braking_boost_disengage_speed = sbufReadU16(src);
            navConfigMutable()->mc.braking_bank_angle = sbufReadU8(src);
        } else
#endif
            return MSP_RESULT_ERROR;
        break;

    case MSP2_INAV_SELECT_BATTERY_PROFILE:
        if (!ARMING_FLAG(ARMED) && sbufReadU8Safe(&tmp_u8, src)) {
                setConfigBatteryProfileAndWriteEEPROM(tmp_u8);
        } else {
            return MSP_RESULT_ERROR;
        }
        break;

#ifdef USE_TEMPERATURE_SENSOR
    case MSP2_INAV_SET_TEMP_SENSOR_CONFIG:
        if (dataSize == sizeof(tempSensorConfig_t) * MAX_TEMP_SENSORS) {
            for (uint8_t index = 0; index < MAX_TEMP_SENSORS; ++index) {
                tempSensorConfig_t *sensorConfig = tempSensorConfigMutable(index);
                sensorConfig->type = sbufReadU8(src);
                for (uint8_t addrIndex = 0; addrIndex < 8; ++addrIndex)
                    ((uint8_t *)&sensorConfig->address)[addrIndex] = sbufReadU8(src);
                sensorConfig->alarm_min = sbufReadU16(src);
                sensorConfig->alarm_max = sbufReadU16(src);
                tmp_u8 = sbufReadU8(src);
                sensorConfig->osdSymbol = tmp_u8 > TEMP_SENSOR_SYM_COUNT ? 0 : tmp_u8;
                for (uint8_t labelIndex = 0; labelIndex < TEMPERATURE_LABEL_LEN; ++labelIndex)
                    sensorConfig->label[labelIndex] = toupper(sbufReadU8(src));
            }
        } else
            return MSP_RESULT_ERROR;
        break;
#endif

#ifdef MSP_FIRMWARE_UPDATE
    case MSP2_INAV_FWUPDT_PREPARE:
        if (!firmwareUpdatePrepare(sbufReadU32(src))) {
            return MSP_RESULT_ERROR;
        }
        break;
    case MSP2_INAV_FWUPDT_STORE:
        if (!firmwareUpdateStore(sbufPtr(src), sbufBytesRemaining(src))) {
            return MSP_RESULT_ERROR;
        }
        break;
    case MSP2_INAV_FWUPDT_EXEC:
        firmwareUpdateExec(sbufReadU8(src));
        return MSP_RESULT_ERROR; // will only be reached if the update is not ready
        break;
    case MSP2_INAV_FWUPDT_ROLLBACK_PREPARE:
        if (!firmwareUpdateRollbackPrepare()) {
            return MSP_RESULT_ERROR;
        }
        break;
    case MSP2_INAV_FWUPDT_ROLLBACK_EXEC:
        firmwareUpdateRollbackExec();
        return MSP_RESULT_ERROR; // will only be reached if the rollback is not ready
        break;
#endif
#ifdef USE_SAFE_HOME
    case MSP2_INAV_SET_SAFEHOME:
        if (dataSize == 10) {
             uint8_t i;
             if (!sbufReadU8Safe(&i, src) || i >= MAX_SAFE_HOMES) {
                 return MSP_RESULT_ERROR;
             }
             safeHomeConfigMutable(i)->enabled = sbufReadU8(src);
             safeHomeConfigMutable(i)->lat = sbufReadU32(src);
             safeHomeConfigMutable(i)->lon = sbufReadU32(src);
        } else {
            return MSP_RESULT_ERROR;
        }
        break;
#endif

<<<<<<< HEAD
#ifdef USE_EZ_TUNE

    case MSP2_INAV_EZ_TUNE_SET:
        {
            if (dataSize == 10) {
                ezTuneMutable()->enabled = sbufReadU8(src);
                ezTuneMutable()->filterHz = sbufReadU16(src);
                ezTuneMutable()->axisRatio = sbufReadU8(src);
                ezTuneMutable()->response = sbufReadU8(src);
                ezTuneMutable()->damping = sbufReadU8(src);
                ezTuneMutable()->stability = sbufReadU8(src);
                ezTuneMutable()->aggressiveness = sbufReadU8(src);
                ezTuneMutable()->rate = sbufReadU8(src);
                ezTuneMutable()->expo = sbufReadU8(src);

                ezTuneUpdate();
            } else {
                return MSP_RESULT_ERROR;
            }
        }
        break;

#endif

=======
#ifdef USE_RATE_DYNAMICS

    case MSP2_INAV_SET_RATE_DYNAMICS:

        if (dataSize == 6) {
            ((controlRateConfig_t*)currentControlRateProfile)->rateDynamics.sensitivityCenter = sbufReadU8(src);
            ((controlRateConfig_t*)currentControlRateProfile)->rateDynamics.sensitivityEnd = sbufReadU8(src);
            ((controlRateConfig_t*)currentControlRateProfile)->rateDynamics.correctionCenter = sbufReadU8(src);
            ((controlRateConfig_t*)currentControlRateProfile)->rateDynamics.correctionEnd = sbufReadU8(src);
            ((controlRateConfig_t*)currentControlRateProfile)->rateDynamics.weightCenter = sbufReadU8(src);
            ((controlRateConfig_t*)currentControlRateProfile)->rateDynamics.weightEnd = sbufReadU8(src);
            
        } else {
            return MSP_RESULT_ERROR;
        }

        break;    

#endif


>>>>>>> 9a2b2630
    default:
        return MSP_RESULT_ERROR;
    }
    return MSP_RESULT_ACK;
}

static const setting_t *mspReadSetting(sbuf_t *src)
{
    char name[SETTING_MAX_NAME_LENGTH];
    uint16_t id;
    uint8_t c;
    size_t s = 0;
    while (1) {
        if (!sbufReadU8Safe(&c, src)) {
            return NULL;
        }
        name[s++] = c;
        if (c == '\0') {
            if (s == 1) {
                // Payload starts with a zero, setting index
                // as uint16_t follows
                if (sbufReadU16Safe(&id, src)) {
                    return settingGet(id);
                }
                return NULL;
            }
            break;
        }
        if (s == SETTING_MAX_NAME_LENGTH) {
            // Name is too long
            return NULL;
        }
    }
    return settingFind(name);
}

static bool mspSettingCommand(sbuf_t *dst, sbuf_t *src)
{
    const setting_t *setting = mspReadSetting(src);
    if (!setting) {
        return false;
    }

    const void *ptr = settingGetValuePointer(setting);
    size_t size = settingGetValueSize(setting);
    sbufWriteDataSafe(dst, ptr, size);
    return true;
}

static bool mspSetSettingCommand(sbuf_t *dst, sbuf_t *src)
{
    UNUSED(dst);

    const setting_t *setting = mspReadSetting(src);
    if (!setting) {
        return false;
    }

    setting_min_t min = settingGetMin(setting);
    setting_max_t max = settingGetMax(setting);

    void *ptr = settingGetValuePointer(setting);
    switch (SETTING_TYPE(setting)) {
        case VAR_UINT8:
            {
                uint8_t val;
                if (!sbufReadU8Safe(&val, src)) {
                    return false;
                }
                if (val > max) {
                    return false;
                }
                *((uint8_t*)ptr) = val;
            }
            break;
        case VAR_INT8:
            {
                int8_t val;
                if (!sbufReadI8Safe(&val, src)) {
                    return false;
                }
                if (val < min || val > (int8_t)max) {
                    return false;
                }
                *((int8_t*)ptr) = val;
            }
            break;
        case VAR_UINT16:
            {
                uint16_t val;
                if (!sbufReadU16Safe(&val, src)) {
                    return false;
                }
                if (val > max) {
                    return false;
                }
                *((uint16_t*)ptr) = val;
            }
            break;
        case VAR_INT16:
            {
                int16_t val;
                if (!sbufReadI16Safe(&val, src)) {
                    return false;
                }
                if (val < min || val > (int16_t)max) {
                    return false;
                }
                *((int16_t*)ptr) = val;
            }
            break;
        case VAR_UINT32:
            {
                uint32_t val;
                if (!sbufReadU32Safe(&val, src)) {
                    return false;
                }
                if (val > max) {
                    return false;
                }
                *((uint32_t*)ptr) = val;
            }
            break;
        case VAR_FLOAT:
            {
                float val;
                if (!sbufReadDataSafe(src, &val, sizeof(float))) {
                    return false;
                }
                if (val < (float)min || val > (float)max) {
                    return false;
                }
                *((float*)ptr) = val;
            }
            break;
        case VAR_STRING:
            {
                settingSetString(setting, (const char*)sbufPtr(src), sbufBytesRemaining(src));
            }
            break;
    }

    return true;
}

static bool mspSettingInfoCommand(sbuf_t *dst, sbuf_t *src)
{
    const setting_t *setting = mspReadSetting(src);
    if (!setting) {
        return false;
    }

    char name_buf[SETTING_MAX_WORD_LENGTH+1];
    settingGetName(setting, name_buf);
    sbufWriteDataSafe(dst, name_buf, strlen(name_buf) + 1);

    // Parameter Group ID
    sbufWriteU16(dst, settingGetPgn(setting));

    // Type, section and mode
    sbufWriteU8(dst, SETTING_TYPE(setting));
    sbufWriteU8(dst, SETTING_SECTION(setting));
    sbufWriteU8(dst, SETTING_MODE(setting));

    // Min as int32_t
    int32_t min = settingGetMin(setting);
    sbufWriteU32(dst, (uint32_t)min);
    // Max as uint32_t
    uint32_t max = settingGetMax(setting);
    sbufWriteU32(dst, max);

    // Absolute setting index
    sbufWriteU16(dst, settingGetIndex(setting));

    // If the setting is profile based, send the current one
    // and the count, both as uint8_t. For MASTER_VALUE, we
    // send two zeroes, so the MSP client can assume there
    // will always be two bytes.
    switch (SETTING_SECTION(setting)) {
    case MASTER_VALUE:
        sbufWriteU8(dst, 0);
        sbufWriteU8(dst, 0);
        break;
    case EZ_TUNE_VALUE:
        FALLTHROUGH;
    case PROFILE_VALUE:
        FALLTHROUGH;
    case CONTROL_RATE_VALUE:
        sbufWriteU8(dst, getConfigProfile());
        sbufWriteU8(dst, MAX_PROFILE_COUNT);
        break;
    case BATTERY_CONFIG_VALUE:
        sbufWriteU8(dst, getConfigBatteryProfile());
        sbufWriteU8(dst, MAX_BATTERY_PROFILE_COUNT);
        break;
    case MIXER_CONFIG_VALUE:
        sbufWriteU8(dst, getConfigMixerProfile());
        sbufWriteU8(dst, MAX_MIXER_PROFILE_COUNT);
        break;
    }

    // If the setting uses a table, send each possible string (null terminated)
    if (SETTING_MODE(setting) == MODE_LOOKUP) {
        for (int ii = (int)min; ii <= (int)max; ii++) {
            const char *name = settingLookupValueName(setting, ii);
            sbufWriteDataSafe(dst, name, strlen(name) + 1);
        }
    }

    // Finally, include the setting value. This way resource constrained callers
    // (e.g. a script in the radio) don't need to perform another call to retrieve
    // the value.
    const void *ptr = settingGetValuePointer(setting);
    size_t size = settingGetValueSize(setting);
    sbufWriteDataSafe(dst, ptr, size);

    return true;
}

static bool mspParameterGroupsCommand(sbuf_t *dst, sbuf_t *src)
{
    uint16_t first;
    uint16_t last;
    uint16_t start;
    uint16_t end;

    if (sbufReadU16Safe(&first, src)) {
        last = first;
    } else {
        first = PG_ID_FIRST;
        last = PG_ID_LAST;
    }

    for (int ii = first; ii <= last; ii++) {
        if (settingsGetParameterGroupIndexes(ii, &start, &end)) {
            sbufWriteU16(dst, ii);
            sbufWriteU16(dst, start);
            sbufWriteU16(dst, end);
        }
    }
    return true;
}

#ifdef USE_SIMULATOR
bool isOSDTypeSupportedBySimulator(void)
{
#ifdef USE_OSD
	displayPort_t *osdDisplayPort = osdGetDisplayPort();
	return (osdDisplayPort && osdDisplayPort->cols == 30 && (osdDisplayPort->rows == 13 || osdDisplayPort->rows == 16));
#else
    return false;
#endif
}

void mspWriteSimulatorOSD(sbuf_t *dst)
{
	//RLE encoding
	//scan displayBuffer iteratively
	//no more than 80+3+2 bytes output in single run
	//0 and 255 are special symbols
	//255 - font bank switch
	//0  - font bank switch, blink switch and character repeat

	static uint8_t osdPos_y = 0;
	static uint8_t osdPos_x = 0;


	if (isOSDTypeSupportedBySimulator())
	{
		displayPort_t *osdDisplayPort = osdGetDisplayPort();

		sbufWriteU8(dst, osdPos_y | (osdDisplayPort->rows == 16 ? 128: 0));
		sbufWriteU8(dst, osdPos_x);

		int bytesCount = 0;

		uint16_t c = 0;
		textAttributes_t attr = 0;
		bool highBank = false;
		bool blink = false;
		int count = 0;

		int processedRows = 16;

		while (bytesCount < 80) //whole response should be less 155 bytes at worst.
		{
			bool blink1;
			uint16_t lastChar;

			count = 0;
			while ( true )
			{
				displayReadCharWithAttr(osdDisplayPort, osdPos_x, osdPos_y, &c, &attr);
				if (c == 0 || c == 255) c = 32;

				//REVIEW: displayReadCharWithAttr() should return mode with _TEXT_ATTRIBUTES_BLINK_BIT !
				//for max7456 it returns mode with MAX7456_MODE_BLINK instead (wrong)
				//because max7456ReadChar() does not decode from MAX7456_MODE_BLINK to _TEXT_ATTRIBUTES_BLINK_BIT
				//it should!

				//bool blink2 = TEXT_ATTRIBUTES_HAVE_BLINK(attr);
				bool blink2 = attr & (1<<4); //MAX7456_MODE_BLINK

				if (count == 0)
				{
					lastChar = c;
					blink1 = blink2;
				}
				else if (lastChar != c || blink2 != blink1 || count == 63)
				{
					break;
				}

				count++;

				osdPos_x++;
				if (osdPos_x == 30)
				{
					osdPos_x = 0;
					osdPos_y++;
					processedRows--;
					if (osdPos_y == 16)
					{
						osdPos_y = 0;
					}
				}
			}

			uint8_t cmd = 0;
			if (blink1 != blink)
			{
				cmd |= 128;//switch blink attr
				blink = blink1;
			}

			bool highBank1 = lastChar > 255;
			if (highBank1 != highBank)
			{
				cmd |= 64;//switch bank attr
				highBank = highBank1;
			}

			if (count == 1 && cmd == 64)
			{
				sbufWriteU8(dst, 255);  //short command for bank switch
				sbufWriteU8(dst, lastChar & 0xff);
				bytesCount += 2;
			}
			else if (count > 2 || cmd !=0 )
			{
				cmd |= count;  //long command for blink/bank switch and symbol repeat
				sbufWriteU8(dst, 0);
				sbufWriteU8(dst, cmd);
				sbufWriteU8(dst, lastChar & 0xff);
				bytesCount += 3;
			}
			else if (count == 2)  //cmd == 0 here
			{
				sbufWriteU8(dst, lastChar & 0xff);
				sbufWriteU8(dst, lastChar & 0xff);
				bytesCount+=2;
			}
			else
			{
				sbufWriteU8(dst, lastChar & 0xff);
				bytesCount++;
			}

			if ( processedRows <= 0 )
			{
				break;
			}
		}
		sbufWriteU8(dst, 0);  //command 0 with length=0 -> stop
		sbufWriteU8(dst, 0);
	}
	else
	{
		sbufWriteU8(dst, 255);
	}
}
#endif

bool mspFCProcessInOutCommand(uint16_t cmdMSP, sbuf_t *dst, sbuf_t *src, mspResult_e *ret)
{
    uint8_t tmp_u8;
    const unsigned int dataSize = sbufBytesRemaining(src);

    switch (cmdMSP) {

    case MSP_WP:
        mspFcWaypointOutCommand(dst, src);
        *ret = MSP_RESULT_ACK;
        break;

#if defined(USE_FLASHFS)
    case MSP_DATAFLASH_READ:
        mspFcDataFlashReadCommand(dst, src);
        *ret = MSP_RESULT_ACK;
        break;
#endif

    case MSP2_COMMON_SETTING:
        *ret = mspSettingCommand(dst, src) ? MSP_RESULT_ACK : MSP_RESULT_ERROR;
        break;

    case MSP2_COMMON_SET_SETTING:
        *ret = mspSetSettingCommand(dst, src) ? MSP_RESULT_ACK : MSP_RESULT_ERROR;
        break;

    case MSP2_COMMON_SETTING_INFO:
        *ret = mspSettingInfoCommand(dst, src) ? MSP_RESULT_ACK : MSP_RESULT_ERROR;
        break;

    case MSP2_COMMON_PG_LIST:
        *ret = mspParameterGroupsCommand(dst, src) ? MSP_RESULT_ACK : MSP_RESULT_ERROR;
        break;

#if defined(USE_OSD)
    case MSP2_INAV_OSD_LAYOUTS:
        if (sbufBytesRemaining(src) >= 1) {
            uint8_t layout = sbufReadU8(src);
            if (layout >= OSD_LAYOUT_COUNT) {
                *ret = MSP_RESULT_ERROR;
                break;
            }
            if (sbufBytesRemaining(src) >= 2) {
                // Asking for an specific item in a layout
                uint16_t item = sbufReadU16(src);
                if (item >= OSD_ITEM_COUNT) {
                    *ret = MSP_RESULT_ERROR;
                    break;
                }
                sbufWriteU16(dst, osdLayoutsConfig()->item_pos[layout][item]);
            } else {
                // Asking for an specific layout
                for (unsigned ii = 0; ii < OSD_ITEM_COUNT; ii++) {
                    sbufWriteU16(dst, osdLayoutsConfig()->item_pos[layout][ii]);
                }
            }
        } else {
            // Return the number of layouts and items
            sbufWriteU8(dst, OSD_LAYOUT_COUNT);
            sbufWriteU8(dst, OSD_ITEM_COUNT);
        }
        *ret = MSP_RESULT_ACK;
        break;
#endif

#ifdef USE_PROGRAMMING_FRAMEWORK
    case MSP2_INAV_LOGIC_CONDITIONS_SINGLE:
        *ret = mspFcLogicConditionCommand(dst, src);
        break;
#endif
#ifdef USE_SAFE_HOME
    case MSP2_INAV_SAFEHOME:
        *ret = mspFcSafeHomeOutCommand(dst, src);
        break;
#endif

#ifdef USE_SIMULATOR
    case MSP_SIMULATOR:
		tmp_u8 = sbufReadU8(src); // Get the Simulator MSP version

        // Check the MSP version of simulator
		if (tmp_u8 != SIMULATOR_MSP_VERSION) {
            break;
        }

		simulatorData.flags = sbufReadU8(src);

        if (!SIMULATOR_HAS_OPTION(HITL_ENABLE)) {

			if (ARMING_FLAG(SIMULATOR_MODE_HITL)) { // Just once
				DISABLE_ARMING_FLAG(SIMULATOR_MODE_HITL);

#ifdef USE_BARO
            if ( requestedSensors[SENSOR_INDEX_BARO] != BARO_NONE ) {
				baroStartCalibration();
            }
#endif
#ifdef USE_MAG
				DISABLE_STATE(COMPASS_CALIBRATED);
				compassInit();
#endif
				simulatorData.flags = HITL_RESET_FLAGS;
                // Review: Many states were affected. Reboot?

				disarm(DISARM_SWITCH);  // Disarm to prevent motor output!!!
			}
        } else {
			if (!ARMING_FLAG(SIMULATOR_MODE_HITL)) { // Just once
#ifdef USE_BARO
                if ( requestedSensors[SENSOR_INDEX_BARO] != BARO_NONE ) {
                    sensorsSet(SENSOR_BARO);
                    setTaskEnabled(TASK_BARO, true);
                    DISABLE_ARMING_FLAG(ARMING_DISABLED_HARDWARE_FAILURE);
				    baroStartCalibration();
                }
#endif

#ifdef USE_MAG
				if (compassConfig()->mag_hardware != MAG_NONE) {
					sensorsSet(SENSOR_MAG);
					ENABLE_STATE(COMPASS_CALIBRATED);
					DISABLE_ARMING_FLAG(ARMING_DISABLED_HARDWARE_FAILURE);
					mag.magADC[X] = 800;
					mag.magADC[Y] = 0;
					mag.magADC[Z] = 0;
				}
#endif
				ENABLE_ARMING_FLAG(SIMULATOR_MODE_HITL);
				LOG_DEBUG(SYSTEM, "Simulator enabled");
			}

			if (dataSize >= 14) {

				if (feature(FEATURE_GPS) && SIMULATOR_HAS_OPTION(HITL_HAS_NEW_GPS_DATA)) {
					gpsSol.fixType = sbufReadU8(src);
					gpsSol.hdop = gpsSol.fixType == GPS_NO_FIX ? 9999 : 100;
					gpsSol.flags.hasNewData = true;
					gpsSol.numSat = sbufReadU8(src);

					if (gpsSol.fixType != GPS_NO_FIX) {
						gpsSol.flags.validVelNE = true;
						gpsSol.flags.validVelD = true;
						gpsSol.flags.validEPE = true;
						gpsSol.flags.validTime = false;

						gpsSol.llh.lat = sbufReadU32(src);
						gpsSol.llh.lon = sbufReadU32(src);
						gpsSol.llh.alt = sbufReadU32(src);
						gpsSol.groundSpeed = (int16_t)sbufReadU16(src);
						gpsSol.groundCourse = (int16_t)sbufReadU16(src);

						gpsSol.velNED[X] = (int16_t)sbufReadU16(src);
						gpsSol.velNED[Y] = (int16_t)sbufReadU16(src);
						gpsSol.velNED[Z] = (int16_t)sbufReadU16(src);

						gpsSol.eph = 100;
						gpsSol.epv = 100;

						ENABLE_STATE(GPS_FIX);
					} else {
						sbufAdvance(src, sizeof(uint32_t) + sizeof(uint32_t) + sizeof(uint32_t) + sizeof(uint16_t) + sizeof(uint16_t) + sizeof(uint16_t) * 3);
					}
                    // Feed data to navigation
					gpsProcessNewSolutionData();
				} else {
					sbufAdvance(src, sizeof(uint8_t) + sizeof(uint8_t) + sizeof(uint32_t) + sizeof(uint32_t) + sizeof(uint32_t) + sizeof(uint16_t) + sizeof(uint16_t) + sizeof(uint16_t) * 3);
				}

				if (!SIMULATOR_HAS_OPTION(HITL_USE_IMU)) {
					attitude.values.roll = (int16_t)sbufReadU16(src);
					attitude.values.pitch = (int16_t)sbufReadU16(src);
					attitude.values.yaw = (int16_t)sbufReadU16(src);
				} else {
					sbufAdvance(src, sizeof(uint16_t) * XYZ_AXIS_COUNT);
				}

                // Get the acceleration in 1G units
				acc.accADCf[X] = ((int16_t)sbufReadU16(src)) / 1000.0f;
				acc.accADCf[Y] = ((int16_t)sbufReadU16(src)) / 1000.0f;
				acc.accADCf[Z] = ((int16_t)sbufReadU16(src)) / 1000.0f;
				acc.accVibeSq[X] = 0.0f;
				acc.accVibeSq[Y] = 0.0f;
				acc.accVibeSq[Z] = 0.0f;

                // Get the angular velocity in DPS
				gyro.gyroADCf[X] = ((int16_t)sbufReadU16(src)) / 16.0f;
				gyro.gyroADCf[Y] = ((int16_t)sbufReadU16(src)) / 16.0f;
				gyro.gyroADCf[Z] = ((int16_t)sbufReadU16(src)) / 16.0f;

				if (sensors(SENSOR_BARO)) {
					baro.baroPressure = (int32_t)sbufReadU32(src);
					baro.baroTemperature = DEGREES_TO_CENTIDEGREES(SIMULATOR_BARO_TEMP);
				} else {
					sbufAdvance(src, sizeof(uint32_t));
				}

				if (sensors(SENSOR_MAG)) {
					mag.magADC[X] = ((int16_t)sbufReadU16(src)) / 20;  // 16000 / 20 = 800uT
					mag.magADC[Y] = ((int16_t)sbufReadU16(src)) / 20;   //note that mag failure is simulated by setting all readings to zero
					mag.magADC[Z] = ((int16_t)sbufReadU16(src)) / 20;
				} else {
					sbufAdvance(src, sizeof(uint16_t) * XYZ_AXIS_COUNT);
				}

#if defined(USE_FAKE_BATT_SENSOR)
                if (SIMULATOR_HAS_OPTION(HITL_EXT_BATTERY_VOLTAGE)) {
                    fakeBattSensorSetVbat(sbufReadU8(src) * 10);
                } else {
#endif
                    fakeBattSensorSetVbat((uint16_t)(SIMULATOR_FULL_BATTERY * 10.0f));
#if defined(USE_FAKE_BATT_SENSOR)
                }
#endif

                if (SIMULATOR_HAS_OPTION(HITL_AIRSPEED)) {
                    simulatorData.airSpeed = sbufReadU16(src);
			    } else {
                    if (SIMULATOR_HAS_OPTION(HITL_EXTENDED_FLAGS)) {
                        sbufReadU16(src);
                    }
                }

                if (SIMULATOR_HAS_OPTION(HITL_EXTENDED_FLAGS)) {
                    simulatorData.flags |= ((uint16_t)sbufReadU8(src)) << 8;
                }
			} else {
				DISABLE_STATE(GPS_FIX);
			}
		}

		sbufWriteU16(dst, (uint16_t)simulatorData.input[INPUT_STABILIZED_ROLL]);
		sbufWriteU16(dst, (uint16_t)simulatorData.input[INPUT_STABILIZED_PITCH]);
		sbufWriteU16(dst, (uint16_t)simulatorData.input[INPUT_STABILIZED_YAW]);
		sbufWriteU16(dst, (uint16_t)(ARMING_FLAG(ARMED) ? simulatorData.input[INPUT_STABILIZED_THROTTLE] : -500));

		simulatorData.debugIndex++;
		if (simulatorData.debugIndex == 8) {
			simulatorData.debugIndex = 0;
		}

		tmp_u8 = simulatorData.debugIndex |
			((mixerConfig()->platformType == PLATFORM_AIRPLANE) ? 128 : 0) |
			(ARMING_FLAG(ARMED) ? 64 : 0) |
			(!feature(FEATURE_OSD) ? 32: 0) |
			(!isOSDTypeSupportedBySimulator() ? 16 : 0);

		sbufWriteU8(dst, tmp_u8);
		sbufWriteU32(dst, debug[simulatorData.debugIndex]);

		sbufWriteU16(dst, attitude.values.roll);
		sbufWriteU16(dst, attitude.values.pitch);
		sbufWriteU16(dst, attitude.values.yaw);

		mspWriteSimulatorOSD(dst);

        *ret = MSP_RESULT_ACK;
        break;
#endif
#ifndef SITL_BUILD
    case MSP2_INAV_TIMER_OUTPUT_MODE:
        if (dataSize == 0) {
            for (int i = 0; i < HARDWARE_TIMER_DEFINITION_COUNT; ++i) {
                sbufWriteU8(dst, i);
                sbufWriteU8(dst, timerOverrides(i)->outputMode);
            }
            *ret = MSP_RESULT_ACK;
        } else if(dataSize == 1) {
            uint8_t timer = sbufReadU8(src);
            if(timer < HARDWARE_TIMER_DEFINITION_COUNT) {
                sbufWriteU8(dst, timer);
                sbufWriteU8(dst, timerOverrides(timer)->outputMode);
                *ret = MSP_RESULT_ACK;
            } else {
                *ret = MSP_RESULT_ERROR;
            }
        } else {
            *ret = MSP_RESULT_ERROR;
        }
        break;
    case MSP2_INAV_SET_TIMER_OUTPUT_MODE:
        if(dataSize == 2) {
            uint8_t timer = sbufReadU8(src);
            uint8_t outputMode = sbufReadU8(src);
            if(timer < HARDWARE_TIMER_DEFINITION_COUNT) {
                timerOverridesMutable(timer)->outputMode = outputMode;
                *ret = MSP_RESULT_ACK;
            } else {
                *ret = MSP_RESULT_ERROR;
            }
        } else {
            *ret = MSP_RESULT_ERROR;
        }
        break;
#endif 
    
    default:
        // Not handled
        return false;
    }
    return true;
}

static mspResult_e mspProcessSensorCommand(uint16_t cmdMSP, sbuf_t *src)
{
    UNUSED(src);

    switch (cmdMSP) {
#if defined(USE_RANGEFINDER_MSP)
        case MSP2_SENSOR_RANGEFINDER:
            mspRangefinderReceiveNewData(sbufPtr(src));
            break;
#endif

#if defined(USE_OPFLOW_MSP)
        case MSP2_SENSOR_OPTIC_FLOW:
            mspOpflowReceiveNewData(sbufPtr(src));
            break;
#endif

#if defined(USE_GPS_PROTO_MSP)
        case MSP2_SENSOR_GPS:
            mspGPSReceiveNewData(sbufPtr(src));
            break;
#endif

#if defined(USE_MAG_MSP)
        case MSP2_SENSOR_COMPASS:
            mspMagReceiveNewData(sbufPtr(src));
            break;
#endif

#if defined(USE_BARO_MSP)
        case MSP2_SENSOR_BAROMETER:
            mspBaroReceiveNewData(sbufPtr(src));
            break;
#endif

#if defined(USE_PITOT_MSP)
        case MSP2_SENSOR_AIRSPEED:
            mspPitotmeterReceiveNewData(sbufPtr(src));
            break;
#endif
    }

    return MSP_RESULT_NO_REPLY;
}

/*
 * Returns MSP_RESULT_ACK, MSP_RESULT_ERROR or MSP_RESULT_NO_REPLY
 */
mspResult_e mspFcProcessCommand(mspPacket_t *cmd, mspPacket_t *reply, mspPostProcessFnPtr *mspPostProcessFn)
{
    mspResult_e ret = MSP_RESULT_ACK;
    sbuf_t *dst = &reply->buf;
    sbuf_t *src = &cmd->buf;
    const uint16_t cmdMSP = cmd->cmd;
    // initialize reply by default
    reply->cmd = cmd->cmd;

    if (MSP2_IS_SENSOR_MESSAGE(cmdMSP)) {
        ret = mspProcessSensorCommand(cmdMSP, src);
    } else if (mspFcProcessOutCommand(cmdMSP, dst, mspPostProcessFn)) {
        ret = MSP_RESULT_ACK;
    } else if (cmdMSP == MSP_SET_PASSTHROUGH) {
        mspFcSetPassthroughCommand(dst, src, mspPostProcessFn);
        ret = MSP_RESULT_ACK;
    } else {
        if (!mspFCProcessInOutCommand(cmdMSP, dst, src, &ret)) {
            ret = mspFcProcessInCommand(cmdMSP, src);
        }
    }

    // Process DONT_REPLY flag
    if (cmd->flags & MSP_FLAG_DONT_REPLY) {
        ret = MSP_RESULT_NO_REPLY;
    }

    reply->result = ret;
    return ret;
}

/*
 * Return a pointer to the process command function
 */
void mspFcInit(void)
{
    initActiveBoxIds();
}<|MERGE_RESOLUTION|>--- conflicted
+++ resolved
@@ -1586,7 +1586,6 @@
         break;
 #endif
 
-<<<<<<< HEAD
 #ifdef USE_EZ_TUNE
 
     case MSP2_INAV_EZ_TUNE:
@@ -1600,7 +1599,10 @@
             sbufWriteU8(dst, ezTune()->aggressiveness);
             sbufWriteU8(dst, ezTune()->rate);
             sbufWriteU8(dst, ezTune()->expo);
-=======
+        }
+        break;
+#endif
+
 #ifdef USE_RATE_DYNAMICS
 
     case MSP2_INAV_RATE_DYNAMICS:
@@ -1611,7 +1613,6 @@
             sbufWriteU8(dst, currentControlRateProfile->rateDynamics.correctionEnd);
             sbufWriteU8(dst, currentControlRateProfile->rateDynamics.weightCenter);
             sbufWriteU8(dst, currentControlRateProfile->rateDynamics.weightEnd);
->>>>>>> 9a2b2630
         }
         break;
 
@@ -3075,7 +3076,6 @@
         break;
 #endif
 
-<<<<<<< HEAD
 #ifdef USE_EZ_TUNE
 
     case MSP2_INAV_EZ_TUNE_SET:
@@ -3100,7 +3100,6 @@
 
 #endif
 
-=======
 #ifdef USE_RATE_DYNAMICS
 
     case MSP2_INAV_SET_RATE_DYNAMICS:
@@ -3122,7 +3121,6 @@
 #endif
 
 
->>>>>>> 9a2b2630
     default:
         return MSP_RESULT_ERROR;
     }
