/*
 * This file is part of Cleanflight.
 *
 * Cleanflight is free software: you can redistribute it and/or modify
 * it under the terms of the GNU General Public License as published by
 * the Free Software Foundation, either version 3 of the License, or
 * (at your option) any later version.
 *
 * Cleanflight is distributed in the hope that it will be useful,
 * but WITHOUT ANY WARRANTY; without even the implied warranty of
 * MERCHANTABILITY or FITNESS FOR A PARTICULAR PURPOSE.  See the
 * GNU General Public License for more details.
 *
 * You should have received a copy of the GNU General Public License
 * along with Cleanflight.  If not, see <http://www.gnu.org/licenses/>.
 */

#include <stdbool.h>
#include <stdint.h>

#include "platform.h"

#include "drivers/time.h"
#include "drivers/io.h"

#include "drivers/timer.h"
#include "drivers/pwm_mapping.h"
#include "drivers/pwm_output.h"
#include "fc/config.h"
#include "fc/runtime_config.h"

#include "sound_beeper.h"


#ifdef BEEPER

static IO_t beeperIO = DEFIO_IO(NONE);
static bool beeperInverted = false;
static bool beeperState = false;

#endif

void systemBeep(bool onoff)
{
#if !defined(BEEPER)
    UNUSED(onoff);
#else

#ifdef USE_SIMULATOR
<<<<<<< HEAD
    if (ARMING_FLAG(SIMULATOR_MODE)) {
        if (SIMULATOR_HAS_OPTION(HITL_MUTE_BEEPER)) {
            onoff = false;
        }
    }
=======
	if (ARMING_FLAG(SIMULATOR_MODE_HITL)) {
		if (SIMULATOR_HAS_OPTION(HITL_MUTE_BEEPER)) {
			onoff = false;
		}
	}
>>>>>>> 521f8386
#endif

    if (beeperConfig()->pwmMode) {
        pwmWriteBeeper(onoff);
        beeperState = onoff;
    } else {
        IOWrite(beeperIO, beeperInverted ? onoff : !onoff);
        beeperState = onoff;
    }

#endif

}

void systemBeepToggle(void)
{
#if defined(BEEPER)
    systemBeep(!beeperState);
#endif
}

void beeperInit(const beeperDevConfig_t *config)
{
#if !defined(BEEPER)
    UNUSED(config);
#else
    beeperIO = IOGetByTag(config->ioTag);
    beeperInverted = config->isInverted;

    if (beeperIO) {
        IOInit(beeperIO, OWNER_BEEPER, RESOURCE_OUTPUT, 0);
        if (beeperConfig()->pwmMode) {
            beeperPwmInit(config->ioTag, BEEPER_PWM_FREQUENCY);
        } else {
            IOConfigGPIO(beeperIO, config->isOD ? IOCFG_OUT_OD : IOCFG_OUT_PP);
        }
    }

    systemBeep(false);
#endif
}<|MERGE_RESOLUTION|>--- conflicted
+++ resolved
@@ -47,19 +47,11 @@
 #else
 
 #ifdef USE_SIMULATOR
-<<<<<<< HEAD
-    if (ARMING_FLAG(SIMULATOR_MODE)) {
+	if (ARMING_FLAG(SIMULATOR_MODE_HITL)) {
         if (SIMULATOR_HAS_OPTION(HITL_MUTE_BEEPER)) {
             onoff = false;
         }
     }
-=======
-	if (ARMING_FLAG(SIMULATOR_MODE_HITL)) {
-		if (SIMULATOR_HAS_OPTION(HITL_MUTE_BEEPER)) {
-			onoff = false;
-		}
-	}
->>>>>>> 521f8386
 #endif
 
     if (beeperConfig()->pwmMode) {
