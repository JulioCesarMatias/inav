--- conflicted
+++ resolved
@@ -211,28 +211,16 @@
 }
 
 static void timerHardwareOverride(timerHardware_t * timer) {
-<<<<<<< HEAD
     if (currentMixerConfig.outputMode == OUTPUT_MODE_SERVOS) {
         
-=======
-    if (mixerConfig()->outputMode == OUTPUT_MODE_SERVOS) {
->>>>>>> 3a2412e5
         //Motors are rewritten as servos
         if (timer->usageFlags & (TIM_USE_MC_MOTOR|TIM_USE_FW_MOTOR)) {
             timer->usageFlags &= ~(TIM_USE_MC_MOTOR | TIM_USE_FW_MOTOR);
             timer->usageFlags |= TIM_USE_MC_SERVO | TIM_USE_FW_SERVO;
         }
-<<<<<<< HEAD
-        if (timer->usageFlags & TIM_USE_FW_MOTOR) {
-            timer->usageFlags = timer->usageFlags & ~TIM_USE_FW_MOTOR;
-            timer->usageFlags = timer->usageFlags | TIM_USE_FW_SERVO;
-        }
         
     } else if (currentMixerConfig.outputMode == OUTPUT_MODE_MOTORS) {
         
-=======
-    } else if (mixerConfig()->outputMode == OUTPUT_MODE_MOTORS) {
->>>>>>> 3a2412e5
         // Servos are rewritten as motors
         if (timer->usageFlags & (TIM_USE_MC_SERVO | TIM_USE_FW_SERVO)) {
             timer->usageFlags &= ~(TIM_USE_MC_SERVO | TIM_USE_FW_SERVO);
