/* @file osd_symbols.h
 * @brief Based on max7456 symbols for the mwosd font set
 *
 * @author Nathan Tsoi nathan@vertile.com
 *
 * Copyright (C) 2016 Nathan Tsoi
 *
 * This program is free software: you can redistribute it and/or modify
 * it under the terms of the GNU General Public License as published by
 * the Free Software Foundation, either version 3 of the License, or
 * (at your option) any later version.
 *
 * This program is distributed in the hope that it will be useful,
 * but WITHOUT ANY WARRANTY; without even the implied warranty of
 * MERCHANTABILITY or FITNESS FOR A PARTICULAR PURPOSE.  See the
 * GNU General Public License for more details.
 *
 * You should have received a copy of the GNU General Public License
 * along with this program.  If not, see <http://www.gnu.org/licenses/>
 */

#pragma once

#if defined(USE_OSD) || defined(OSD_UNIT_TEST)

#define SYM_RSSI                    0x01  // 001 Icon RSSI
#define SYM_LQ                      0x02  // 002 LQ
#define SYM_LAT                     0x03  // 003 GPS LAT
#define SYM_LON                     0x04  // 004 GPS LON
#define SYM_AZIMUTH                 0x05  // 005 Azimuth
#define SYM_TELEMETRY_0             0x06  // 006 Antenna tracking telemetry
#define SYM_TELEMETRY_1             0x07  // 007 Antenna tracking telemetry
#define SYM_SAT_L                   0x08  // 008 Sats left
#define SYM_SAT_R                   0x09  // 009 Sats right
#define SYM_HOME_NEAR               0x0A  // 010 Home, near
#define SYM_DEGREES                 0x0B  // 011 ° heading angle
#define SYM_HEADING                 0x0C  // 012 Compass Heading symbol
#define SYM_SCALE                   0x0D  // 013 Map scale
#define SYM_HDP_L                   0x0E  // 014 HDOP left
#define SYM_HDP_R                   0x0F  // 015 HDOP right
#define SYM_HOME                    0x10  // 016 Home icon
#define SYM_2RSS                    0x11  // 017 RSSI 2
#define SYM_DB                      0x12  // 018 dB
#define SYM_DBM                     0x13  // 019 dBm
#define SYM_SNR                     0x14  // 020 SNR

#define SYM_AH_DIRECTION_UP         0x15  // 021 Arrow up AHI
#define SYM_AH_DIRECTION_DOWN       0x16  // 022 Arrow down AHI
#define SYM_DIRECTION               0x17  // 023 to 030, directional little arrows

#define SYM_VOLT                    0x1F  // 031 VOLTS
#define SYM_MAH                     0x99  // 153 mAh
//                                  0x21  // 033 ASCII !
#define SYM_AH_KM                   0x22  // 034 Ah/km
//                                  0x23  // 035 ASCII #
#define SYM_AH_MI                   0x24  // 036 Ah/mi
//                                  0x25  // 037 ASCII %
//                                  0x26  // 038 ASCII &
#define SYM_VTX_POWER               0x27  // 039 VTx Power
//                                  0x28  // 040 to 062 ASCII
#define SYM_AH_NM       		    0x3F  // 063 Ah/NM
//                                  0x40  // 064 to 095 ASCII
#define SYM_MAH_NM_0                0x60  // 096 mAh/NM left
#define SYM_MAH_NM_1                0x61  // 097 mAh/NM right
#define SYM_MAH_KM_0                0x6B  // 107 MAH/KM left
#define SYM_MAH_KM_1                0x6C  // 108 MAH/KM right
#define SYM_MILLIOHM                0x62  // 098 battery impedance Mohm

#define SYM_BATT_FULL               0x63  // 099 Battery full
#define SYM_BATT_5                  0x64  // 100 Battery
#define SYM_BATT_4                  0x65  // 101 Battery
#define SYM_BATT_3                  0x66  // 102 Battery
#define SYM_BATT_2                  0x67  // 103 Battery
#define SYM_BATT_1                  0x68  // 104 Battery
#define SYM_BATT_EMPTY              0x69  // 105 Battery empty

#define SYM_AMP                     0x6A  // 106 AMPS
#define SYM_WH                      0x6D  // 109 WH
#define SYM_WH_KM                   0x6E  // 110 WH/KM
#define SYM_WH_MI                   0x6F  // 111 WH/MI
#define SYM_WH_NM       		    0x70  // 112 Wh/NM
#define SYM_WATT                    0x71  // 113 WATTS
#define SYM_MW                      0x72  // 114 mW
#define SYM_KILOWATT                0x73  // 115 kW

#define SYM_FT                      0x74  // 116 FEET
#define SYM_TRIP_DIST               0x75  // 117 Trip distance
#define SYM_TOTAL                   0x75  // 117 Total
#define SYM_ALT_M                   0x76  // 118 ALT M
#define SYM_ALT_KM                  0x77  // 119 ALT KM
#define SYM_ALT_FT                  0x78  // 120 ALT FT
#define SYM_ALT_KFT                 0x79  // 121 Alt KFT
#define SYM_DIST_M                  0x7A  // 122 DIS M
//                                  0x7B  // 123 to 125 ASCII
#define SYM_DIST_KM                 0x7E  // 126 DIST KM
#define SYM_DIST_FT                 0x7F  // 127 DIST FT
#define SYM_DIST_MI                 0x80  // 128 DIST MI
#define SYM_DIST_NM                 0x81  // 129 DIST NM
#define SYM_M                       0x82  // 130 M
#define SYM_KM                      0x83  // 131 KM
#define SYM_MI                      0x84  // 132 MI
#define SYM_NM                      0x85  // 133 NM

#define SYM_WIND_HORIZONTAL         0x86  // 134 Air speed horizontal
#define SYM_WIND_VERTICAL           0x87  // 135 Air speed vertical
#define SYM_3D_KMH                  0x88  // 136 KM/H 3D
#define SYM_3D_MPH                  0x89  // 137 MPH 3D
#define SYM_3D_KT                   0x8A  // 138 Knots 3D
#define SYM_RPM                     0x8B  // 139 RPM
#define SYM_AIR                     0x8C  // 140 Air speed
#define SYM_FTS                     0x8D  // 141 FT/S
#define SYM_100FTM                  0x8E  // 142 100 Feet per Min
#define SYM_MS                      0x8F  // 143 M/S
#define SYM_KMH                     0x90  // 144 KM/H
#define SYM_MPH                     0x91  // 145 MPH
#define SYM_KT                      0x92  // 146 Knots

#define SYM_MAH_MI_0                0x93  // 147 mAh/mi left
#define SYM_MAH_MI_1                0x94  // 148 mAh/mi right
#define SYM_THR                     0x95  // 149 Throttle
#define SYM_TEMP_F                  0x96  // 150 °F
#define SYM_TEMP_C                  0x97  // 151 °C
//                                  0x98  // 152 Home point map
#define SYM_BLANK                   0x20  // 32 blank (space)
#define SYM_ON_H                    0x9A  // 154 ON HR
#define SYM_FLY_H                   0x9B  // 155 FLY HR
#define SYM_ON_M                    0x9E  // 158 On MIN
#define SYM_FLY_M                   0x9F  // 159 FL MIN
#define SYM_GLIDESLOPE              0x9C  // 156 Glideslope
#define SYM_WAYPOINT                0x9D  // 157 Waypoint
#define SYM_CLOCK                   0xA0  // 160 Clock

#define SYM_ZERO_HALF_TRAILING_DOT  0xA1  // 161 to 170 Numbers with trailing dot
#define SYM_ZERO_HALF_LEADING_DOT   0xB1  // 177 to 186 Numbers with leading dot

#define SYM_AUTO_THR0               0xAB  // 171 Auto-throttle left
#define SYM_AUTO_THR1               0xAC  // 172 Auto-throttle right
#define SYM_ROLL_LEFT               0xAD  // 173 Sym roll left
#define SYM_ROLL_LEVEL              0xAE  // 174 Sym roll horizontal
#define SYM_ROLL_RIGHT              0xAF  // 175 Sym roll right
#define SYM_PITCH_UP                0xB0  // 176 Pitch up
#define SYM_PITCH_DOWN              0xBB  // 187 Pitch down
#define SYM_GFORCE                  0xBC  // 188 Gforce (all axis)
#define SYM_GFORCE_X                0xBD  // 189 Gforce X
#define SYM_GFORCE_Y                0xBE  // 190 Gforce Y
#define SYM_GFORCE_Z                0xBF  // 191 Gforce Z

#define SYM_BARO_TEMP               0xC0  // 192
#define SYM_IMU_TEMP                0xC1  // 193
#define SYM_TEMP                    0xC2  // 194 Thermometer icon
#define SYM_TEMP_SENSOR_FIRST       0xC2  // 194
#define SYM_ESC_TEMP                0xC3  // 195
#define SYM_TEMP_SENSOR_LAST        0xC7  // 199
#define TEMP_SENSOR_SYM_COUNT       (SYM_TEMP_SENSOR_LAST - SYM_TEMP_SENSOR_FIRST + 1)

#define SYM_HEADING_N               0xC8  // 200 Heading Graphic north
#define SYM_HEADING_S               0xC9  // 201 Heading Graphic south
#define SYM_HEADING_E               0xCA  // 202 Heading Graphic east
#define SYM_HEADING_W               0xCB  // 203 Heading Graphic west
#define SYM_HEADING_DIVIDED_LINE    0xCC  // 204 Heading Graphic
#define SYM_HEADING_LINE            0xCD  // 205 Heading Graphic
#define SYM_MAX                     0xCE  // 206 MAX symbol
#define SYM_PROFILE                 0xCF  // 207 Profile symbol
#define SYM_SWITCH_INDICATOR_LOW    0xD0  // 208 Switch High
#define SYM_SWITCH_INDICATOR_MID    0xD1  // 209 Switch Mid
#define SYM_SWITCH_INDICATOR_HIGH   0xD2  // 210 Switch Low
#define SYM_AH                      0xD3  // 211 Amphours symbol
#define SYM_GLIDE_DIST              0xD4  // 212 Glide Distance
#define SYM_GLIDE_MINS              0xD5  // 213 Glide Minutes
#define SYM_AH_V_FT_0               0xD6  // 214 mAh/v-ft left
#define SYM_AH_V_FT_1               0xD7  // 215 mAh/v-ft right
#define SYM_AH_V_M_0                0xD8  // 216 mAh/v-m left
#define SYM_AH_V_M_1                0xD9  // 217 mAh/v-m right
#define SYM_FLIGHT_MINS_REMAINING   0xDA  // 218 Flight time (mins) remaining
#define SYM_FLIGHT_HOURS_REMAINING  0xDB  // 219 Flight time (hours) remaining
#define SYM_GROUND_COURSE           0xDC  // 220 Ground course
<<<<<<< HEAD
#define SYM_ALERT                   0xDD  // 221 General alert symbol

=======

#define SYM_TERRAIN_FOLLOWING       0xFB  // 251 Terrain following (also Alt adjust)
>>>>>>> 029ae302
#define SYM_CROSS_TRACK_ERROR       0xFC  // 252 Cross track error

#define SYM_LOGO_START              0x101 // 257 to 297, INAV logo
#define SYM_LOGO_WIDTH              10
#define SYM_LOGO_HEIGHT             4

#define SYM_AH_LEFT                 0x12C // 300 Arrow left
#define SYM_AH_RIGHT                0x12D // 301 Arrow right
#define SYM_AH_DECORATION_MIN       0x12E // 302 to 307 Scrolling
#define SYM_AH_DECORATION           0x131 // 305 Scrolling
#define SYM_AH_DECORATION_MAX       0x133 // 307 Scrolling
#define SYM_AH_DECORATION_COUNT (SYM_AH_DECORATION_MAX - SYM_AH_DECORATION_MIN + 1) // Scrolling

#define SYM_AH_CH_LEFT              0x13A // 314 Crossair left
#define SYM_AH_CH_RIGHT             0x13B // 315 Crossair right

#define SYM_ARROW_UP                0x13C // 316 Direction arrow 0°
#define SYM_ARROW_2                 0x13D // 317 Direction arrow 22.5°
#define SYM_ARROW_3                 0x13E // 318 Direction arrow 45°
#define SYM_ARROW_4                 0x13F // 319 Direction arrow 67.5°
#define SYM_ARROW_RIGHT             0x140 // 320 Direction arrow 90°
#define SYM_ARROW_6                 0x141 // 321 Direction arrow 112.5°
#define SYM_ARROW_7                 0x142 // 322 Direction arrow 135°
#define SYM_ARROW_8                 0x143 // 323 Direction arrow 157.5°
#define SYM_ARROW_DOWN              0x144 // 324 Direction arrow 180°
#define SYM_ARROW_10                0x145 // 325 Direction arrow 202.5°
#define SYM_ARROW_11                0x146 // 326 Direction arrow 225°
#define SYM_ARROW_12                0x147 // 327 Direction arrow 247.5°
#define SYM_ARROW_LEFT              0x148 // 328 Direction arrow 270°
#define SYM_ARROW_14                0x149 // 329 Direction arrow 292.5°
#define SYM_ARROW_15                0x14A // 330 Direction arrow 315°
#define SYM_ARROW_16                0x14B // 331 Direction arrow 337.5°

#define SYM_AH_H_START              0x14C // 332 to 340 Horizontal AHI
#define SYM_AH_V_START              0x15A // 346 to 351 Vertical AHI

#define SYM_VARIO_UP_2A             0x155 // 341 Vario up up
#define SYM_VARIO_UP_1A             0x156 // 342 Vario up
#define SYM_VARIO_DOWN_1A           0x157 // 343 Vario down
#define SYM_VARIO_DOWN_2A           0x158 // 344 Vario down down
#define SYM_ALT                     0x159 // 345 ALT

#define SYM_HUD_SIGNAL_0            0x160 // 352 Hud signal icon Lost
#define SYM_HUD_SIGNAL_1            0x161 // 353 Hud signal icon 25%
#define SYM_HUD_SIGNAL_2            0x162 // 354 Hud signal icon 50%
#define SYM_HUD_SIGNAL_3            0x163 // 355 Hud signal icon 75%
#define SYM_HUD_SIGNAL_4            0x164 // 356 Hud signal icon 100%

#define SYM_HOME_DIST 	            0x165 // 357 DIST
#define SYM_AH_CH_CENTER            0x166 // 358 Crossair center
#define SYM_FLIGHT_DIST_REMAINING   0x167 // 359 Flight distance reminaing

#define SYM_AH_CH_TYPE3             0x190 // 400 to 402, crosshair 3
#define SYM_AH_CH_TYPE4             0x193 // 403 to 405, crosshair 4
#define SYM_AH_CH_TYPE5             0x196 // 406 to 408, crosshair 5
#define SYM_AH_CH_TYPE6             0x199 // 409 to 411, crosshair 6
#define SYM_AH_CH_TYPE7             0x19C // 412 to 414, crosshair 7
#define SYM_AH_CH_TYPE8             0x19F // 415 to 417, crosshair 8

#define SYM_AH_CH_AIRCRAFT0         0x1A2 // 418 Crossair aircraft left
#define SYM_AH_CH_AIRCRAFT1         0x1A3 // 419 Crossair aircraft
#define SYM_AH_CH_AIRCRAFT2         0x1A4 // 420 Crossair aircraft center
#define SYM_AH_CH_AIRCRAFT3         0x1A5 // 421 Crossair aircraft
#define SYM_AH_CH_AIRCRAFT4         0x1A6 // 422 Crossair aircraft RIGHT

#define SYM_HUD_ARROWS_L1           0x1AE // 430 1 arrow left
#define SYM_HUD_ARROWS_L2           0x1AF // 431 2 arrows left
#define SYM_HUD_ARROWS_L3           0x1B0 // 432 3 arrows left
#define SYM_HUD_ARROWS_R1           0x1B1 // 433 1 arrow right
#define SYM_HUD_ARROWS_R2           0x1B2 // 434 2 arrows right
#define SYM_HUD_ARROWS_R3           0x1B3 // 435 3 arrows right
#define SYM_HUD_ARROWS_U1           0x1B4 // 436 1 arrow up
#define SYM_HUD_ARROWS_U2           0x1B5 // 437 2 arrows up
#define SYM_HUD_ARROWS_U3           0x1B6 // 438 3 arrows up
#define SYM_HUD_ARROWS_D1           0x1B7 // 439 1 arrow down
#define SYM_HUD_ARROWS_D2           0x1B8 // 440 2 arrows down
#define SYM_HUD_ARROWS_D3           0x1B9 // 441 3 arrows down

#define SYM_HUD_CARDINAL            0x1BA // 442-453 Cardinal direction in 30 degree segments

#define SYM_SERVO_PAN_IS_CENTRED    0x1C6 // 454 Pan servo is centred
#define SYM_SERVO_PAN_IS_OFFSET_L   0x1C7 // 455 Pan servo is offset left
#define SYM_SERVO_PAN_IS_OFFSET_R   0x1C8 // 456 Pan servo is offset right

#else

#define TEMP_SENSOR_SYM_COUNT 0

#endif // USE_OSD<|MERGE_RESOLUTION|>--- conflicted
+++ resolved
@@ -174,13 +174,9 @@
 #define SYM_FLIGHT_MINS_REMAINING   0xDA  // 218 Flight time (mins) remaining
 #define SYM_FLIGHT_HOURS_REMAINING  0xDB  // 219 Flight time (hours) remaining
 #define SYM_GROUND_COURSE           0xDC  // 220 Ground course
-<<<<<<< HEAD
 #define SYM_ALERT                   0xDD  // 221 General alert symbol
 
-=======
-
 #define SYM_TERRAIN_FOLLOWING       0xFB  // 251 Terrain following (also Alt adjust)
->>>>>>> 029ae302
 #define SYM_CROSS_TRACK_ERROR       0xFC  // 252 Cross track error
 
 #define SYM_LOGO_START              0x101 // 257 to 297, INAV logo
