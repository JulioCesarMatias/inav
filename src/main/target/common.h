/*
 * This file is part of Cleanflight.
 *
 * Cleanflight is free software: you can redistribute it and/or modify
 * it under the terms of the GNU General Public License as published by
 * the Free Software Foundation, either version 3 of the License, or
 * (at your option) any later version.
 *
 * Cleanflight is distributed in the hope that it will be useful,
 * but WITHOUT ANY WARRANTY; without even the implied warranty of
 * MERCHANTABILITY or FITNESS FOR A PARTICULAR PURPOSE.  See the
 * GNU General Public License for more details.
 *
 * You should have received a copy of the GNU General Public License
 * along with Cleanflight.  If not, see <http://www.gnu.org/licenses/>.
 */

#pragma once

#if defined(STM32F7) || defined(STM32H7)
#define USE_ITCM_RAM
#endif

#ifdef USE_ITCM_RAM
#define FAST_CODE                   __attribute__((section(".tcm_code")))
#define NOINLINE                    __attribute__((noinline))
#else
#define FAST_CODE
#define NOINLINE
#endif

#define DYNAMIC_HEAP_SIZE   2048

#define I2C1_OVERCLOCK false
#define I2C2_OVERCLOCK false
#define USE_I2C_PULLUP          // Enable built-in pullups on all boards in case external ones are too week

#define USE_SERIAL_RX
#define USE_SERIALRX_SPEKTRUM   // Cheap and fairly common protocol
#define USE_SERIALRX_SBUS       // Very common protocol
#define USE_SERIALRX_IBUS       // Cheap FlySky & Turnigy receivers
#define USE_SERIALRX_FPORT
#define USE_SERIALRX_FPORT2

//#define USE_DEV_TOOLS           // tools for dev use only. Undefine for release builds.

#define COMMON_DEFAULT_FEATURES (FEATURE_TX_PROF_SEL)

#define USE_SERVO_SBUS

#define USE_ADC_AVERAGING
#define USE_64BIT_TIME
#define USE_BLACKBOX
#define USE_GPS
#define USE_GPS_PROTO_UBLOX
#define USE_GPS_PROTO_MSP
#define USE_TELEMETRY
#define USE_TELEMETRY_LTM

// This is the shortest period in microseconds that the scheduler will allow
#define SCHEDULER_DELAY_LIMIT           10

#if defined(MAG_I2C_BUS) || defined(VCM5883_I2C_BUS)
#define USE_MAG_VCM5883
#endif

#define USE_MR_BRAKING_MODE
#define USE_PITOT
#define USE_PITOT_ADC

#define USE_DYNAMIC_FILTERS
#define USE_GYRO_KALMAN
#define USE_SMITH_PREDICTOR
#define USE_RATE_DYNAMICS
#define USE_EXTENDED_CMS_MENUS

// Allow default rangefinders
#define USE_RANGEFINDER
#define USE_RANGEFINDER_MSP
#define USE_RANGEFINDER_BENEWAKE
#define USE_RANGEFINDER_VL53L0X
#define USE_RANGEFINDER_VL53L1X
#define USE_RANGEFINDER_US42
#define USE_RANGEFINDER_TOF10120_I2C

// Allow default optic flow boards
#define USE_OPFLOW
#define USE_OPFLOW_CXOF
#define USE_OPFLOW_MSP

// Allow default airspeed sensors
#define USE_PITOT
#define USE_PITOT_MS4525
#define USE_PITOT_MSP
#define USE_PITOT_DLVR

#define USE_1WIRE
#define USE_1WIRE_DS2482

#define USE_TEMPERATURE_SENSOR
#define USE_TEMPERATURE_LM75
#define USE_TEMPERATURE_DS18B20

#define USE_MSP_DISPLAYPORT
#define USE_DASHBOARD
#define DASHBOARD_ARMED_BITMAP
#define USE_OLED_UG2864

#define USE_OSD
#define USE_FRSKYOSD
#define USE_DJI_HD_OSD
#define USE_MSP_OSD
#define USE_SMARTPORT_MASTER

#define NAV_NON_VOLATILE_WAYPOINT_CLI

#define NAV_AUTO_MAG_DECLINATION_PRECISE

#define USE_D_BOOST
#define USE_ANTIGRAVITY

#define USE_I2C_IO_EXPANDER

#define USE_TELEMETRY_SIM
#define USE_TELEMETRY_MAVLINK
#define USE_MSP_OVER_TELEMETRY

#define USE_SERIALRX_SRXL2     // Spektrum SRXL2 protocol
#define USE_SERIALRX_JETIEXBUS
#define USE_SERIALRX_MAVLINK
#define USE_TELEMETRY_SRXL
#define USE_SPEKTRUM_CMS_TELEMETRY
//#define USE_SPEKTRUM_VTX_CONTROL //Some functions from betaflight still not implemented
#define USE_SPEKTRUM_VTX_TELEMETRY

#define USE_VTX_COMMON

#define USE_SERIALRX_GHST
#define USE_TELEMETRY_GHST

#define USE_POWER_LIMITS

#define NAV_FIXED_WING_LANDING
#define USE_SAFE_HOME
#define USE_AUTOTUNE_FIXED_WING
#define USE_LOG
#define USE_STATS
#define USE_CMS
#define CMS_MENU_OSD
#define NAV_NON_VOLATILE_WAYPOINT_STORAGE
#define USE_TELEMETRY_IBUS
#define USE_TELEMETRY_SMARTPORT
#define USE_TELEMETRY_CRSF
#define USE_TELEMETRY_JETIEXBUS
// These are rather exotic serial protocols
#define USE_RX_MSP
//#define USE_MSP_RC_OVERRIDE
#define USE_SERIALRX_CRSF
#define USE_SERIAL_PASSTHROUGH
#define NAV_MAX_WAYPOINTS       120
#define USE_RCDEVICE
#define USE_MULTI_MISSION
#define USE_MULTI_FUNCTIONS  // defines functions only, warnings always defined

//Enable VTX control
#define USE_VTX_CONTROL
#define USE_VTX_SMARTAUDIO
#define USE_VTX_TRAMP
#define USE_VTX_MSP

#define USE_PROGRAMMING_FRAMEWORK
#define USE_CLI_BATCH

//Enable DST calculations
#define RTC_AUTOMATIC_DST
// Wind estimator
#define USE_WIND_ESTIMATOR

#define USE_SIMULATOR
#define USE_PITOT_VIRTUAL
#define USE_FAKE_BATT_SENSOR

#define USE_CMS_FONT_PREVIEW

//Designed to free space of F722 and F411 MCUs
#if (MCU_FLASH_SIZE > 512)
#define USE_VTX_FFPV
#define USE_SERIALRX_SUMD
#define USE_TELEMETRY_HOTT
#define USE_HOTT_TEXTMODE
<<<<<<< HEAD

#endif

#define USE_EZ_TUNE
=======
#else
#define MAX_MIXER_PROFILE_COUNT 1
#endif
>>>>>>> 9a2b2630
<|MERGE_RESOLUTION|>--- conflicted
+++ resolved
@@ -188,13 +188,8 @@
 #define USE_SERIALRX_SUMD
 #define USE_TELEMETRY_HOTT
 #define USE_HOTT_TEXTMODE
-<<<<<<< HEAD
-
-#endif
-
-#define USE_EZ_TUNE
-=======
 #else
 #define MAX_MIXER_PROFILE_COUNT 1
 #endif
->>>>>>> 9a2b2630
+
+#define USE_EZ_TUNE