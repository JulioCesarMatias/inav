/*
 * This file is part of INAV.
 *
 * INAV is free software: you can redistribute it and/or modify
 * it under the terms of the GNU General Public License as published by
 * the Free Software Foundation, either version 3 of the License, or
 * (at your option) any later version.
 *
 * INAV is distributed in the hope that it will be useful,
 * but WITHOUT ANY WARRANTY; without even the implied warranty of
 * MERCHANTABILITY or FITNESS FOR A PARTICULAR PURPOSE.  See the
 * GNU General Public License for more details.
 *
 * You should have received a copy of the GNU General Public License
 * along with INAV.  If not, see <http://www.gnu.org/licenses/>.
 */

#pragma once

#ifdef MAMBAH743_2022B

#define TARGET_BOARD_IDENTIFIER "M743"
#define USBD_PRODUCT_STRING "MAMBAH743_2022B"

#else

#define TARGET_BOARD_IDENTIFIER "M743"
#define USBD_PRODUCT_STRING "MAMBAH743"

#endif

#define USE_TARGET_CONFIG

#define LED0 PE5
#define LED1 PE4

#define BEEPER PE3
#define BEEPER_INVERTED

// *************** IMU generic ***********************
#define USE_DUAL_GYRO
#define USE_TARGET_IMU_HARDWARE_DESCRIPTORS



// *************** SPI1 IMU0 MPU6000 ****************
#define USE_SPI
#define USE_SPI_DEVICE_1
#define SPI1_SCK_PIN PA5
#define SPI1_MISO_PIN PA6
#define SPI1_MOSI_PIN PA7

#define USE_IMU_MPU6000
#define IMU_MPU6000_ALIGN CW180_DEG
#define MPU6000_SPI_BUS BUS_SPI1
#define MPU6000_CS_PIN PA4
#define MPU6000_EXTI_PIN PC4

#define USE_IMU_BMI270
#define IMU_BMI270_ALIGN CW180_DEG
#define BMI270_SPI_BUS BUS_SPI1
#define BMI270_CS_PIN PA4
#define BMI270_EXTI_PIN PC4

#ifdef MAMBAH743_2022B

// SPI4 is used on the second MPU6000 gyro, we do not use it at the moment
// #define USE_SPI_DEVICE_4
// #define SPI4_SCK_PIN            PE12
// #define SPI4_MISO_PIN           PE13
// #define SPI4_MOSI_PIN           PE14

<<<<<<< HEAD
#define USE_IMU_MPU6000
#define IMU_MPU6000_ALIGN       CW180_DEG
#define MPU6000_SPI_BUS         BUS_SPI1
#define MPU6000_CS_PIN          PA4

#define USE_IMU_BMI270
#define IMU_BMI270_ALIGN        CW180_DEG
#define BMI270_SPI_BUS          BUS_SPI1
#define BMI270_CS_PIN           PA4
=======
#define USE_IMU_ICM42605
#define IMU_ICM42605_ALIGN      CW90_DEG
#define ICM42605_SPI_BUS        BUS_SPI1
#define ICM42605_CS_PIN         PA4
#define ICM42605_EXTI_PIN       PC4

#endif
>>>>>>> ef1c20fc

// *************** SPI2 OSD ***********************
#define USE_SPI_DEVICE_2
#define SPI2_SCK_PIN PB13
#define SPI2_MISO_PIN PB14
#define SPI2_MOSI_PIN PB15

#define USE_MAX7456
#define MAX7456_SPI_BUS BUS_SPI2
#define MAX7456_CS_PIN PB12

// *************** SPI3 FLASH ***********************
#define USE_SPI_DEVICE_3
#define SPI3_SCK_PIN PC10
#define SPI3_MISO_PIN PC11
#define SPI3_MOSI_PIN PB2
#define SPI3_NSS_PIN PA15
#define SPI3_SCK_AF GPIO_AF6_SPI3
#define SPI3_MISO_AF GPIO_AF6_SPI3
#define SPI3_MOSI_AF GPIO_AF7_SPI3

#define M25P16_SPI_BUS BUS_SPI3
#define M25P16_CS_PIN SPI3_NSS_PIN

#define W25N01G_SPI_BUS BUS_SPI3
#define W25N01G_CS_PIN SPI3_NSS_PIN

#define USE_BLACKBOX
#define USE_FLASHFS
#define USE_FLASH_M25P16
#define USE_FLASH_W25N01G
#define ENABLE_BLACKBOX_LOGGING_ON_SPIFLASH_BY_DEFAULT

// *************** I2C /Baro/Mag *********************
#define USE_I2C
#define USE_I2C_DEVICE_1
#define I2C1_SCL PB6
#define I2C1_SDA PB7

#define USE_I2C_DEVICE_2
#define I2C2_SCL PB10
#define I2C2_SDA PB11

#define USE_BARO
#define BARO_I2C_BUS BUS_I2C1
#define USE_BARO_BMP280
#define USE_BARO_MS5611
#define USE_BARO_DPS310
#define USE_BARO_SPL06

#define USE_MAG
#define MAG_I2C_BUS BUS_I2C1
#define USE_MAG_HMC5883
#define USE_MAG_QMC5883
#define USE_MAG_IST8310
#define USE_MAG_IST8308
#define USE_MAG_MAG3110
#define USE_MAG_LIS3MDL
#define USE_MAG_VCM5883

#define TEMPERATURE_I2C_BUS     BUS_I2C1
#define PITOT_I2C_BUS           BUS_I2C1

#define USE_RANGEFINDER
#define RANGEFINDER_I2C_BUS BUS_I2C1

// *************** UART *****************************
#define USE_VCP

#define USE_UART1
#define UART1_TX_PIN PA9
#define UART1_RX_PIN PA10

#define USE_UART2
#define UART2_TX_PIN PD5
#define UART2_RX_PIN PD6

#define USE_UART3
#define UART3_TX_PIN PD8
#define UART3_RX_PIN PD9

#define USE_UART4
#define UART4_TX_PIN PD1
#define UART4_RX_PIN PD0

#define USE_UART5
#define UART5_TX_PIN PC12
#define UART5_RX_PIN PD2

#define USE_UART6
#define UART6_TX_PIN PC6
#define UART6_RX_PIN PC7

#define USE_UART7
#define UART7_TX_PIN PE8
#define UART7_RX_PIN PE7

#define USE_UART8
#define UART8_TX_PIN PE1
#define UART8_RX_PIN PE0

#define SERIAL_PORT_COUNT 9

#define DEFAULT_RX_TYPE RX_TYPE_SERIAL
#define SERIALRX_PROVIDER SERIALRX_SBUS

// *************** ADC *****************************
#define USE_ADC
#define ADC_INSTANCE ADC3

#ifdef MAMBAH743_2022B

#define ADC_CHANNEL_1_PIN PC1
#define ADC_CHANNEL_2_PIN PC3
#define ADC_CHANNEL_3_PIN PC0

#define VBAT_ADC_CHANNEL ADC_CHN_1
#define CURRENT_METER_ADC_CHANNEL ADC_CHN_2
#define AIRSPEED_ADC_CHANNEL ADC_CHN_3

#else

#define ADC_CHANNEL_1_PIN PC1
#define ADC_CHANNEL_2_PIN PC3
#define ADC_CHANNEL_3_PIN PC2
#define ADC_CHANNEL_4_PIN PC0

#define VBAT_ADC_CHANNEL ADC_CHN_1
#define CURRENT_METER_ADC_CHANNEL ADC_CHN_2
#define RSSI_ADC_CHANNEL ADC_CHN_3
#define AIRSPEED_ADC_CHANNEL ADC_CHN_4

#endif

// *************** PINIO ***************************
#define USE_PINIO
#define USE_PINIOBOX

#ifdef MAMBAH743_2022B

#define PINIO1_PIN PC2
#define PINIO2_PIN PC5

#else

#define PINIO1_PIN PC5

#endif

// *************** LEDSTRIP ************************
#define USE_LED_STRIP
#define WS2811_PIN PA8

#define DEFAULT_FEATURES (FEATURE_OSD | FEATURE_TELEMETRY | FEATURE_CURRENT_METER | FEATURE_VBAT | FEATURE_TX_PROF_SEL)
#define CURRENT_METER_SCALE 250

#define USE_SERIAL_4WAY_BLHELI_INTERFACE

#define TARGET_IO_PORTA 0xffff
#define TARGET_IO_PORTB 0xffff
#define TARGET_IO_PORTC 0xffff
#define TARGET_IO_PORTD 0xffff
#define TARGET_IO_PORTE 0xffff

#define MAX_PWM_OUTPUT_PORTS 8
#define USE_DSHOT
#define USE_ESC_SENSOR<|MERGE_RESOLUTION|>--- conflicted
+++ resolved
@@ -70,7 +70,6 @@
 // #define SPI4_MISO_PIN           PE13
 // #define SPI4_MOSI_PIN           PE14
 
-<<<<<<< HEAD
 #define USE_IMU_MPU6000
 #define IMU_MPU6000_ALIGN       CW180_DEG
 #define MPU6000_SPI_BUS         BUS_SPI1
@@ -80,15 +79,21 @@
 #define IMU_BMI270_ALIGN        CW180_DEG
 #define BMI270_SPI_BUS          BUS_SPI1
 #define BMI270_CS_PIN           PA4
-=======
+
+#ifdef MAMBAH743_2022B
+
+// SPI4 is used on the second MPU6000 gyro, we do not use it at the moment
+// #define USE_SPI_DEVICE_4
+// #define SPI4_SCK_PIN            PE12
+// #define SPI4_MISO_PIN           PE13
+// #define SPI4_MOSI_PIN           PE14
+
 #define USE_IMU_ICM42605
 #define IMU_ICM42605_ALIGN      CW90_DEG
 #define ICM42605_SPI_BUS        BUS_SPI1
 #define ICM42605_CS_PIN         PA4
-#define ICM42605_EXTI_PIN       PC4
-
-#endif
->>>>>>> ef1c20fc
+
+#endif
 
 // *************** SPI2 OSD ***********************
 #define USE_SPI_DEVICE_2
