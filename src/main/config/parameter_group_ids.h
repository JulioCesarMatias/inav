--- conflicted
+++ resolved
@@ -119,13 +119,9 @@
 #define PG_UNUSED_1 1029
 #define PG_POWER_LIMITS_CONFIG 1030
 #define PG_OSD_COMMON_CONFIG 1031
-<<<<<<< HEAD
-#define PG_EZ_TUNE 1032
+#define PG_TIMER_OVERRIDE_CONFIG 1032
+#define PG_EZ_TUNE 1033
 #define PG_INAV_END PG_EZ_TUNE
-=======
-#define PG_TIMER_OVERRIDE_CONFIG 1032
-#define PG_INAV_END 1032
->>>>>>> b03fd175
 
 // OSD configuration (subject to change)
 //#define PG_OSD_FONT_CONFIG 2047
