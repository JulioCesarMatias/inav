--- conflicted
+++ resolved
@@ -119,14 +119,10 @@
 #define PG_UNUSED_1 1029
 #define PG_POWER_LIMITS_CONFIG 1030
 #define PG_OSD_COMMON_CONFIG 1031
-<<<<<<< HEAD
-#define PG_LEDPIN_CONFIG 1032
-#define PG_OSD_JOYSTICK_CONFIG 1033
-#define PG_INAV_END 1033
-=======
 #define PG_TIMER_OVERRIDE_CONFIG 1032
-#define PG_INAV_END 1032
->>>>>>> d04536a1
+#define PG_LEDPIN_CONFIG 1033
+#define PG_OSD_JOYSTICK_CONFIG 1034
+#define PG_INAV_END 1034
 
 // OSD configuration (subject to change)
 //#define PG_OSD_FONT_CONFIG 2047
