--- conflicted
+++ resolved
@@ -83,10 +83,7 @@
     DEBUG_FW_D,
     DEBUG_IMU2,
     DEBUG_ALTITUDE,
-<<<<<<< HEAD
+    DEBUG_SMITH_COMPENSATOR,
     DEBUG_AUTOTUNE,
-=======
-    DEBUG_SMITH_COMPENSATOR,
->>>>>>> 5a4aaedf
     DEBUG_COUNT
 } debugType_e;