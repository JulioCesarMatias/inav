/*
 * This file is part of INAV Project.
 *
 * This Source Code Form is subject to the terms of the Mozilla Public
 * License, v. 2.0. If a copy of the MPL was not distributed with this file,
 * You can obtain one at http://mozilla.org/MPL/2.0/.
 *
 * Alternatively, the contents of this file may be used under the terms
 * of the GNU General Public License Version 3, as described below:
 *
 * This file is free software: you may copy, redistribute and/or modify
 * it under the terms of the GNU General Public License as published by the
 * Free Software Foundation, either version 3 of the License, or (at your
 * option) any later version.
 *
 * This file is distributed in the hope that it will be useful, but
 * WITHOUT ANY WARRANTY; without even the implied warranty of
 * MERCHANTABILITY or FITNESS FOR A PARTICULAR PURPOSE. See the GNU General
 * Public License for more details.
 *
 * You should have received a copy of the GNU General Public License
 * along with this program. If not, see http://www.gnu.org/licenses/.
 */
#pragma once

#include "config/parameter_group.h"
#include "common/time.h"

#define MAX_LOGIC_CONDITIONS 64

typedef enum {
    LOGIC_CONDITION_TRUE                        = 0,
    LOGIC_CONDITION_EQUAL                       = 1,
    LOGIC_CONDITION_GREATER_THAN                = 2,
    LOGIC_CONDITION_LOWER_THAN                  = 3,
    LOGIC_CONDITION_LOW                         = 4,
    LOGIC_CONDITION_MID                         = 5,
    LOGIC_CONDITION_HIGH                        = 6,
    LOGIC_CONDITION_AND                         = 7,
    LOGIC_CONDITION_OR                          = 8,
    LOGIC_CONDITION_XOR                         = 9,
    LOGIC_CONDITION_NAND                        = 10,
    LOGIC_CONDITION_NOR                         = 11,
    LOGIC_CONDITION_NOT                         = 12,
    LOGIC_CONDITION_STICKY                      = 13,
    LOGIC_CONDITION_ADD                         = 14,
    LOGIC_CONDITION_SUB                         = 15,
    LOGIC_CONDITION_MUL                         = 16,
    LOGIC_CONDITION_DIV                         = 17,
    LOGIC_CONDITION_GVAR_SET                    = 18,
    LOGIC_CONDITION_GVAR_INC                    = 19,
    LOGIC_CONDITION_GVAR_DEC                    = 20,
    LOGIC_CONDITION_PORT_SET                    = 21,
    LOGIC_CONDITION_OVERRIDE_ARMING_SAFETY      = 22,
    LOGIC_CONDITION_OVERRIDE_THROTTLE_SCALE     = 23,
    LOGIC_CONDITION_SWAP_ROLL_YAW               = 24,
    LOGIC_CONDITION_SET_VTX_POWER_LEVEL         = 25,
    LOGIC_CONDITION_INVERT_ROLL                 = 26,
    LOGIC_CONDITION_INVERT_PITCH                = 27,
    LOGIC_CONDITION_INVERT_YAW                  = 28,
    LOGIC_CONDITION_OVERRIDE_THROTTLE           = 29,
    LOGIC_CONDITION_SET_VTX_BAND                = 30,
    LOGIC_CONDITION_SET_VTX_CHANNEL             = 31,
    LOGIC_CONDITION_SET_OSD_LAYOUT              = 32,
    LOGIC_CONDITION_SIN                         = 33,
    LOGIC_CONDITION_COS                         = 34,
    LOGIC_CONDITION_TAN                         = 35,
    LOGIC_CONDITION_MAP_INPUT                   = 36,
    LOGIC_CONDITION_MAP_OUTPUT                  = 37,
    LOGIC_CONDITION_RC_CHANNEL_OVERRIDE         = 38,
    LOGIC_CONDITION_SET_HEADING_TARGET          = 39,
    LOGIC_CONDITION_MODULUS                     = 40,
    LOGIC_CONDITION_LOITER_OVERRIDE             = 41,
    LOGIC_CONDITION_SET_PROFILE                 = 42,
    LOGIC_CONDITION_MIN                         = 43,
    LOGIC_CONDITION_MAX                         = 44,
    LOGIC_CONDITION_FLIGHT_AXIS_ANGLE_OVERRIDE  = 45,
    LOGIC_CONDITION_FLIGHT_AXIS_RATE_OVERRIDE   = 46,
<<<<<<< HEAD
    LOGIC_CONDITION_SET_MIXER_PROFILE           = 47,
    LOGIC_CONDITION_LAST                        = 48,
=======
    LOGIC_CONDITION_EDGE                        = 47,
    LOGIC_CONDITION_DELAY                       = 48,
    LOGIC_CONDITION_TIMER                       = 49,
    LOGIC_CONDITION_DELTA                       = 50,
    LOGIC_CONDITION_APPROX_EQUAL                = 51,
    LOGIC_CONDITION_LAST                        = 52,
>>>>>>> ee0a2077
} logicOperation_e;

typedef enum logicOperandType_s {
    LOGIC_CONDITION_OPERAND_TYPE_VALUE = 0,
    LOGIC_CONDITION_OPERAND_TYPE_RC_CHANNEL,
    LOGIC_CONDITION_OPERAND_TYPE_FLIGHT,
    LOGIC_CONDITION_OPERAND_TYPE_FLIGHT_MODE,
    LOGIC_CONDITION_OPERAND_TYPE_LC,    // Result of different LC and LC operand
    LOGIC_CONDITION_OPERAND_TYPE_GVAR,  // Value from a global variable
    LOGIC_CONDITION_OPERAND_TYPE_PID,  // Value from a Programming PID
    LOGIC_CONDITION_OPERAND_TYPE_WAYPOINTS,
    LOGIC_CONDITION_OPERAND_TYPE_LAST
} logicOperandType_e;

typedef enum {
    LOGIC_CONDITION_OPERAND_FLIGHT_ARM_TIMER = 0, // in s                   // 0
    LOGIC_CONDITION_OPERAND_FLIGHT_HOME_DISTANCE, //in m                    // 1
    LOGIC_CONDITION_OPERAND_FLIGHT_TRIP_DISTANCE, //in m                    // 2
    LOGIC_CONDITION_OPERAND_FLIGHT_RSSI,                                    // 3
    LOGIC_CONDITION_OPERAND_FLIGHT_VBAT, // Volt / 10                       // 4
    LOGIC_CONDITION_OPERAND_FLIGHT_CELL_VOLTAGE, // Volt / 10               // 5
    LOGIC_CONDITION_OPERAND_FLIGHT_CURRENT, // Amp / 100                    // 6
    LOGIC_CONDITION_OPERAND_FLIGHT_MAH_DRAWN, // mAh                        // 7
    LOGIC_CONDITION_OPERAND_FLIGHT_GPS_SATS,                                // 8
    LOGIC_CONDITION_OPERAND_FLIGHT_GROUD_SPEED, // cm/s                     // 9
    LOGIC_CONDITION_OPERAND_FLIGHT_3D_SPEED, // cm/s                        // 10
    LOGIC_CONDITION_OPERAND_FLIGHT_AIR_SPEED, // cm/s                       // 11
    LOGIC_CONDITION_OPERAND_FLIGHT_ALTITUDE, // cm                          // 12
    LOGIC_CONDITION_OPERAND_FLIGHT_VERTICAL_SPEED, // cm/s                  // 13
    LOGIC_CONDITION_OPERAND_FLIGHT_TROTTLE_POS, // %                        // 14
    LOGIC_CONDITION_OPERAND_FLIGHT_ATTITUDE_ROLL, // deg                    // 15
    LOGIC_CONDITION_OPERAND_FLIGHT_ATTITUDE_PITCH, // deg                   // 16
    LOGIC_CONDITION_OPERAND_FLIGHT_IS_ARMED, // 0/1                         // 17
    LOGIC_CONDITION_OPERAND_FLIGHT_IS_AUTOLAUNCH, // 0/1                    // 18
    LOGIC_CONDITION_OPERAND_FLIGHT_IS_ALTITUDE_CONTROL, // 0/1              // 19
    LOGIC_CONDITION_OPERAND_FLIGHT_IS_POSITION_CONTROL, // 0/1              // 20
    LOGIC_CONDITION_OPERAND_FLIGHT_IS_EMERGENCY_LANDING, // 0/1             // 21
    LOGIC_CONDITION_OPERAND_FLIGHT_IS_RTH, // 0/1                           // 22
<<<<<<< HEAD
    LOGIC_CONDITION_OPERAND_FLIGHT_IS_WP, // 0/1                            // 23
    LOGIC_CONDITION_OPERAND_FLIGHT_IS_LANDING, // 0/1                       // 24
    LOGIC_CONDITION_OPERAND_FLIGHT_IS_FAILSAFE, // 0/1                      // 25
    LOGIC_CONDITION_OPERAND_FLIGHT_STABILIZED_ROLL,                         // 26
    LOGIC_CONDITION_OPERAND_FLIGHT_STABILIZED_PITCH,                        // 27
    LOGIC_CONDITION_OPERAND_FLIGHT_STABILIZED_YAW,                          // 28
    LOGIC_CONDITION_OPERAND_FLIGHT_WAYPOINT_INDEX,                          // 29
    LOGIC_CONDITION_OPERAND_FLIGHT_WAYPOINT_ACTION,                         // 30
    LOGIC_CONDITION_OPERAND_FLIGHT_3D_HOME_DISTANCE,                        // 31
    LOGIC_CONDITION_OPERAND_FLIGHT_CRSF_LQ,                                 // 32
    LOGIC_CONDITION_OPERAND_FLIGHT_CRSF_SNR,                                // 33
    LOGIC_CONDITION_OPERAND_FLIGHT_GPS_VALID, // 0/1                        // 34
    LOGIC_CONDITION_OPERAND_FLIGHT_LOITER_RADIUS,                           // 35
    LOGIC_CONDITION_OPERAND_FLIGHT_ACTIVE_PROFILE, //int                    // 36
    LOGIC_CONDITION_OPERAND_FLIGHT_BATT_CELLS,                              // 37
    LOGIC_CONDITION_OPERAND_FLIGHT_AGL_STATUS, //0,1,2                      // 38
    LOGIC_CONDITION_OPERAND_FLIGHT_AGL, //0,1,2                             // 39
    LOGIC_CONDITION_OPERAND_FLIGHT_RANGEFINDER_RAW, //int                   // 40
    LOGIC_CONDITION_OPERAND_FLIGHT_ACTIVE_MIXER_PROFILE, //int              // 41
=======
    LOGIC_CONDITION_OPERAND_FLIGHT_IS_LANDING, // 0/1                       // 23
    LOGIC_CONDITION_OPERAND_FLIGHT_IS_FAILSAFE, // 0/1                      // 24
    LOGIC_CONDITION_OPERAND_FLIGHT_STABILIZED_ROLL,                         // 25
    LOGIC_CONDITION_OPERAND_FLIGHT_STABILIZED_PITCH,                        // 26
    LOGIC_CONDITION_OPERAND_FLIGHT_STABILIZED_YAW,                          // 27
    LOGIC_CONDITION_OPERAND_FLIGHT_3D_HOME_DISTANCE,                        // 28
    LOGIC_CONDITION_OPERAND_FLIGHT_CRSF_LQ,                                 // 29
    LOGIC_CONDITION_OPERAND_FLIGHT_CRSF_SNR,                                // 39
    LOGIC_CONDITION_OPERAND_FLIGHT_GPS_VALID, // 0/1                        // 31
    LOGIC_CONDITION_OPERAND_FLIGHT_LOITER_RADIUS,                           // 32
    LOGIC_CONDITION_OPERAND_FLIGHT_ACTIVE_PROFILE, //int                    // 33
    LOGIC_CONDITION_OPERAND_FLIGHT_BATT_CELLS,                              // 34
    LOGIC_CONDITION_OPERAND_FLIGHT_AGL_STATUS, //0,1,2                      // 35
    LOGIC_CONDITION_OPERAND_FLIGHT_AGL, //0,1,2                             // 36
    LOGIC_CONDITION_OPERAND_FLIGHT_RANGEFINDER_RAW, //int                   // 37
>>>>>>> ee0a2077
} logicFlightOperands_e;

typedef enum {
    LOGIC_CONDITION_OPERAND_FLIGHT_MODE_FAILSAFE,                           // 0
    LOGIC_CONDITION_OPERAND_FLIGHT_MODE_MANUAL,                             // 1
    LOGIC_CONDITION_OPERAND_FLIGHT_MODE_RTH,                                // 2
    LOGIC_CONDITION_OPERAND_FLIGHT_MODE_POSHOLD,                            // 3
    LOGIC_CONDITION_OPERAND_FLIGHT_MODE_CRUISE,                             // 4
    LOGIC_CONDITION_OPERAND_FLIGHT_MODE_ALTHOLD,                            // 5
    LOGIC_CONDITION_OPERAND_FLIGHT_MODE_ANGLE,                              // 6
    LOGIC_CONDITION_OPERAND_FLIGHT_MODE_HORIZON,                            // 7
    LOGIC_CONDITION_OPERAND_FLIGHT_MODE_AIR,                                // 8
    LOGIC_CONDITION_OPERAND_FLIGHT_MODE_USER1,                              // 9
    LOGIC_CONDITION_OPERAND_FLIGHT_MODE_USER2,                              // 10
    LOGIC_CONDITION_OPERAND_FLIGHT_MODE_COURSE_HOLD,                        // 11
    LOGIC_CONDITION_OPERAND_FLIGHT_MODE_USER3,                              // 12
    LOGIC_CONDITION_OPERAND_FLIGHT_MODE_USER4,                              // 13
    LOGIC_CONDITION_OPERAND_FLIGHT_MODE_ACRO,                               // 14
    LOGIC_CONDITION_OPERAND_FLIGHT_MODE_WAYPOINT_MISSION,                   // 15
} logicFlightModeOperands_e;

typedef enum {
    LOGIC_CONDITION_OPERAND_WAYPOINTS_IS_WP, // 0/1                         // 0
    LOGIC_CONDITION_OPERAND_WAYPOINTS_WAYPOINT_INDEX,                       // 1
    LOGIC_CONDITION_OPERAND_WAYPOINTS_WAYPOINT_ACTION,                      // 2
    LOGIC_CONDITION_OPERAND_WAYPOINTS_NEXT_WAYPOINT_ACTION,                 // 3
    LOGIC_CONDITION_OPERAND_WAYPOINTS_WAYPOINT_DISTANCE,                    // 4
    LOGIC_CONDTIION_OPERAND_WAYPOINTS_DISTANCE_FROM_WAYPOINT,               // 5
    LOGIC_CONDITION_OPERAND_WAYPOINTS_USER1_ACTION,                         // 6
    LOGIC_CONDITION_OPERAND_WAYPOINTS_USER2_ACTION,                         // 7
    LOGIC_CONDITION_OPERAND_WAYPOINTS_USER3_ACTION,                         // 8
    LOGIC_CONDITION_OPERAND_WAYPOINTS_USER4_ACTION,                         // 9
    LOGIC_CONDITION_OPERAND_WAYPOINTS_USER1_ACTION_NEXT_WP,                 // 10
    LOGIC_CONDITION_OPERAND_WAYPOINTS_USER2_ACTION_NEXT_WP,                 // 11
    LOGIC_CONDITION_OPERAND_WAYPOINTS_USER3_ACTION_NEXT_WP,                 // 12
    LOGIC_CONDITION_OPERAND_WAYPOINTS_USER4_ACTION_NEXT_WP,                 // 13
} logicWaypointOperands_e;

typedef enum {
    LOGIC_CONDITION_GLOBAL_FLAG_OVERRIDE_ARMING_SAFETY = (1 << 0),
    LOGIC_CONDITION_GLOBAL_FLAG_OVERRIDE_THROTTLE_SCALE = (1 << 1),
    LOGIC_CONDITION_GLOBAL_FLAG_OVERRIDE_SWAP_ROLL_YAW = (1 << 2),
    LOGIC_CONDITION_GLOBAL_FLAG_OVERRIDE_INVERT_ROLL = (1 << 3),
    LOGIC_CONDITION_GLOBAL_FLAG_OVERRIDE_INVERT_PITCH = (1 << 4),
    LOGIC_CONDITION_GLOBAL_FLAG_OVERRIDE_INVERT_YAW = (1 << 5),
    LOGIC_CONDITION_GLOBAL_FLAG_OVERRIDE_THROTTLE = (1 << 6),
    LOGIC_CONDITION_GLOBAL_FLAG_OVERRIDE_OSD_LAYOUT = (1 << 7),
    LOGIC_CONDITION_GLOBAL_FLAG_OVERRIDE_RC_CHANNEL = (1 << 8),
    LOGIC_CONDITION_GLOBAL_FLAG_OVERRIDE_LOITER_RADIUS = (1 << 9),
    LOGIC_CONDITION_GLOBAL_FLAG_OVERRIDE_FLIGHT_AXIS = (1 << 10),
} logicConditionsGlobalFlags_t;

typedef enum {
    LOGIC_CONDITION_FLAG_LATCH              = 1 << 0,
    LOGIC_CONDITION_FLAG_TIMEOUT_SATISFIED  = 1 << 1,
} logicConditionFlags_e;

typedef struct logicOperand_s {
    int32_t value;
    logicOperandType_e type;
} logicOperand_t;

typedef struct logicCondition_s {
    logicOperand_t operandA;
    logicOperand_t operandB;
    uint8_t enabled;
    int8_t activatorId;
    logicOperation_e operation;
    uint8_t flags;
} logicCondition_t;

PG_DECLARE_ARRAY(logicCondition_t, MAX_LOGIC_CONDITIONS, logicConditions);

typedef struct logicConditionState_s {
    int value;
    int32_t lastValue;
    uint8_t flags;
    timeMs_t timeout;
} logicConditionState_t;

typedef struct rcChannelOverride_s {
    int value;
    uint8_t active;
} rcChannelOverride_t;

typedef struct flightAxisOverride_s {
    int angleTarget;
    int rateTarget;
    uint8_t rateTargetActive;
    uint8_t angleTargetActive;
} flightAxisOverride_t;

extern int logicConditionValuesByType[LOGIC_CONDITION_LAST];
extern uint64_t logicConditionsGlobalFlags;

#define LOGIC_CONDITION_GLOBAL_FLAG_DISABLE(mask) (logicConditionsGlobalFlags &= ~(mask))
#define LOGIC_CONDITION_GLOBAL_FLAG_ENABLE(mask) (logicConditionsGlobalFlags |= (mask))
#define LOGIC_CONDITION_GLOBAL_FLAG(mask) (logicConditionsGlobalFlags & (mask))

void logicConditionProcess(uint8_t i);

int logicConditionGetOperandValue(logicOperandType_e type, int operand);

int logicConditionGetValue(int8_t conditionId);
void logicConditionUpdateTask(timeUs_t currentTimeUs);
void logicConditionReset(void);

float getThrottleScale(float globalThrottleScale);
int16_t getRcCommandOverride(int16_t command[], uint8_t axis);
int16_t getRcChannelOverride(uint8_t channel, int16_t originalValue);
uint32_t getLoiterRadius(uint32_t loiterRadius);
float getFlightAxisAngleOverride(uint8_t axis, float angle);
float getFlightAxisRateOverride(uint8_t axis, float rate);
bool isFlightAxisAngleOverrideActive(uint8_t axis);
bool isFlightAxisRateOverrideActive(uint8_t axis);<|MERGE_RESOLUTION|>--- conflicted
+++ resolved
@@ -76,17 +76,12 @@
     LOGIC_CONDITION_MAX                         = 44,
     LOGIC_CONDITION_FLIGHT_AXIS_ANGLE_OVERRIDE  = 45,
     LOGIC_CONDITION_FLIGHT_AXIS_RATE_OVERRIDE   = 46,
-<<<<<<< HEAD
-    LOGIC_CONDITION_SET_MIXER_PROFILE           = 47,
-    LOGIC_CONDITION_LAST                        = 48,
-=======
     LOGIC_CONDITION_EDGE                        = 47,
     LOGIC_CONDITION_DELAY                       = 48,
     LOGIC_CONDITION_TIMER                       = 49,
     LOGIC_CONDITION_DELTA                       = 50,
     LOGIC_CONDITION_APPROX_EQUAL                = 51,
     LOGIC_CONDITION_LAST                        = 52,
->>>>>>> ee0a2077
 } logicOperation_e;
 
 typedef enum logicOperandType_s {
@@ -125,27 +120,6 @@
     LOGIC_CONDITION_OPERAND_FLIGHT_IS_POSITION_CONTROL, // 0/1              // 20
     LOGIC_CONDITION_OPERAND_FLIGHT_IS_EMERGENCY_LANDING, // 0/1             // 21
     LOGIC_CONDITION_OPERAND_FLIGHT_IS_RTH, // 0/1                           // 22
-<<<<<<< HEAD
-    LOGIC_CONDITION_OPERAND_FLIGHT_IS_WP, // 0/1                            // 23
-    LOGIC_CONDITION_OPERAND_FLIGHT_IS_LANDING, // 0/1                       // 24
-    LOGIC_CONDITION_OPERAND_FLIGHT_IS_FAILSAFE, // 0/1                      // 25
-    LOGIC_CONDITION_OPERAND_FLIGHT_STABILIZED_ROLL,                         // 26
-    LOGIC_CONDITION_OPERAND_FLIGHT_STABILIZED_PITCH,                        // 27
-    LOGIC_CONDITION_OPERAND_FLIGHT_STABILIZED_YAW,                          // 28
-    LOGIC_CONDITION_OPERAND_FLIGHT_WAYPOINT_INDEX,                          // 29
-    LOGIC_CONDITION_OPERAND_FLIGHT_WAYPOINT_ACTION,                         // 30
-    LOGIC_CONDITION_OPERAND_FLIGHT_3D_HOME_DISTANCE,                        // 31
-    LOGIC_CONDITION_OPERAND_FLIGHT_CRSF_LQ,                                 // 32
-    LOGIC_CONDITION_OPERAND_FLIGHT_CRSF_SNR,                                // 33
-    LOGIC_CONDITION_OPERAND_FLIGHT_GPS_VALID, // 0/1                        // 34
-    LOGIC_CONDITION_OPERAND_FLIGHT_LOITER_RADIUS,                           // 35
-    LOGIC_CONDITION_OPERAND_FLIGHT_ACTIVE_PROFILE, //int                    // 36
-    LOGIC_CONDITION_OPERAND_FLIGHT_BATT_CELLS,                              // 37
-    LOGIC_CONDITION_OPERAND_FLIGHT_AGL_STATUS, //0,1,2                      // 38
-    LOGIC_CONDITION_OPERAND_FLIGHT_AGL, //0,1,2                             // 39
-    LOGIC_CONDITION_OPERAND_FLIGHT_RANGEFINDER_RAW, //int                   // 40
-    LOGIC_CONDITION_OPERAND_FLIGHT_ACTIVE_MIXER_PROFILE, //int              // 41
-=======
     LOGIC_CONDITION_OPERAND_FLIGHT_IS_LANDING, // 0/1                       // 23
     LOGIC_CONDITION_OPERAND_FLIGHT_IS_FAILSAFE, // 0/1                      // 24
     LOGIC_CONDITION_OPERAND_FLIGHT_STABILIZED_ROLL,                         // 25
@@ -161,7 +135,6 @@
     LOGIC_CONDITION_OPERAND_FLIGHT_AGL_STATUS, //0,1,2                      // 35
     LOGIC_CONDITION_OPERAND_FLIGHT_AGL, //0,1,2                             // 36
     LOGIC_CONDITION_OPERAND_FLIGHT_RANGEFINDER_RAW, //int                   // 37
->>>>>>> ee0a2077
 } logicFlightOperands_e;
 
 typedef enum {
