--- conflicted
+++ resolved
@@ -836,17 +836,12 @@
         
         case LOGIC_CONDITION_OPERAND_FLIGHT_RANGEFINDER_RAW:
             return rangefinderGetLatestRawAltitude();
-<<<<<<< HEAD
             break;
 #ifdef USE_FW_AUTOLAND
         case LOGIC_CONDITION_OPERAND_FLIGHT_FW_LAND_STATE:
             return posControl.fwLandState.landState;
             break;
 #endif
-=======
-            break; 
-
->>>>>>> 4c7980c7
         default:
             return 0;
             break;
