/*
 * This file is part of Cleanflight.
 *
 * Cleanflight is free software: you can redistribute it and/or modify
 * it under the terms of the GNU General Public License as published by
 * the Free Software Foundation, either version 3 of the License, or
 * (at your option) any later version.
 *
 * Cleanflight is distributed in the hope that it will be useful,
 * but WITHOUT ANY WARRANTY; without even the implied warranty of
 * MERCHANTABILITY or FITNESS FOR A PARTICULAR PURPOSE.  See the
 * GNU General Public License for more details.
 *
 * You should have received a copy of the GNU General Public License
 * along with Cleanflight.  If not, see <http://www.gnu.org/licenses/>.
 */

#pragma once

#include "config/parameter_group.h"
#include "fc/runtime_config.h"
#include "common/time.h"

#define GYRO_SATURATION_LIMIT       1800        // 1800dps
#define PID_SUM_LIMIT_MIN           100
#define PID_SUM_LIMIT_MAX           1000
#define PID_SUM_LIMIT_DEFAULT       500
#define PID_SUM_LIMIT_YAW_DEFAULT   400

#define HEADING_HOLD_RATE_LIMIT_MIN 10
#define HEADING_HOLD_RATE_LIMIT_MAX 250
#define HEADING_HOLD_RATE_LIMIT_DEFAULT 90

#define FW_ITERM_THROW_LIMIT_DEFAULT 165
#define FW_ITERM_THROW_LIMIT_MIN 0
#define FW_ITERM_THROW_LIMIT_MAX 500

#define AXIS_ACCEL_MIN_LIMIT        50

#define HEADING_HOLD_ERROR_LPF_FREQ 2

/*
FP-PID has been rescaled to match LuxFloat (and MWRewrite) from Cleanflight 1.13
*/
#define FP_PID_RATE_FF_MULTIPLIER   31.0f
#define FP_PID_RATE_P_MULTIPLIER    31.0f
#define FP_PID_RATE_I_MULTIPLIER    4.0f
#define FP_PID_RATE_D_MULTIPLIER    1905.0f
#define FP_PID_RATE_D_FF_MULTIPLIER   7270.0f
#define FP_PID_LEVEL_P_MULTIPLIER   6.56f       // Level P gain units is [1/sec] and angle error is [deg] => [deg/s]
#define FP_PID_YAWHOLD_P_MULTIPLIER 80.0f

#define MC_ITERM_RELAX_SETPOINT_THRESHOLD 40.0f
#define MC_ITERM_RELAX_CUTOFF_DEFAULT 15

#define ANTI_GRAVITY_THROTTLE_FILTER_CUTOFF 15  // The anti gravity throttle highpass filter cutoff

#define FIXED_WING_LEVEL_TRIM_DEADBAND_DEFAULT 5

#define TASK_AUX_RATE_HZ   100 //In Hz

typedef enum {
    /* PID              MC      FW  */
    PID_ROLL,       //   +       +
    PID_PITCH,      //   +       +
    PID_YAW,        //   +       +
    PID_POS_Z,      //   +       +
    PID_POS_XY,     //   +       +
    PID_VEL_XY,     //   +       n/a
    PID_SURFACE,    //   n/a     n/a
    PID_LEVEL,      //   +       +
    PID_HEADING,    //   +       +
    PID_VEL_Z,      //   +       n/a
    PID_POS_HEADING,//   n/a     +
    PID_ITEM_COUNT
} pidIndex_e;

// TODO(agh): PIDFF
typedef enum {
    PID_TYPE_NONE = 0,  // Not used in the current platform/mixer/configuration
    PID_TYPE_PID,   // Uses P, I and D terms
    PID_TYPE_PIFF,  // Uses P, I, D and FF
    PID_TYPE_AUTO,  // Autodetect
} pidType_e;

typedef struct pid8_s {
    uint16_t P;
    uint16_t I;
    uint16_t D;
    uint16_t FF;
} pid8_t;

typedef struct pidBank_s {
    pid8_t  pid[PID_ITEM_COUNT];
} pidBank_t;

typedef enum {
    ITERM_RELAX_OFF = 0,
    ITERM_RELAX_RP,
    ITERM_RELAX_RPY
} itermRelax_e;

typedef struct pidProfile_s {
    uint8_t pidControllerType;
    pidBank_t bank_fw;
    pidBank_t bank_mc;

    uint8_t dterm_lpf_type;                 // Dterm LPF type: PT1, BIQUAD
    uint16_t dterm_lpf_hz;                  
    
    uint8_t dterm_lpf2_type;                // Dterm LPF type: PT1, BIQUAD
    uint16_t dterm_lpf2_hz;                 
    
    uint8_t yaw_lpf_hz;

    uint8_t heading_hold_rate_limit;        // Maximum rotation rate HEADING_HOLD mode can feed to yaw rate PID controller

    uint8_t itermWindupPointPercent;        // Experimental ITerm windup threshold, percent of motor saturation

    uint32_t axisAccelerationLimitYaw;          // Max rate of change of yaw angular rate setpoint (deg/s^2 = dps/s)
    uint32_t axisAccelerationLimitRollPitch;    // Max rate of change of roll/pitch angular rate setpoint (deg/s^2 = dps/s)

    int16_t max_angle_inclination[ANGLE_INDEX_COUNT];       // Max possible inclination (roll and pitch axis separately

    uint16_t pidSumLimit;
    uint16_t pidSumLimitYaw;

    // Airplane-specific parameters
    uint16_t    fixedWingItermThrowLimit;
    float       fixedWingReferenceAirspeed;     // Reference tuning airspeed for the airplane - the speed for which PID gains are tuned
    float       fixedWingCoordinatedYawGain;    // This is the gain of the yaw rate required to keep the yaw rate consistent with the turn rate for a coordinated turn.
    float       fixedWingCoordinatedPitchGain;    // This is the gain of the pitch rate to keep the pitch angle constant during coordinated turns.
    float       fixedWingItermLimitOnStickPosition;   //Do not allow Iterm to grow when stick position is above this point
    uint16_t    fixedWingYawItermBankFreeze;       // Freeze yaw Iterm when bank angle is more than this many degrees

    uint8_t     loiter_direction;               // Direction of loitering center point on right wing (clockwise - as before), or center point on left wing (counterclockwise)
    float       navVelXyDTermLpfHz;
    uint8_t navVelXyDtermAttenuation;       // VEL_XY dynamic Dterm scale: Dterm will be attenuatedby this value (in percent) when UAV is traveling with more than navVelXyDtermAttenuationStart percents of max velocity
    uint8_t navVelXyDtermAttenuationStart;  // VEL_XY dynamic Dterm scale: Dterm attenuation will begin at this percent of max velocity
    uint8_t navVelXyDtermAttenuationEnd;    // VEL_XY dynamic Dterm scale: Dterm will be fully attenuated at this percent of max velocity
    uint8_t iterm_relax_cutoff;             // This cutoff frequency specifies a low pass filter which predicts average response of the quad to setpoint
    uint8_t iterm_relax;                    // Enable iterm suppression during stick input

#ifdef USE_D_BOOST
    float dBoostFactor;
    float dBoostMaxAtAlleceleration;
    uint8_t dBoostGyroDeltaLpfHz;
#endif

#ifdef USE_ANTIGRAVITY
    float antigravityGain;
    float antigravityAccelerator;
    uint8_t antigravityCutoff;
#endif

    uint16_t navFwPosHdgPidsumLimit;
    uint8_t controlDerivativeLpfHz;

#ifdef USE_GYRO_KALMAN
    uint16_t kalman_q;
    uint16_t kalman_w;
    uint16_t kalman_sharpness;
    uint8_t kalmanEnabled;
#endif

    float fixedWingLevelTrim;
<<<<<<< HEAD
    float fixedWingLevelTrimGain;
    float fixedWingLevelTrimDeadband;
=======
#ifdef USE_SMITH_PREDICTOR
    float smithPredictorStrength;
    float smithPredictorDelay;
    uint16_t smithPredictorFilterHz;
#endif
>>>>>>> 97e332a9
} pidProfile_t;

typedef struct pidAutotuneConfig_s {
    uint16_t    fw_detect_time;             // Time [ms] to detect sustained undershoot or overshoot
    uint8_t     fw_min_stick;               // Minimum stick input required to update rates and gains
    uint8_t     fw_ff_to_p_gain;            // FF to P gain (strength relationship) [%]
    uint8_t     fw_p_to_d_gain;             // P to D gain (strength relationship) [%]
    uint16_t    fw_ff_to_i_time_constant;   // FF to I time (defines time for I to reach the same level of response as FF) [ms]
    uint8_t     fw_rate_adjustment;         // Adjust rate settings during autotune?
    uint8_t     fw_max_rate_deflection;     // Percentage of max mixer output used for calculating the rates
} pidAutotuneConfig_t;

typedef enum {
    FIXED,
    LIMIT,
    AUTO,
} fw_autotune_rate_adjustment_e;

PG_DECLARE_PROFILE(pidProfile_t, pidProfile);
PG_DECLARE(pidAutotuneConfig_t, pidAutotuneConfig);

const pidBank_t * pidBank(void);
pidBank_t * pidBankMutable(void);

extern int16_t axisPID[];
extern int32_t axisPID_P[], axisPID_I[], axisPID_D[], axisPID_Setpoint[];

void pidInit(void);
bool pidInitFilters(void);
void pidResetErrorAccumulators(void);
void pidReduceErrorAccumulators(int8_t delta, uint8_t axis);
float getAxisIterm(uint8_t axis);
float getTotalRateTarget(void);
void pidResetTPAFilter(void);

struct controlRateConfig_s;
struct motorConfig_s;
struct rxConfig_s;

void schedulePidGainsUpdate(void);
void updatePIDCoefficients(void);
void pidController(float dT);

float pidRateToRcCommand(float rateDPS, uint8_t rate);
int16_t pidAngleToRcCommand(float angleDeciDegrees, int16_t maxInclination);

enum {
    HEADING_HOLD_DISABLED = 0,
    HEADING_HOLD_UPDATE_HEADING,
    HEADING_HOLD_ENABLED
};

void updateHeadingHoldTarget(int16_t heading);
void resetHeadingHoldTarget(int16_t heading);
int16_t getHeadingHoldTarget(void);

void autotuneUpdateState(void);
void autotuneFixedWingUpdate(const flight_dynamics_index_t axis, float desiredRateDps, float reachedRateDps, float pidOutput);

pidType_e pidIndexGetType(pidIndex_e pidIndex);

void updateFixedWingLevelTrim(timeUs_t currentTimeUs);<|MERGE_RESOLUTION|>--- conflicted
+++ resolved
@@ -164,16 +164,13 @@
 #endif
 
     float fixedWingLevelTrim;
-<<<<<<< HEAD
     float fixedWingLevelTrimGain;
     float fixedWingLevelTrimDeadband;
-=======
 #ifdef USE_SMITH_PREDICTOR
     float smithPredictorStrength;
     float smithPredictorDelay;
     uint16_t smithPredictorFilterHz;
 #endif
->>>>>>> 97e332a9
 } pidProfile_t;
 
 typedef struct pidAutotuneConfig_s {
