--- conflicted
+++ resolved
@@ -195,14 +195,6 @@
 // Betaflight Additional Commands
 #define MSP_ADVANCED_CONFIG             90
 #define MSP_SET_ADVANCED_CONFIG         91
-
-<<<<<<< HEAD
-#define MSP_FILTER_CONFIG               92
-#define MSP_SET_FILTER_CONFIG           93
-=======
-#define MSP_PID_ADVANCED                94
-#define MSP_SET_PID_ADVANCED            95
->>>>>>> 8fac3549
 
 #define MSP_SENSOR_CONFIG               96
 #define MSP_SET_SENSOR_CONFIG           97
