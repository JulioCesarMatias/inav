/*
 * This file is part of INAV
 *
 * INAV is free software: you can redistribute it and/or modify
 * it under the terms of the GNU General Public License as published by
 * the Free Software Foundation, either version 3 of the License, or
 * (at your option) any later version.
 *
 * INAV is distributed in the hope that it will be useful,
 * but WITHOUT ANY WARRANTY; without even the implied warranty of
 * MERCHANTABILITY or FITNESS FOR A PARTICULAR PURPOSE.  See the
 * GNU General Public License for more details.
 *
 * You should have received a copy of the GNU General Public License
 * along with INAV.  If not, see <http://www.gnu.org/licenses/>.
 */

// INAV specific IDs start from 0x2000
// See https://github.com/iNavFlight/inav/wiki/MSP-V2#msp-v2-message-catalogue

#define MSP2_INAV_STATUS                        0x2000
#define MSP2_INAV_OPTICAL_FLOW                  0x2001
#define MSP2_INAV_ANALOG                        0x2002
#define MSP2_INAV_MISC                          0x2003
#define MSP2_INAV_SET_MISC                      0x2004
#define MSP2_INAV_BATTERY_CONFIG                0x2005
#define MSP2_INAV_SET_BATTERY_CONFIG            0x2006
#define MSP2_INAV_RATE_PROFILE                  0x2007
#define MSP2_INAV_SET_RATE_PROFILE              0x2008
#define MSP2_INAV_AIR_SPEED                     0x2009
#define MSP2_INAV_OUTPUT_MAPPING                0x200A
#define MSP2_INAV_MC_BRAKING                    0x200B
#define MSP2_INAV_SET_MC_BRAKING                0x200C
#define MSP2_INAV_OUTPUT_MAPPING_EXT            0x200D
#define MSP2_INAV_TIMER_OUTPUT_MODE             0x200E
#define MSP2_INAV_SET_TIMER_OUTPUT_MODE         0x200F

#define MSP2_INAV_MIXER                         0x2010
#define MSP2_INAV_SET_MIXER                     0x2011

#define MSP2_INAV_OSD_LAYOUTS                   0x2012
#define MSP2_INAV_OSD_SET_LAYOUT_ITEM           0x2013
#define MSP2_INAV_OSD_ALARMS                    0x2014
#define MSP2_INAV_OSD_SET_ALARMS                0x2015
#define MSP2_INAV_OSD_PREFERENCES               0x2016
#define MSP2_INAV_OSD_SET_PREFERENCES           0x2017

#define MSP2_INAV_SELECT_BATTERY_PROFILE        0x2018

#define MSP2_INAV_DEBUG                         0x2019

#define MSP2_BLACKBOX_CONFIG                    0x201A
#define MSP2_SET_BLACKBOX_CONFIG                0x201B

#define MSP2_INAV_TEMP_SENSOR_CONFIG            0x201C
#define MSP2_INAV_SET_TEMP_SENSOR_CONFIG        0x201D
#define MSP2_INAV_TEMPERATURES                  0x201E

#define MSP_SIMULATOR							0x201F

#define MSP2_INAV_SERVO_MIXER                   0x2020
#define MSP2_INAV_SET_SERVO_MIXER               0x2021
#define MSP2_INAV_LOGIC_CONDITIONS              0x2022
#define MSP2_INAV_SET_LOGIC_CONDITIONS          0x2023
#define MSP2_INAV_GLOBAL_FUNCTIONS              0x2024
#define MSP2_INAV_SET_GLOBAL_FUNCTIONS          0x2025
#define MSP2_INAV_LOGIC_CONDITIONS_STATUS       0x2026
#define MSP2_INAV_GVAR_STATUS                   0x2027
#define MSP2_INAV_PROGRAMMING_PID               0x2028
#define MSP2_INAV_SET_PROGRAMMING_PID           0x2029
#define MSP2_INAV_PROGRAMMING_PID_STATUS        0x202A

#define MSP2_PID                                0x2030
#define MSP2_SET_PID                            0x2031

#define MSP2_INAV_OPFLOW_CALIBRATION            0x2032

#define MSP2_INAV_FWUPDT_PREPARE                0x2033
#define MSP2_INAV_FWUPDT_STORE                  0x2034
#define MSP2_INAV_FWUPDT_EXEC                   0x2035
#define MSP2_INAV_FWUPDT_ROLLBACK_PREPARE       0x2036
#define MSP2_INAV_FWUPDT_ROLLBACK_EXEC          0x2037

#define MSP2_INAV_SAFEHOME                      0x2038
#define MSP2_INAV_SET_SAFEHOME                  0x2039

#define MSP2_INAV_MISC2                         0x203A
#define MSP2_INAV_LOGIC_CONDITIONS_SINGLE       0x203B

#define MSP2_INAV_ESC_RPM                       0x2040

#define MSP2_INAV_LED_STRIP_CONFIG_EX           0x2048
#define MSP2_INAV_SET_LED_STRIP_CONFIG_EX       0x2049
<<<<<<< HEAD
#define MSP2_INAV_GPS_UBLOX_COMMAND             0x2050
#define MSP2_INAV_GPS_UBLOX_COMMAND_RESULT      0x2051
=======

#define MSP2_INAV_RATE_DYNAMICS                 0x2060
#define MSP2_INAV_SET_RATE_DYNAMICS             0x2061
>>>>>>> ff6a4bc2
<|MERGE_RESOLUTION|>--- conflicted
+++ resolved
@@ -91,11 +91,9 @@
 
 #define MSP2_INAV_LED_STRIP_CONFIG_EX           0x2048
 #define MSP2_INAV_SET_LED_STRIP_CONFIG_EX       0x2049
-<<<<<<< HEAD
+
 #define MSP2_INAV_GPS_UBLOX_COMMAND             0x2050
 #define MSP2_INAV_GPS_UBLOX_COMMAND_RESULT      0x2051
-=======
 
 #define MSP2_INAV_RATE_DYNAMICS                 0x2060
-#define MSP2_INAV_SET_RATE_DYNAMICS             0x2061
->>>>>>> ff6a4bc2
+#define MSP2_INAV_SET_RATE_DYNAMICS             0x2061