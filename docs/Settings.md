# CLI Variable Reference

| Variable Name | Default Value | Min | Max | Description |
| ------------- | ------------- | --- | --- | ----------- |
| 3d_deadband_high | 1514 | PWM_RANGE_MIN | PWM_RANGE_MAX | High value of throttle deadband for 3D mode (when stick is in the deadband range, the value in 3d_neutral is used instead) |
| 3d_deadband_low | 1406 | PWM_RANGE_MIN | PWM_RANGE_MAX | Low value of throttle deadband for 3D mode (when stick is in the 3d_deadband_throttle range, the fixed values of 3d_deadband_low / _high are used instead) |
| 3d_deadband_throttle | 50 | 0 | 200 | Throttle signal will be held to a fixed value when throttle is centered with an error margin defined in this parameter. |
| 3d_neutral | 1460 | PWM_RANGE_MIN | PWM_RANGE_MAX | Neutral (stop) throttle value for 3D mode |
| acc_event_threshold_high | 0 | 0 | 65535 | Acceleration threshold [cm/s/s] for impact / high g event text messages sent by SIM module. Acceleration values greater than 4 g can occur in fixed wing flight without an impact, so a setting of 4000 or greater is suggested. 0 = detection off. |
| acc_event_threshold_low | 0 | 0 | 900 | Acceleration threshold [cm/s/s] for low-g / freefall detection text messages sent by SIM module. A setting of less than 100 is suggested. Valid values: [0-900], 0 = detection off. |
| acc_event_threshold_neg_x | 0 | 0 | 65535 | Acceleration threshold [cm/s/s] for backwards acceleration / fixed wing landing detection text messages sent by SIM module. Suggested value for fixed wing: 1100. 0 = detection off. |
| acc_hardware | AUTO |  |  | Selection of acc hardware. See Wiki Sensor auto detect and hardware failure detection for more info |
| acc_lpf_hz | 15 | 0 | 200 | Software-based filter to remove mechanical vibrations from the accelerometer measurements. Value is cutoff frequency (Hz). For larger frames with bigger props set to lower value. |
| acc_lpf_type | BIQUAD |  |  | Specifies the type of the software LPF of the acc signals. BIQUAD gives better filtering and more delay, PT1 less filtering and less delay, so use only on clean builds. |
| acc_notch_cutoff | 1 | 1 | 255 |  |
| acc_notch_hz | 0 | 0 | 255 |  |
| accgain_x | 4096 | 1 | 8192 | Calculated value after '6 position avanced calibration'. Uncalibrated value is 4096. See Wiki page. |
| accgain_y | 4096 | 1 | 8192 | Calculated value after '6 position avanced calibration'. Uncalibrated value is 4096. See Wiki page. |
| accgain_z | 4096 | 1 | 8192 | Calculated value after '6 position avanced calibration'. Uncalibrated value is 4096. See Wiki page. |
| acczero_x | 0 | -32768 | 32767 | Calculated value after '6 position avanced calibration'. See Wiki page. |
| acczero_y | 0 | -32768 | 32767 | Calculated value after '6 position avanced calibration'. See Wiki page. |
| acczero_z | 0 | -32768 | 32767 | Calculated value after '6 position avanced calibration'. See Wiki page. |
| airmode_throttle_threshold | 1300 | 1000 | 2000 | Defines airmode THROTTLE activation threshold when `airmode_type` **THROTTLE_THRESHOLD** is used |
| airmode_type | STICK_CENTER |  |  | Defines the Airmode state handling type. Default **STICK_CENTER** is the classical approach in which Airmode is always active if enabled, but when the throttle is low and ROLL/PITCH/YAW sticks are centered, Iterms is not allowed to grow (ANTI_WINDUP). **THROTTLE_THRESHOLD** is the Airmode behavior known from Betaflight. In this mode, Airmode is active as soon THROTTLE position is above `airmode_throttle_threshold` and stays active until disarm. ANTI_WINDUP is never triggered. For small Multirotors (up to 7-inch propellers) it is suggested to switch to **THROTTLE_THRESHOLD** since it keeps full stabilization no matter what pilot does with the sticks. Fixed Wings always use **STICK_CENTER_ONCE** or **STICK_CENTER** modes. |
| airspeed_adc_channel | _target default_ | ADC_CHN_NONE | ADC_CHN_MAX | ADC channel to use for analog pitot tube (airspeed) sensor. If board doesn't have a dedicated connector for analog airspeed sensor will default to 0 |
| align_acc | DEFAULT |  |  | When running on non-default hardware or adding support for new sensors/sensor boards, these values are used for sensor orientation. When carefully understood, these values can also be used to rotate (in 90deg steps) or flip the board. Possible values are: DEFAULT, CW0_DEG, CW90_DEG, CW180_DEG, CW270_DEG, CW0_DEG_FLIP, CW90_DEG_FLIP, CW180_DEG_FLIP, CW270_DEG_FLIP. |
| align_board_pitch | 0 | -1800 | 3600 | Arbitrary board rotation in deci-degrees (0.1 degree), to allow mounting it sideways / upside down / rotated etc |
| align_board_roll | 0 | -1800 | 3600 | Arbitrary board rotation in deci-degrees (0.1 degree), to allow mounting it sideways / upside down / rotated etc |
| align_board_yaw | 0 | -1800 | 3600 | Arbitrary board rotation in deci-degrees (0.1 degree), to allow mounting it sideways / upside down / rotated etc |
| align_gyro | DEFAULT |  |  | When running on non-default hardware or adding support for new sensors/sensor boards, these values are used for sensor orientation. When carefully understood, these values can also be used to rotate (in 90deg steps) or flip the board. Possible values are: DEFAULT, CW0_DEG, CW90_DEG, CW180_DEG, CW270_DEG, CW0_DEG_FLIP, CW90_DEG_FLIP, CW180_DEG_FLIP, CW270_DEG_FLIP. |
| align_mag | DEFAULT |  |  | When running on non-default hardware or adding support for new sensors/sensor boards, these values are used for sensor orientation. When carefully understood, these values can also be used to rotate (in 90deg steps) or flip the board. Possible values are: DEFAULT, CW0_DEG, CW90_DEG, CW180_DEG, CW270_DEG, CW0_DEG_FLIP, CW90_DEG_FLIP, CW180_DEG_FLIP, CW270_DEG_FLIP. |
| align_mag_pitch | 0 | -1800 | 3600 | Same as align_mag_roll, but for the pitch axis. |
| align_mag_roll | 0 | -1800 | 3600 | Set the external mag alignment on the roll axis (in 0.1 degree steps). If this value is non-zero, the compass is assumed to be externally mounted and both the board and on-board compass alignent (align_mag) are ignored. See also align_mag_pitch and align_mag_yaw. |
| align_mag_yaw | 0 | -1800 | 3600 | Same as align_mag_roll, but for the yaw axis. |
| align_opflow | CW0FLIP |  |  | Optical flow module alignment (default CW0_DEG_FLIP) |
| alt_hold_deadband | 50 | 10 | 250 | Defines the deadband of throttle during alt_hold [r/c points] |
| antigravity_accelerator | 1 | 1 | 20 |  |
| antigravity_cutoff_lpf_hz | 15 | 1 | 30 | Antigravity cutoff frequenct for Throtte filter. Antigravity is based on the difference between actual and filtered throttle input. The bigger is the difference, the bigger Antigravity gain |
| antigravity_gain | 1 | 1 | 20 | Max Antigravity gain. `1` means Antigravity is disabled, `2` means Iterm is allowed to double during rapid throttle movements |
| applied_defaults | 0 | 0 | 3 | Internal (configurator) hint. Should not be changed manually |
| baro_cal_tolerance | 150 | 0 | 1000 | Baro calibration tolerance in cm. The default should allow the noisiest baro to complete calibration [cm]. |
| baro_hardware | AUTO |  |  | Selection of baro hardware. See Wiki Sensor auto detect and hardware failure detection for more info |
| baro_median_filter | ON |  |  | 3-point median filtering for barometer readouts. No reason to change this setting |
| bat_cells | 0 | 0 | 12 | Number of cells of the battery (0 = auto-detect), see battery documentation. 7S, 9S and 11S batteries cannot be auto-detected. |
| bat_voltage_src | RAW |  |  | Chose between raw and sag compensated battery voltage to use for battery alarms and telemetry. Possible values are `RAW` and `SAG_COMP` |
| battery_capacity | 0 | 0 | 4294967295 | Set the battery capacity in mAh or mWh (see `battery_capacity_unit`). Used to calculate the remaining battery capacity. |
| battery_capacity_critical | 0 | 0 | 4294967295 | If the remaining battery capacity goes below this threshold the battery is considered empty and the beeper will emit long beeps. |
| battery_capacity_unit | MAH |  |  | Unit used for `battery_capacity`, `battery_capacity_warning` and `battery_capacity_critical` [MAH/MWH] (milliAmpere hour / milliWatt hour). |
| battery_capacity_warning | 0 | 0 | 4294967295 | If the remaining battery capacity goes below this threshold the beeper will emit short beeps and the relevant OSD items will blink. |
| blackbox_device | _target default_ |  |  | Selection of where to write blackbox data |
| blackbox_rate_denom | 1 | 1 | 65535 | Blackbox logging rate denominator. See blackbox_rate_num. |
| blackbox_rate_num | 1 | 1 | 65535 | Blackbox logging rate numerator. Use num/denom settings to decide if a frame should be logged, allowing control of the portion of logged loop iterations |
| cpu_underclock | OFF |  |  | This option is only available on certain architectures (F3 CPUs at the moment). It makes CPU clock lower to reduce interference to long-range RC systems working at 433MHz |
| cruise_power | 0 | 0 | 4294967295 | Power draw at cruise throttle used for remaining flight time/distance estimation in 0.01W unit |
| current_adc_channel | _target default_ | ADC_CHN_NONE | ADC_CHN_MAX | ADC channel to use for analog current sensor input. Defaults to board CURRENT sensor input (if available). 0 = disabled |
| current_meter_offset | _target default_ | -32768 | 32767 | This sets the output offset voltage of the current sensor in millivolts. |
| current_meter_scale | _target default_ | -10000 | 10000 | This sets the output voltage to current scaling for the current sensor in 0.1 mV/A steps. 400 is 40mV/A such as the ACS756 sensor outputs. 183 is the setting for the uberdistro with a 0.25mOhm shunt. |
| current_meter_type | ADC |  |  | ADC , VIRTUAL, NONE. The virtual current sensor, once calibrated, estimates the current value from throttle position. |
| d_boost_factor | 1.25 | 1 | 3 |  |
| d_boost_gyro_delta_lpf_hz | 80 | 10 | 250 |  |
| d_boost_max_at_acceleration | 7500 | 1000 | 16000 |  |
| deadband | 5 | 0 | 32 | These are values (in us) by how much RC input can be different before it's considered valid. For transmitters with jitter on outputs, this value can be increased. Defaults are zero, but can be increased up to 10 or so if rc inputs twitch while idle. |
| debug_mode | NONE |  |  | Defines debug values exposed in debug variables (developer / debugging setting) |
| disarm_kill_switch | ON |  |  | Disarms the motors independently of throttle value. Setting to OFF reverts to the old behaviour of disarming only when the throttle is low. Only applies when arming and disarming with an AUX channel. |
| display_force_sw_blink | OFF |  |  | OFF = OSD hardware blink / ON = OSD software blink. If OSD warning text/values are invisible, try setting this to ON |
| dji_esc_temp_source | ESC |  |  | Re-purpose the ESC temperature field for IMU/BARO temperature |
| dji_speed_source | GROUND |  |  | Sets the speed type displayed by the DJI OSD: GROUND, 3D, AIR |
| dji_use_name_for_messages | ON |  |  | Re-purpose the craft name field for messages. Replace craft name with :WTSED for Warnings|Throttle|Speed|Efficiency|Trip distance |
| dji_workarounds | 1 | 0 | 255 | Enables workarounds for different versions of MSP protocol used |
| dshot_beeper_enabled | ON |  |  | Whether using DShot motors as beepers is enabled |
| dshot_beeper_tone | 1 | 1 | 5 | Sets the DShot beeper tone |
| dterm_lpf2_hz | 0 | 0 | 500 | Cutoff frequency for stage 2 D-term low pass filter |
| dterm_lpf2_type | BIQUAD |  |  | Defines the type of stage 1 D-term LPF filter. Possible values: `PT1`, `BIQUAD`. `PT1` offers faster filter response while `BIQUAD` better attenuation. |
| dterm_lpf_hz | 40 | 0 | 500 | Dterm low pass filter cutoff frequency. Default setting is very conservative and small multirotors should use higher value between 80 and 100Hz. 80 seems like a gold spot for 7-inch builds while 100 should work best with 5-inch machines. If motors are getting too hot, lower the value |
| dterm_lpf_type | BIQUAD |  |  | Defines the type of stage 1 D-term LPF filter. Possible values: `PT1`, `BIQUAD`. `PT1` offers faster filter response while `BIQUAD` better attenuation. |
| dynamic_gyro_notch_enabled | OFF |  |  | Enable/disable dynamic gyro notch also known as Matrix Filter |
| dynamic_gyro_notch_min_hz | 150 | 30 | 1000 | Minimum frequency for dynamic notches. Default value of `150` works best with 5" multirors. Should be lowered with increased size of propellers. Values around `100` work fine on 7" drones. 10" can go down to `60` - `70` |
| dynamic_gyro_notch_q | 120 | 1 | 1000 | Q factor for dynamic notches |
| dynamic_gyro_notch_range | MEDIUM |  |  | Range for dynamic gyro notches. `MEDIUM` for 5", `HIGH` for 3" and `MEDIUM`/`LOW` for 7" and bigger propellers |
| eleres_freq | 435 | 415 | 450 |  |
| eleres_loc_delay | 240 | 30 | 1800 |  |
| eleres_loc_en | OFF |  |  |  |
| eleres_loc_power | 7 | 0 | 7 |  |
| eleres_signature | 0 |  | 4294967295 |  |
| eleres_telemetry_en | OFF |  |  |  |
| eleres_telemetry_power | 7 | 0 | 7 |  |
| esc_sensor_listen_only | OFF |  |  | Enable when BLHeli32 Auto Telemetry function is used. Disable in every other case |
| failsafe_delay | 5 | 0 | 200 | Time in deciseconds to wait before activating failsafe when signal is lost. See [Failsafe documentation](Failsafe.md#failsafe_delay). |
| failsafe_fw_pitch_angle | 100 | -800 | 800 | Amount of dive/climb when `SET-THR` failsafe is active on a fixed-wing machine. In 1/10 deg (deci-degrees). Negative values = climb |
| failsafe_fw_roll_angle | -200 | -800 | 800 | Amount of banking when `SET-THR` failsafe is active on a fixed-wing machine. In 1/10 deg (deci-degrees). Negative values = left roll |
| failsafe_fw_yaw_rate | -45 | -1000 | 1000 | Requested yaw rate to execute when `SET-THR` failsafe is active on a fixed-wing machine. In deg/s. Negative values = left turn |
| failsafe_lights | ON |  |  | Enable or disable the lights when the `FAILSAFE` flight mode is enabled. The target needs to be compiled with `USE_LIGHTS` [ON/OFF]. |
| failsafe_lights_flash_on_time | 100 | 20 | 65535 | Flash lights ON time in milliseconds when `failsafe_lights` is ON and `FAILSAFE` flight mode is enabled. [20-65535]. |
| failsafe_lights_flash_period | 1000 | 40 | 65535 | Time in milliseconds between two flashes when `failsafe_lights` is ON and `FAILSAFE` flight mode is enabled [40-65535]. |
| failsafe_min_distance | 0 | 0 | 65000 | If failsafe happens when craft is closer than this distance in centimeters from home, failsafe will not execute regular failsafe_procedure, but will execute procedure specified in failsafe_min_distance_procedure instead. 0 = Normal failsafe_procedure always taken. |
| failsafe_min_distance_procedure | DROP |  |  | What failsafe procedure to initiate in Stage 2 when craft is closer to home than failsafe_min_distance. See [Failsafe documentation](Failsafe.md#failsafe_throttle). |
| failsafe_mission | ON |  |  | If set to `OFF` the failsafe procedure won't be triggered and the mission will continue if the FC is in WP (automatic mission) mode |
| failsafe_off_delay | 200 | 0 | 200 | Time in deciseconds to wait before turning off motors when failsafe is activated. 0 = No timeout. See [Failsafe documentation](Failsafe.md#failsafe_off_delay). |
| failsafe_procedure | SET-THR |  |  | What failsafe procedure to initiate in Stage 2. See [Failsafe documentation](Failsafe.md#failsafe_throttle). |
| failsafe_recovery_delay | 5 | 0 | 200 | Time in deciseconds to wait before aborting failsafe when signal is recovered. See [Failsafe documentation](Failsafe.md#failsafe_recovery_delay). |
| failsafe_stick_threshold | 50 | 0 | 500 | Threshold for stick motion to consider failsafe condition resolved. If non-zero failsafe won't clear even if RC link is restored - you have to move sticks to exit failsafe. |
| failsafe_throttle | 1000 | PWM_RANGE_MIN | PWM_RANGE_MAX | Throttle level used for landing when failsafe is enabled. See [Failsafe documentation](Failsafe.md#failsafe_throttle). |
| failsafe_throttle_low_delay | 0 | 0 | 300 | If failsafe activated when throttle is low for this much time - bypass failsafe and disarm, in 10th of seconds. 0 = No timeout |
| fixed_wing_auto_arm | OFF |  |  | Auto-arm fixed wing aircraft on throttle above min_check, and disarming with stick commands are disabled, so power cycle is required to disarm. Requires enabled motorstop and no arm switch configured. |
| flaperon_throw_offset | 200 | FLAPERON_THROW_MIN | FLAPERON_THROW_MAX | Defines throw range in us for both ailerons that will be passed to servo mixer via input source 14 (`FEATURE FLAPS`) when FLAPERON mode is activated. |
| flip_over_after_crash_power_factor | 65 | 0 | 100 | flip over after crash power factor |
| fpv_mix_degrees | 0 | 0 | 50 |  |
| frsky_coordinates_format | 0 | 0 | FRSKY_FORMAT_NMEA | D-Series telemetry only: FRSKY_FORMAT_DMS (default), FRSKY_FORMAT_NMEA |
| frsky_default_latitude | 0 | -90 | 90 | D-Series telemetry only: OpenTX needs a valid set of coordinates to show compass value. A fake value defined in this setting is sent while no fix is acquired. |
| frsky_default_longitude | 0 | -180 | 180 | D-Series telemetry only: OpenTX needs a valid set of coordinates to show compass value. A fake value defined in this setting is sent while no fix is acquired. |
| frsky_pitch_roll | OFF |  |  | S.Port and D-Series telemetry: Send pitch and roll degrees*10 instead of raw accelerometer data |
| frsky_unit | METRIC |  |  | Not used? [METRIC/IMPERIAL] |
| frsky_vfas_precision | 0 | FRSKY_VFAS_PRECISION_LOW | FRSKY_VFAS_PRECISION_HIGH | D-Series telemetry only: Set to 1 to send raw VBat value in 0.1V resolution for receivers that can handle it, or 0 (default) to use the standard method |
| fw_autotune_ff_to_i_tc | 600 | 100 | 5000 | FF to I time (defines time for I to reach the same level of response as FF) [ms] |
| fw_autotune_ff_to_p_gain | 10 | 0 | 100 | FF to P gain (strength relationship) [%] |
| fw_autotune_overshoot_time | 100 | 50 | 500 | Time [ms] to detect sustained overshoot |
| fw_autotune_threshold | 50 | 0 | 100 | Threshold [%] of max rate to consider overshoot/undershoot detection |
| fw_autotune_undershoot_time | 200 | 50 | 500 | Time [ms] to detect sustained undershoot |
| fw_d_level | 75 | 0 | 200 | Fixed-wing attitude stabilisation HORIZON transition point |
| fw_d_pitch | 0 | 0 | 200 | Fixed wing rate stabilisation D-gain for PITCH |
| fw_d_roll | 0 | 0 | 200 | Fixed wing rate stabilisation D-gain for ROLL |
| fw_d_yaw | 0 | 0 | 200 | Fixed wing rate stabilisation D-gain for YAW |
| fw_ff_pitch | 50 | 0 | 200 | Fixed-wing rate stabilisation FF-gain for PITCH |
| fw_ff_roll | 50 | 0 | 200 | Fixed-wing rate stabilisation FF-gain for ROLL |
| fw_ff_yaw | 60 | 0 | 200 | Fixed-wing rate stabilisation FF-gain for YAW |
| fw_i_level | 5 | 0 | 200 | Fixed-wing attitude stabilisation low-pass filter cutoff |
| fw_i_pitch | 7 | 0 | 200 | Fixed-wing rate stabilisation I-gain for PITCH |
| fw_i_roll | 7 | 0 | 200 | Fixed-wing rate stabilisation I-gain for ROLL |
| fw_i_yaw | 10 | 0 | 200 | Fixed-wing rate stabilisation I-gain for YAW |
| fw_iterm_limit_stick_position | 0.5 | 0 | 1 | Iterm is not allowed to grow when stick position is above threshold. This solves the problem of bounceback or followthrough when full stick deflection is applied on poorely tuned fixed wings. In other words, stabilization is partialy disabled when pilot is actively controlling the aircraft and active when sticks are not touched. `0` mean stick is in center position, `1` means it is fully deflected to either side |
| fw_iterm_throw_limit | 165 | FW_ITERM_THROW_LIMIT_MIN | FW_ITERM_THROW_LIMIT_MAX | Limits max/min I-term value in stabilization PID controller in case of Fixed Wing. It solves the problem of servo saturation before take-off/throwing the airplane into the air. By default, error accumulated in I-term can not exceed 1/3 of servo throw (around 165us). Set 0 to disable completely. |
| fw_level_pitch_trim | 0 | -10 | 10 | Pitch trim for self-leveling flight modes. In degrees. +5 means airplane nose should be raised 5 deg from level |
| fw_loiter_direction | RIGHT |  |  | Direction of loitering: center point on right wing (clockwise - default), or center point on left wing (counterclockwise). If equal YAW then can be changed in flight using a yaw stick. |
| fw_min_throttle_down_pitch | 0 | 0 | 450 | Automatic pitch down angle when throttle is at 0 in angle mode. Progressively applied between cruise throttle and zero throttle (decidegrees) |
| fw_p_level | 20 | 0 | 200 | Fixed-wing attitude stabilisation P-gain |
| fw_p_pitch | 5 | 0 | 200 | Fixed-wing rate stabilisation P-gain for PITCH |
| fw_p_roll | 5 | 0 | 200 | Fixed-wing rate stabilisation P-gain for ROLL |
| fw_p_yaw | 6 | 0 | 200 | Fixed-wing rate stabilisation P-gain for YAW |
| fw_reference_airspeed | 1500 | 300 | 6000 | Reference airspeed. Set this to airspeed at which PIDs were tuned. Usually should be set to cruise airspeed. Also used for coordinated turn calculation if airspeed sensor is not present. |
| fw_tpa_time_constant | 0 | 0 | 5000 | TPA smoothing and delay time constant to reflect non-instant speed/throttle response of the plane. Planes with low thrust/weight ratio generally need higher time constant. Default is zero for compatibility with old setups |
| fw_turn_assist_pitch_gain | 1 | 0 | 2 | Gain required to keep constant pitch angle during coordinated turns (in TURN_ASSIST mode). Value significantly different from 1.0 indicates a problem with the airspeed calibration (if present) or value of `fw_reference_airspeed` parameter |
| fw_turn_assist_yaw_gain | 1 | 0 | 2 | Gain required to keep the yaw rate consistent with the turn rate for a coordinated turn (in TURN_ASSIST mode). Value significantly different from 1.0 indicates a problem with the airspeed calibration (if present) or value of `fw_reference_airspeed` parameter |
| fw_yaw_iterm_freeze_bank_angle | 0 | 0 | 90 | Yaw Iterm is frozen when bank angle is above this threshold [degrees]. This solves the problem of the rudder counteracting turns by partially disabling yaw stabilization when making banked turns. Setting to 0 (the default) disables this feature. Only applies when autopilot is not active and TURN ASSIST is disabled. |
| gps_auto_baud | ON |  |  | Automatic configuration of GPS baudrate(The specified baudrate in configured in ports will be used) when used with UBLOX GPS. When used with NAZA/DJI it will automatic detect GPS baudrate and change to it, ignoring the selected baudrate set in ports |
| gps_auto_config | ON |  |  | Enable automatic configuration of UBlox GPS receivers. |
| gps_dyn_model | AIR_1G |  |  | GPS navigation model: Pedestrian, Air_1g, Air_4g. Default is AIR_1G. Use pedestrian with caution, can cause flyaways with fast flying. |
| gps_min_sats | 6 | 5 | 10 | Minimum number of GPS satellites in view to acquire GPS_FIX and consider GPS position valid. Some GPS receivers appeared to be very inaccurate with low satellite count. |
| gps_provider | UBLOX |  |  | Which GPS protocol to be used, note that UBLOX is 5Hz and UBLOX7 is 10Hz (M8N). |
| gps_sbas_mode | NONE |  |  | Which SBAS mode to be used |
| gps_ublox_use_galileo | OFF |  |  | Enable use of Galileo satellites. This is at the expense of other regional constellations, so benefit may also be regional. Requires M8N and Ublox firmware 3.x (or later) [OFF/ON]. |
| gyro_dyn_lpf_curve_expo | 5 | 1 | 10 | Expo value for the throttle-to-frequency mapping for Dynamic LPF |
| gyro_dyn_lpf_max_hz | 500 | 40 | 1000 | Maximum frequency of the gyro Dynamic LPF |
| gyro_dyn_lpf_min_hz | 200 | 40 | 400 | Minimum frequency of the gyro Dynamic LPF |
| gyro_hardware_lpf | 256HZ |  |  | Hardware lowpass filter for gyro. This value should never be changed without a very strong reason! If you have to set gyro lpf below 256HZ, it means the frame is vibrating too much, and that should be fixed first. |
| gyro_lpf_hz | 60 |  | 200 | Software-based filter to remove mechanical vibrations from the gyro signal. Value is cutoff frequency (Hz). For larger frames with bigger props set to lower value. |
| gyro_lpf_type | BIQUAD |  |  | Specifies the type of the software LPF of the gyro signals. BIQUAD gives better filtering and more delay, PT1 less filtering and less delay, so use only on clean builds. |
| gyro_notch_cutoff | 1 | 1 | 500 |  |
| gyro_notch_hz | 0 |  | 500 |  |
| gyro_stage2_lowpass_hz | 0 | 0 | 500 | Software based second stage lowpass filter for gyro. Value is cutoff frequency (Hz) |
| gyro_stage2_lowpass_type | BIQUAD |  |  | Defines the type of stage 2 gyro LPF filter. Possible values: `PT1`, `BIQUAD`. `PT1` offers faster filter response while `BIQUAD` better attenuation. |
| gyro_to_use | 0 | 0 | 1 |  |
| gyro_use_dyn_lpf | OFF |  |  | Use Dynamic LPF instead of static gyro stage1 LPF. Dynamic Gyro LPF updates gyro LPF based on the throttle position. |
| has_flaps | OFF |  |  | Defines is UAV is capable of having flaps. If ON and AIRPLANE `platform_type` is used, **FLAPERON** flight mode will be available for the pilot |
| heading_hold_rate_limit | 90 | HEADING_HOLD_RATE_LIMIT_MIN | HEADING_HOLD_RATE_LIMIT_MAX | This setting limits yaw rotation rate that HEADING_HOLD controller can request from PID inner loop controller. It is independent from manual yaw rate and used only when HEADING_HOLD flight mode is enabled by pilot, RTH or WAYPOINT modes. |
| hott_alarm_sound_interval | 5 | 0 | 120 | Battery alarm delay in seconds for Hott telemetry |
| i2c_speed | 400KHZ |  |  | This setting controls the clock speed of I2C bus. 400KHZ is the default that most setups are able to use. Some noise-free setups may be overclocked to 800KHZ. Some sensor chips or setups with long wires may work unreliably at 400KHZ - user can try lowering the clock speed to 200KHZ or even 100KHZ. User need to bear in mind that lower clock speeds might require higher looptimes (lower looptime rate) |
| ibus_telemetry_type | 0 | 0 | 255 | Type compatibility ibus telemetry for transmitters. See Telemetry.md label IBUS for details. |
| idle_power | 0 | 0 | 65535 | Power draw at zero throttle used for remaining flight time/distance estimation in 0.01W unit |
| imu2_align_pitch | 0 | -1800 | 3600 | Pitch alignment for Secondary IMU. 1/10 of a degree |
| imu2_align_roll | 0 | -1800 | 3600 | Roll alignment for Secondary IMU. 1/10 of a degree |
| imu2_align_yaw | 0 | -1800 | 3600 | Yaw alignment for Secondary IMU. 1/10 of a degree |
| imu2_gain_acc_x | 0 | -32768 | 32767 | Secondary IMU ACC calibration data |
| imu2_gain_acc_y | 0 | -32768 | 32767 | Secondary IMU ACC calibration data |
| imu2_gain_acc_z | 0 | -32768 | 32767 | Secondary IMU ACC calibration data |
| imu2_gain_mag_x | 0 | -32768 | 32767 | Secondary IMU MAG calibration data |
| imu2_gain_mag_y | 0 | -32768 | 32767 | Secondary IMU MAG calibration data |
| imu2_gain_mag_z | 0 | -32768 | 32767 | Secondary IMU MAG calibration data |
| imu2_hardware | NONE |  |  | Selection of a Secondary IMU hardware type. NONE disables this functionality |
| imu2_radius_acc | 0 | -32768 | 32767 | Secondary IMU MAG calibration data |
| imu2_radius_mag | 0 | -32768 | 32767 | Secondary IMU MAG calibration data |
| imu2_use_for_osd_ahi | OFF |  |  | If set to ON, Secondary IMU data will be used for Analog OSD Artificial Horizon |
| imu2_use_for_osd_heading | OFF |  |  | If set to ON, Secondary IMU data will be used for Analog OSD heading |
| imu2_use_for_stabilized | OFF |  |  | If set to ON, Secondary IMU data will be used for Angle, Horizon and all other modes that control attitude (PosHold, WP, RTH) |
| imu_acc_ignore_rate | 0 | 0 | 20 | Total gyro rotation rate threshold [deg/s] to consider accelerometer trustworthy on airplanes |
| imu_acc_ignore_slope | 0 | 0 | 5 | Half-width of the interval to gradually reduce accelerometer weight. Centered at `imu_acc_ignore_rate` (exactly 50% weight) |
| imu_dcm_ki | 50 |  | 65535 | Inertial Measurement Unit KI Gain for accelerometer measurements |
| imu_dcm_ki_mag | 0 |  | 65535 | Inertial Measurement Unit KI Gain for compass measurements |
| imu_dcm_kp | 2500 |  | 65535 | Inertial Measurement Unit KP Gain for accelerometer measurements |
| imu_dcm_kp_mag | 10000 |  | 65535 | Inertial Measurement Unit KP Gain for compass measurements |
| inav_allow_dead_reckoning | OFF |  |  | Defines if inav will dead-reckon over short GPS outages. May also be useful for indoors OPFLOW navigation |
| inav_auto_mag_decl | ON |  |  | Automatic setting of magnetic declination based on GPS position. When used manual magnetic declination is ignored. |
| inav_baro_epv | 100 | 0 | 9999 | Uncertainty value for barometric sensor [cm] |
| inav_gravity_cal_tolerance | 5 | 0 | 255 | Unarmed gravity calibration tolerance level. Won't finish the calibration until estimated gravity error falls below this value. |
| inav_max_eph_epv | 1000 | 0 | 9999 | Maximum uncertainty value until estimated position is considered valid and is used for navigation [cm] |
| inav_max_surface_altitude | 200 | 0 | 1000 | Max allowed altitude for surface following mode. [cm] |
| inav_reset_altitude | FIRST_ARM |  |  | Defines when relative estimated altitude is reset to zero. Variants - `NEVER` (once reference is acquired it's used regardless); `FIRST_ARM` (keep altitude at zero until firstly armed), `EACH_ARM` (altitude is reset to zero on each arming) |
| inav_reset_home | FIRST_ARM |  |  | Allows to chose when the home position is reset. Can help prevent resetting home position after accidental mid-air disarm. Possible values are: NEVER, FIRST_ARM and EACH_ARM |
| inav_use_gps_no_baro | OFF |  |  |  |
| inav_use_gps_velned | ON |  |  | Defined if iNav should use velocity data provided by GPS module for doing position and speed estimation. If set to OFF iNav will fallback to calculating velocity from GPS coordinates. Using native velocity data may improve performance on some GPS modules. Some GPS modules introduce significant delay and using native velocity may actually result in much worse performance. |
| inav_w_acc_bias | 0.01 | 0 | 1 | Weight for accelerometer drift estimation |
| inav_w_xy_flow_p | 1.0 | 0 | 100 |  |
| inav_w_xy_flow_v | 2.0 | 0 | 100 |  |
| inav_w_xy_gps_p | 1.0 | 0 | 10 | Weight of GPS coordinates in estimated UAV position and speed. |
| inav_w_xy_gps_v | 2.0 | 0 | 10 | Weight of GPS velocity data in estimated UAV speed |
| inav_w_xy_res_v | 0.5 | 0 | 10 | Decay coefficient for estimated velocity when GPS reference for position is lost |
| inav_w_xyz_acc_p | 1.0 | 0 | 1 |  |
| inav_w_z_baro_p | 0.35 | 0 | 10 | Weight of barometer measurements in estimated altitude and climb rate |
| inav_w_z_gps_p | 0.2 | 0 | 10 | Weight of GPS altitude measurements in estimated altitude. Setting is used only of airplanes |
| inav_w_z_gps_v | 0.1 | 0 | 10 | Weight of GPS climb rate measurements in estimated climb rate. Setting is used on both airplanes and multirotors. If GPS doesn't support native climb rate reporting (i.e. NMEA GPS) you may consider setting this to zero |
| inav_w_z_res_v | 0.5 | 0 | 10 | Decay coefficient for estimated climb rate when baro/GPS reference for altitude is lost |
| inav_w_z_surface_p | 3.5 | 0 | 100 |  |
| inav_w_z_surface_v | 6.1 | 0 | 100 |  |
| iterm_windup | 50 | 0 | 90 | Used to prevent Iterm accumulation on during maneuvers. Iterm will be dampened when motors are reaching it's limit (when requested motor correction range is above percentage specified by this parameter) |
| ledstrip_visual_beeper | OFF |  |  |  |
| log_level | ERROR |  |  | Defines serial debugging log level. See `docs/development/serial_printf_debugging.md` for usage. |
| log_topics | 0 | 0 | 4294967295 | Defines serial debugging log topic. See `docs/development/serial_printf_debugging.md` for usage. |
| looptime | 1000 |  | 9000 | This is the main loop time (in us). Changing this affects PID effect with some PID controllers (see PID section for details). A very conservative value of 3500us/285Hz should work for everyone. Setting it to zero does not limit loop time, so it will go as fast as possible. |
| ltm_update_rate | NORMAL |  |  | Defines the LTM update rate (use of bandwidth [NORMAL/MEDIUM/SLOW]). See Telemetry.md, LTM section for details. |
| mag_calibration_time | 30 | 20 | 120 | Adjust how long time the Calibration of mag will last. |
| mag_declination | 0 | -18000 | 18000 | Current location magnetic declination in format. For example, -6deg 37min = -637 for Japan. Leading zero in ddd not required. Get your local magnetic declination here: http://magnetic-declination.com/ . Not in use if inav_auto_mag_decl is turned on and you acquire valid GPS fix. |
| mag_hardware | AUTO |  |  | Selection of mag hardware. See Wiki Sensor auto detect and hardware failure detection for more info |
| mag_to_use | 0 | 0 | 1 | Allow to chose between built-in and external compass sensor if they are connected to separate buses. Currently only for REVO target |
| maggain_x | 1024 | -32768 | 32767 | Magnetometer calibration X gain. If 1024, no calibration or calibration failed |
| maggain_y | 1024 | -32768 | 32767 | Magnetometer calibration Y gain. If 1024, no calibration or calibration failed |
| maggain_z | 1024 | -32768 | 32767 | Magnetometer calibration Z gain. If 1024, no calibration or calibration failed |
| magzero_x | 0 | -32768 | 32767 | Magnetometer calibration X offset. If its 0 none offset has been applied and calibration is failed. |
| magzero_y | 0 | -32768 | 32767 | Magnetometer calibration Y offset. If its 0 none offset has been applied and calibration is failed. |
| magzero_z | 0 | -32768 | 32767 | Magnetometer calibration Z offset. If its 0 none offset has been applied and calibration is failed. |
| manual_pitch_rate | 100 | 0 | 100 | Servo travel multiplier for the PITCH axis in `MANUAL` flight mode [0-100]% |
| manual_rc_expo | 70 | 0 | 100 | Exposition value used for the PITCH/ROLL axes by the `MANUAL` flight mode [0-100] |
| manual_rc_yaw_expo | 20 | 0 | 100 | Exposition value used for the YAW axis by the `MANUAL` flight mode [0-100] |
| manual_roll_rate | 100 | 0 | 100 | Servo travel multiplier for the ROLL axis in `MANUAL` flight mode [0-100]% |
| manual_yaw_rate | 100 | 0 | 100 | Servo travel multiplier for the YAW axis in `MANUAL` flight mode [0-100]% |
| mavlink_ext_status_rate | 2 | 0 | 255 |  |
| mavlink_extra1_rate | 10 | 0 | 255 |  |
| mavlink_extra2_rate | 2 | 0 | 255 |  |
| mavlink_extra3_rate | 1 | 0 | 255 |  |
| mavlink_pos_rate | 2 | 0 | 255 |  |
| mavlink_rc_chan_rate | 5 | 0 | 255 |  |
| mavlink_version | 2 | 1 | 2 | Version of MAVLink to use |
| max_angle_inclination_pit | 300 | 100 | 900 | Maximum inclination in level (angle) mode (PITCH axis). 100=10° |
| max_angle_inclination_rll | 300 | 100 | 900 | Maximum inclination in level (angle) mode (ROLL axis). 100=10° |
| max_check | 1900 | PWM_RANGE_MIN | PWM_RANGE_MAX | These are min/max values (in us) which, when a channel is smaller (min) or larger (max) than the value will activate various RC commands, such as arming, or stick configuration. Normally, every RC channel should be set so that min = 1000us, max = 2000us. On most transmitters this usually means 125% endpoints. Default check values are 100us above/below this value. |
| max_throttle | 1850 | PWM_RANGE_MIN | PWM_RANGE_MAX | This is the maximum value (in us) sent to esc when armed. Default of 1850 are OK for everyone (legacy). For modern ESCs, higher values (c. 2000) may be more appropriate. If you have brushed motors, the value should be set to 2000. |
| mc_cd_lpf_hz | 30 | 0 | 200 | Cutoff frequency for Control Derivative. Lower value smoother reaction on fast stick movements. With higher values, response will be more aggressive, jerky |
| mc_cd_pitch | 60 | 0 | 200 | Multicopter Control Derivative gain for PITCH |
| mc_cd_roll | 60 | 0 | 200 | Multicopter Control Derivative gain for ROLL |
| mc_cd_yaw | 60 | 0 | 200 | Multicopter Control Derivative gain for YAW |
| mc_d_level | 75 | 0 | 200 | Multicopter attitude stabilisation HORIZON transition point |
| mc_d_pitch | 23 | 0 | 200 | Multicopter rate stabilisation D-gain for PITCH |
| mc_d_roll | 23 | 0 | 200 | Multicopter rate stabilisation D-gain for ROLL |
| mc_d_yaw | 0 | 0 | 200 | Multicopter rate stabilisation D-gain for YAW |
| mc_i_level | 15 | 0 | 200 | Multicopter attitude stabilisation low-pass filter cutoff |
| mc_i_pitch | 30 | 0 | 200 | Multicopter rate stabilisation I-gain for PITCH |
| mc_i_roll | 30 | 0 | 200 | Multicopter rate stabilisation I-gain for ROLL |
| mc_i_yaw | 45 | 0 | 200 | Multicopter rate stabilisation I-gain for YAW |
| mc_iterm_relax | RP |  |  |  |
| mc_iterm_relax_cutoff | 15 | 1 | 100 |  |
| mc_p_level | 20 | 0 | 200 | Multicopter attitude stabilisation P-gain |
| mc_p_pitch | 40 | 0 | 200 | Multicopter rate stabilisation P-gain for PITCH |
| mc_p_roll | 40 | 0 | 200 | Multicopter rate stabilisation P-gain for ROLL |
| mc_p_yaw | 85 | 0 | 200 | Multicopter rate stabilisation P-gain for YAW |
| min_check | 1100 | PWM_RANGE_MIN | PWM_RANGE_MAX | These are min/max values (in us) which, when a channel is smaller (min) or larger (max) than the value will activate various RC commands, such as arming, or stick configuration. Normally, every RC channel should be set so that min = 1000us, max = 2000us. On most transmitters this usually means 125% endpoints. Default check values are 100us above/below this value. |
| min_command | 1000 | 0 | PWM_RANGE_MAX | This is the PWM value sent to ESCs when they are not armed. If ESCs beep slowly when powered up, try decreasing this value. It can also be used for calibrating all ESCs at once. |
| mode_range_logic_operator | OR |  |  | Control how Mode selection works in flight modes. If you example have Angle mode configured on two different Aux channels, this controls if you need both activated ( AND ) or if you only need one activated ( OR ) to active angle mode. |
| model_preview_type | -1 | -1 | 32767 | ID of mixer preset applied in a Configurator. **Do not modify manually**. Used only for backup/restore reasons. |
| moron_threshold | 32 |  | 128 | When powering up, gyro bias is calculated. If the model is shaking/moving during this initial calibration, offsets are calculated incorrectly, and could lead to poor flying performance. This threshold means how much average gyro reading could differ before re-calibration is triggered. |
| motor_accel_time | 0 | 0 | 1000 | Minimum time for the motor(s) to accelerate from 0 to 100% throttle (ms) [0-1000] |
| motor_decel_time | 0 | 0 | 1000 | Minimum time for the motor(s) to deccelerate from 100 to 0% throttle (ms) [0-1000] |
| motor_direction_inverted | OFF |  |  | Use if you need to inverse yaw motor direction. |
| motor_poles | 14 | 4 | 255 | The number of motor poles. Required to compute motor RPM |
| motor_pwm_protocol | ONESHOT125 |  |  | Protocol that is used to send motor updates to ESCs. Possible values - STANDARD, ONESHOT125, ONESHOT42, MULTISHOT, DSHOT150, DSHOT300, DSHOT600, DSHOT1200, BRUSHED |
| motor_pwm_rate | 400 | 50 | 32000 | Output frequency (in Hz) for motor pins. Default is 400Hz for motor with motor_pwm_protocol set to STANDARD. For *SHOT (e.g. ONESHOT125) values of 1000 and 2000 have been tested by the development team and are supported. It may be possible to use higher values. For BRUSHED values of 8000 and above should be used. Setting to 8000 will use brushed mode at 8kHz switching frequency. Up to 32kHz is supported for brushed. Default is 16000 for boards with brushed motors. Note, that in brushed mode, minthrottle is offset to zero. For brushed mode, set max_throttle to 2000. |
| msp_override_channels | 0 | 0 | 65535 | Mask of RX channels that may be overridden by MSP `SET_RAW_RC`. Note that this requires custom firmware with `USE_RX_MSP` and `USE_MSP_RC_OVERRIDE` compile options and the `MSP RC Override` flight mode. |
| name | _empty_ |  |  | Craft name |
| nav_auto_climb_rate | 500 | 10 | 2000 | Maximum climb/descent rate that UAV is allowed to reach during navigation modes. [cm/s] |
| nav_auto_speed | 300 | 10 | 2000 | Maximum velocity firmware is allowed in full auto modes (RTH, WP) [cm/s] [Multirotor only] |
| nav_disarm_on_landing | OFF |  |  | If set to ON, iNav disarms the FC after landing |
| nav_emerg_landing_speed | 500 | 100 | 2000 | Rate of descent UAV will try to maintain when doing emergency descent sequence [cm/s] |
| nav_extra_arming_safety | ON |  |  | If set to ON drone won't arm if no GPS fix and any navigation mode like RTH or POSHOLD is configured. ALLOW_BYPASS allows the user to momentarily disable this check by holding yaw high (left stick held at the bottom right in mode 2) when switch arming is used |
| nav_fw_allow_manual_thr_increase | OFF |  |  | Enable the possibility to manually increase the throttle in auto throttle controlled modes for fixed wing |
| nav_fw_bank_angle | 35 | 5 | 80 | Max roll angle when rolling / turning in GPS assisted modes, is also restrained by global max_angle_inclination_rll |
| nav_fw_climb_angle | 20 | 5 | 80 | Max pitch angle when climbing in GPS assisted modes, is also restrained by global max_angle_inclination_pit |
| nav_fw_control_smoothness | 0 | 0 | 9 | How smoothly the autopilot controls the airplane to correct the navigation error |
| nav_fw_cruise_speed | 0 | 0 | 65535 | Speed for the plane/wing at cruise throttle used for remaining flight time/distance estimation in cm/s |
| nav_fw_cruise_thr | 1400 | 1000 | 2000 | Cruise throttle in GPS assisted modes, this includes RTH. Should be set high enough to avoid stalling. This values gives INAV a base for throttle when flying straight, and it will increase or decrease throttle based on pitch of airplane and the parameters below. In addition it will increase throttle if GPS speed gets below 7m/s ( hardcoded ) |
| nav_fw_cruise_yaw_rate | 20 | 0 | 60 | Max YAW rate when NAV CRUISE mode is enabled (0=disable control via yaw stick) [dps] |
| nav_fw_dive_angle | 15 | 5 | 80 | Max negative pitch angle when diving in GPS assisted modes, is also restrained by global max_angle_inclination_pit |
| nav_fw_heading_p | 60 | 0 | 255 | P gain of Heading Hold controller (Fixedwing) |
| nav_fw_land_dive_angle | 2 | -20 | 20 | Dive angle that airplane will use during final landing phase. During dive phase, motor is stopped or IDLE and roll control is locked to 0 degrees |
| nav_fw_launch_accel | 1863 | 1000 | 20000 | Forward acceleration threshold for bungee launch of throw launch [cm/s/s], 1G = 981 cm/s/s |
| nav_fw_launch_climb_angle | 18 | 5 | 45 | Climb angle for launch sequence (degrees), is also restrained by global max_angle_inclination_pit |
| nav_fw_launch_detect_time | 40 | 10 | 1000 | Time for which thresholds have to breached to consider launch happened [ms] |
| nav_fw_launch_end_time | 3000 | 0 | 5000 | Time for the transition of throttle and pitch angle, between the launch state and the subsequent flight mode [ms] |
| nav_fw_launch_idle_thr | 1000 | 1000 | 2000 | Launch idle throttle - throttle to be set before launch sequence is initiated. If set below minimum throttle it will force motor stop or at idle throttle (depending if the MOTOR_STOP is enabled). If set above minimum throttle it will force throttle to this value (if MOTOR_STOP is enabled it will be handled according to throttle stick position) |
| nav_fw_launch_max_altitude | 0 | 0 | 60000 | Altitude (centimeters) at which LAUNCH mode will be turned off and regular flight mode will take over [0-60000]. |
| nav_fw_launch_max_angle | 45 | 5 | 180 | Max tilt angle (pitch/roll combined) to consider launch successful. Set to 180 to disable completely [deg] |
| nav_fw_launch_min_time | 0 | 0 | 60000 | Allow launch mode to execute at least this time (ms) and ignore stick movements [0-60000]. |
| nav_fw_launch_motor_delay | 500 | 0 | 5000 | Delay between detected launch and launch sequence start and throttling up (ms) |
| nav_fw_launch_spinup_time | 100 | 0 | 1000 | Time to bring power from minimum throttle to nav_fw_launch_thr - to avoid big stress on ESC and large torque from propeller |
| nav_fw_launch_thr | 1700 | 1000 | 2000 | Launch throttle - throttle to be set during launch sequence (pwm units) |
| nav_fw_launch_timeout | 5000 |  | 60000 | Maximum time for launch sequence to be executed. After this time LAUNCH mode will be turned off and regular flight mode will take over (ms) |
| nav_fw_launch_velocity | 300 | 100 | 10000 | Forward velocity threshold for swing-launch detection [cm/s] |
| nav_fw_loiter_radius | 7500 | 0 | 30000 | PosHold radius. 3000 to 7500 is a good value (30-75m) [cm] |
| nav_fw_max_thr | 1700 | 1000 | 2000 | Maximum throttle for flying wing in GPS assisted modes |
| nav_fw_min_thr | 1200 | 1000 | 2000 | Minimum throttle for flying wing in GPS assisted modes |
| nav_fw_pitch2thr | 10 | 0 | 100 | Amount of throttle applied related to pitch attitude in GPS assisted modes. Throttle = nav_fw_cruise_throttle - (nav_fw_pitch2thr * pitch_angle). (notice that pitch_angle is in degrees and is negative when climbing and positive when diving, and throttle value is constrained between nav_fw_min_thr and nav_fw_max_thr) |
| nav_fw_pitch2thr_smoothing | 6 | 0 | 9 | How smoothly the autopilot makes pitch to throttle correction inside a deadband defined by pitch_to_throttle_thresh. |
| nav_fw_pitch2thr_threshold | 50 | 0 | 900 | Threshold from average pitch where momentary pitch_to_throttle correction kicks in. [decidegrees] |
| nav_fw_pos_hdg_d | 0 | 0 | 255 | D gain of heading trajectory PID controller. (Fixedwing, rovers, boats) |
| nav_fw_pos_hdg_i | 2 | 0 | 255 | I gain of heading trajectory PID controller. (Fixedwing, rovers, boats) |
| nav_fw_pos_hdg_p | 30 | 0 | 255 | P gain of heading PID controller. (Fixedwing, rovers, boats) |
| nav_fw_pos_hdg_pidsum_limit | 350 | PID_SUM_LIMIT_MIN | PID_SUM_LIMIT_MAX | Output limit for heading trajectory PID controller. (Fixedwing, rovers, boats) |
| nav_fw_pos_xy_d | 8 | 0 | 255 | D gain of 2D trajectory PID controller. Too high and there will be overshoot in trajectory. Better start tuning with zero |
| nav_fw_pos_xy_i | 5 | 0 | 255 | I gain of 2D trajectory PID controller. Too high and there will be overshoot in trajectory. Better start tuning with zero |
| nav_fw_pos_xy_p | 75 | 0 | 255 | P gain of 2D trajectory PID controller. Play with this to get a straight line between waypoints or a straight RTH |
| nav_fw_pos_z_d | 10 | 0 | 255 | D gain of altitude PID controller (Fixedwing) |
| nav_fw_pos_z_i | 5 | 0 | 255 | I gain of altitude PID controller (Fixedwing) |
| nav_fw_pos_z_p | 40 | 0 | 255 | P gain of altitude PID controller (Fixedwing) |
| nav_fw_yaw_deadband | 0 | 0 | 90 | Deadband for heading trajectory PID controller. When heading error is below the deadband, controller assumes that vehicle is on course |
| nav_land_maxalt_vspd | 200 | 100 | 2000 | Vertical descent velocity above nav_land_slowdown_maxalt during the RTH landing phase. [cm/s] |
| nav_land_minalt_vspd | 50 | 50 | 500 | Vertical descent velocity under nav_land_slowdown_minalt during the RTH landing phase. [cm/s] |
| nav_land_slowdown_maxalt | 2000 | 500 | 4000 | Defines at what altitude the descent velocity should start to ramp down from `nav_land_maxalt_vspd` to `nav_land_minalt_vspd` during the RTH landing phase [cm] |
| nav_land_slowdown_minalt | 500 | 50 | 1000 | Defines at what altitude the descent velocity should start to be `nav_land_minalt_vspd` [cm] |
| nav_manual_climb_rate | 200 | 10 | 2000 | Maximum climb/descent rate firmware is allowed when processing pilot input for ALTHOLD control mode [cm/s] |
| nav_manual_speed | 500 | 10 | 2000 | Maximum velocity firmware is allowed when processing pilot input for POSHOLD/CRUISE control mode [cm/s] [Multirotor only] |
| nav_max_terrain_follow_alt | 100 |  | 1000 | Max allowed above the ground altitude for terrain following mode |
| nav_mc_auto_disarm_delay | 2000 | 100 | 10000 | Delay before multi-rotor disarms when `nav_disarm_on_landing` is set (m/s) |
| nav_mc_bank_angle | 30 | 15 | 45 | Maximum banking angle (deg) that multicopter navigation is allowed to set. Machine must be able to satisfy this angle without loosing altitude |
| nav_mc_braking_bank_angle | 40 | 15 | 60 | max angle that MR is allowed to bank in BOOST mode |
| nav_mc_braking_boost_disengage_speed | 100 | 0 | 1000 | BOOST will be disabled when speed goes below this value |
| nav_mc_braking_boost_factor | 100 | 0 | 200 | acceleration factor for BOOST phase |
| nav_mc_braking_boost_speed_threshold | 150 | 100 | 1000 | BOOST can be enabled when speed is above this value |
| nav_mc_braking_boost_timeout | 750 | 0 | 5000 | how long in ms BOOST phase can happen |
| nav_mc_braking_disengage_speed | 75 | 0 | 1000 | braking is disabled when speed goes below this value |
| nav_mc_braking_speed_threshold | 100 | 0 | 1000 | min speed in cm/s above which braking can happen |
| nav_mc_braking_timeout | 2000 | 100 | 5000 | timeout in ms for braking |
| nav_mc_heading_p | 60 | 0 | 255 | P gain of Heading Hold controller (Multirotor) |
| nav_mc_hover_thr | 1500 | 1000 | 2000 | Multicopter hover throttle hint for altitude controller. Should be set to approximate throttle value when drone is hovering. |
| nav_mc_pos_deceleration_time | 120 | 0 | 255 | Used for stoping distance calculation. Stop position is computed as _speed_ * _nav_mc_pos_deceleration_time_ from the place where sticks are released. Braking mode overrides this setting |
| nav_mc_pos_expo | 10 | 0 | 255 | Expo for PosHold control |
| nav_mc_pos_xy_p | 65 | 0 | 255 | Controls how fast the drone will fly towards the target position. This is a multiplier to convert displacement to target velocity |
| nav_mc_pos_z_p | 50 | 0 | 255 | P gain of altitude PID controller (Multirotor) |
| nav_mc_vel_xy_d | 100 | 0 | 255 | D gain of Position-Rate (Velocity to Acceleration) PID controller. It can damp P and I. Increasing D might help when drone overshoots target. |
| nav_mc_vel_xy_dterm_attenuation | 90 | 0 | 100 | Maximum D-term attenution percentage for horizontal velocity PID controller (Multirotor). It allows to smooth the PosHold CRUISE, WP and RTH when Multirotor is traveling at full speed. Dterm is not attenuated at low speeds, breaking and accelerating. |
| nav_mc_vel_xy_dterm_attenuation_end | 60 | 0 | 100 | A point (in percent of both target and current horizontal velocity) where nav_mc_vel_xy_dterm_attenuation reaches maximum |
| nav_mc_vel_xy_dterm_attenuation_start | 10 | 0 | 100 | A point (in percent of both target and current horizontal velocity) where nav_mc_vel_xy_dterm_attenuation begins |
| nav_mc_vel_xy_dterm_lpf_hz | 2 | 0 | 100 |  |
| nav_mc_vel_xy_ff | 40 | 0 | 255 |  |
| nav_mc_vel_xy_i | 15 | 0 | 255 | I gain of Position-Rate (Velocity to Acceleration) PID controller. Used for drift compensation (caused by wind for example). Higher I means stronger response to drift. Too much I gain might cause target overshot |
| nav_mc_vel_xy_p | 40 | 0 | 255 | P gain of Position-Rate (Velocity to Acceleration) PID controller. Higher P means stronger response when position error occurs. Too much P might cause "nervous" behavior and oscillations |
| nav_mc_vel_z_d | 10 | 0 | 255 | D gain of velocity PID controller |
| nav_mc_vel_z_i | 50 | 0 | 255 | I gain of velocity PID controller |
| nav_mc_vel_z_p | 100 | 0 | 255 | P gain of velocity PID controller |
| nav_mc_wp_slowdown | ON |  |  | When ON, NAV engine will slow down when switching to the next waypoint. This prioritizes turning over forward movement. When OFF, NAV engine will continue to the next waypoint and turn as it goes. |
| nav_min_rth_distance | 500 | 0 | 5000 | Minimum distance from homepoint when RTH full procedure will be activated [cm]. Below this distance, the mode will activate at the current location and the final phase is executed (loiter / land). Above this distance, the full procedure is activated, which may include initial climb and flying directly to the homepoint before entering the loiter / land phase. |
| nav_overrides_motor_stop | ALL_NAV |  |  | When set to OFF the navigation system will not take over the control of the motor if the throttle is low (motor will stop). When set to OFF_ALWAYS the navigation system will not take over the control of the motor if the throttle was low even when failsafe is triggered. When set to AUTO_ONLY the navigation system will only take over the control of the throttle in autonomous navigation modes (NAV WP and NAV RTH). When set to ALL_NAV (default) the navigation system will take over the control of the motor completely and never allow the motor to stop even when the throttle is low. This setting only has an effect on NAV modes which take control of the throttle when combined with MOTOR_STOP and is likely to cause a stall if fw_min_throttle_down_pitch isn't set correctly or the pitch estimation is wrong for fixed wing models when not set to ALL_NAV |
| nav_position_timeout | 5 | 0 | 10 | If GPS fails wait for this much seconds before switching to emergency landing mode (0 - disable) |
| nav_rth_abort_threshold | 50000 |  | 65000 | RTH sanity checking feature will notice if distance to home is increasing during RTH and once amount of increase exceeds the threshold defined by this parameter, instead of continuing RTH machine will enter emergency landing, self-level and go down safely. Default is 500m which is safe enough for both multirotor machines and airplanes. [cm] |
| nav_rth_allow_landing | ALWAYS |  |  | If set to ON drone will land as a last phase of RTH. |
| nav_rth_alt_control_override | OFF |  |  | If set to ON RTH altitude and CLIMB FIRST settings can be overridden during the RTH climb phase using full pitch or roll stick held for > 1 second. RTH altitude is reset to the current altitude using pitch down stick. RTH CLIMB FIRST is overridden using right roll stick so craft turns and heads directly to home (CLIMB FIRST override only works for fixed wing) |
| nav_rth_alt_mode | AT_LEAST |  |  | Configure how the aircraft will manage altitude on the way home, see Navigation modes on wiki for more details |
| nav_rth_altitude | 1000 |  | 65000 | Used in EXTRA, FIXED and AT_LEAST rth alt modes [cm] (Default 1000 means 10 meters) |
| nav_rth_climb_first | ON |  |  | If set to ON or ON_FW_SPIRAL aircraft will climb to nav_rth_altitude first before turning to head home. If set to OFF aircraft will turn and head home immediately climbing on the way. For a fixed wing ON will use a linear climb, ON_FW_SPIRAL will use a loiter turning climb with climb rate set by nav_auto_climb_rate, turn rate set by nav_fw_loiter_radius (ON_FW_SPIRAL is a fixed wing setting and behaves the same as ON for a multirotor) |
| nav_rth_climb_ignore_emerg | OFF |  |  | If set to ON, aircraft will execute initial climb regardless of position sensor (GPS) status. |
| nav_rth_home_altitude | 0 |  | 65000 | Aircraft will climb/descend to this altitude after reaching home if landing is not enabled. Set to 0 to stay at `nav_rth_altitude` (default) [cm] |
| nav_rth_tail_first | OFF |  |  | If set to ON drone will return tail-first. Obviously meaningless for airplanes. |
| nav_use_fw_yaw_control | OFF |  |  | Enables or Disables the use of the heading PID controller on fixed wing. Heading PID controller is always enabled for rovers and boats |
| nav_use_midthr_for_althold | OFF |  |  | If set to OFF, the FC remembers your throttle stick position when enabling ALTHOLD and treats it as a neutral midpoint for holding altitude |
| nav_user_control_mode | ATTI |  |  | Defines how Pitch/Roll input from RC receiver affects flight in POSHOLD mode: ATTI - pitch/roll controls attitude like in ANGLE mode; CRUISE - pitch/roll controls velocity in forward and right direction. |
| nav_wp_radius | 100 | 10 | 10000 | Waypoint radius [cm]. Waypoint would be considered reached if machine is within this radius |
| nav_wp_safe_distance | 10000 |  | 65000 | First waypoint in the mission should be closer than this value [cm]. A value of 0 disables this check. |
| opflow_hardware | NONE |  |  | Selection of OPFLOW hardware. |
| opflow_scale | 10.5 | 0 | 10000 |  |
| osd_ahi_bordered | OFF |  |  | Shows a border/corners around the AHI region (pixel OSD only) |
| osd_ahi_height | 162 |  | 255 | AHI height in pixels (pixel OSD only) |
| osd_ahi_max_pitch | 20 | 10 | 90 | Max pitch, in degrees, for OSD artificial horizon |
| osd_ahi_reverse_roll | OFF |  |  |  |
| osd_ahi_style | DEFAULT |  |  | Sets OSD Artificial Horizon style "DEFAULT" or "LINE" for the FrSky Graphical OSD. |
| osd_ahi_vertical_offset | -18 | -128 | 127 | AHI vertical offset from center (pixel OSD only) |
| osd_ahi_width | 132 |  | 255 | AHI width in pixels (pixel OSD only) |
| osd_alt_alarm | 100 | 0 | 10000 | Value above which to make the OSD relative altitude indicator blink (meters) |
| osd_baro_temp_alarm_max | 600 | -550 | 1250 | Temperature above which the baro temperature OSD element will start blinking (decidegrees centigrade) |
| osd_baro_temp_alarm_min | -200 | -550 | 1250 | Temperature under which the baro temperature OSD element will start blinking (decidegrees centigrade) |
| osd_camera_fov_h | 135 | 60 | 150 | Horizontal field of view for the camera in degres |
| osd_camera_fov_v | 85 | 30 | 120 | Vertical field of view for the camera in degres |
| osd_camera_uptilt | 0 | -40 | 80 | Set the camera uptilt for the FPV camera in degres, positive is up, negative is down, relative to the horizontal |
| osd_coordinate_digits | 9 | 8 | 11 |  |
| osd_crosshairs_style | DEFAULT |  |  | To set the visual type for the crosshair |
| osd_crsf_lq_format | TYPE1 |  |  | To select LQ format |
| osd_current_alarm | 0 | 0 | 255 | Value above which the OSD current consumption element will start blinking. Measured in full Amperes. |
| osd_dist_alarm | 1000 | 0 | 50000 | Value above which to make the OSD distance from home indicator blink (meters) |
| osd_esc_temp_alarm_max | 900 | -550 | 1500 | Temperature above which the IMU temperature OSD element will start blinking (decidegrees centigrade) |
| osd_esc_temp_alarm_min | -200 | -550 | 1500 | Temperature under which the IMU temperature OSD element will start blinking (decidegrees centigrade) |
| osd_estimations_wind_compensation | ON |  |  | Use wind estimation for remaining flight time/distance estimation |
| osd_failsafe_switch_layout | OFF |  |  | If enabled the OSD automatically switches to the first layout during failsafe |
| osd_force_grid | OFF |  |  | Force OSD to work in grid mode even if the OSD device supports pixel level access (mainly used for development) |
| osd_gforce_alarm | 5 | 0 | 20 | Value above which the OSD g force indicator will blink (g) |
| osd_gforce_axis_alarm_max | 5 | -20 | 20 | Value above which the OSD axis g force indicators will blink (g) |
| osd_gforce_axis_alarm_min | -5 | -20 | 20 | Value under which the OSD axis g force indicators will blink (g) |
| osd_home_position_arm_screen | ON |  |  | Should home position coordinates be displayed on the arming screen. |
| osd_horizon_offset | 0 | -2 | 2 | To vertically adjust the whole OSD and AHI and scrolling bars |
| osd_hud_homepoint | OFF |  |  | To 3D-display the home point location in the hud |
| osd_hud_homing | OFF |  |  | To display little arrows around the crossair showing where the home point is in the hud |
| osd_hud_margin_h | 3 | 0 | 4 | Left and right margins for the hud area |
| osd_hud_margin_v | 3 | 1 | 3 | Top and bottom margins for the hud area |
| osd_hud_radar_disp | 0 | 0 | 4 | Maximum count of nearby aircrafts or points of interest to display in the hud, as sent from an ESP32 LoRa module. Set to 0 to disable (show nothing). The nearby aircrafts will appear as markers A, B, C, etc |
| osd_hud_radar_nearest | 0 | 0 | 4000 | To display an extra bar of informations at the bottom of the hud area for the closest radar aircraft found, if closest than the set value, in meters. Shows relative altitude (meters or feet, with an up or down arrow to indicate if above or below), speed (in m/s or f/s), and absolute heading (in °, 0 is north, 90 is east, 180 is south, 270 is west). Set to 0 (zero) to disable. |
| osd_hud_radar_range_max | 4000 | 100 | 9990 | In meters, radar aircrafts further away than this will not be displayed in the hud |
| osd_hud_radar_range_min | 3 | 1 | 30 | In meters, radar aircrafts closer than this will not be displayed in the hud |
| osd_hud_wp_disp | 0 | 0 | 3 | How many navigation waypoints are displayed, set to 0 (zero) to disable. As sample, if set to 2, and you just passed the 3rd waypoint of the mission, you'll see markers for the 4th waypoint (marked 1) and the 5th waypoint (marked 2) |
| osd_imu_temp_alarm_max | 600 | -550 | 1250 | Temperature above which the IMU temperature OSD element will start blinking (decidegrees centigrade) |
| osd_imu_temp_alarm_min | -200 | -550 | 1250 | Temperature under which the IMU temperature OSD element will start blinking (decidegrees centigrade) |
| osd_left_sidebar_scroll | NONE |  |  |  |
| osd_left_sidebar_scroll_step | 0 |  | 255 | How many units each sidebar step represents. 0 means the default value for the scroll type. |
| osd_link_quality_alarm | 70 | 0 | 100 | LQ % indicator blinks below this value. For Crossfire use 70%, for Tracer use 50% |
| osd_main_voltage_decimals | 1 | 1 | 2 | Number of decimals for the battery voltages displayed in the OSD [1-2]. |
| osd_neg_alt_alarm | 5 | 0 | 10000 | Value below which (negative altitude) to make the OSD relative altitude indicator blink (meters) |
| osd_pan_servo_index | 0 | 0 | 10 | Index of the pan servo to adjust osd home heading direction based on camera pan. Note that this feature does not work with continiously rotating servos. |
| osd_pan_servo_pwm2centideg | 0 | -36 | 36 | Centidegrees of pan servo rotation us PWM signal. A servo with 180 degrees of rotation from 1000 to 2000 us PWM typically needs `18` for this setting. Change sign to inverse direction. |
| osd_plus_code_digits | 11 | 10 | 13 | Numer of plus code digits before shortening with `osd_plus_code_short`. Precision at the equator: 10=13.9x13.9m; 11=2.8x3.5m; 12=56x87cm; 13=11x22cm. |
| osd_plus_code_short | 0 |  |  | Number of leading digits removed from plus code. Removing 2, 4 and 6 digits requires a reference location within, respectively, ~800km, ~40 km and ~2km to recover the original coordinates. |
| osd_right_sidebar_scroll | NONE |  |  |  |
| osd_right_sidebar_scroll_step | 0 |  | 255 | Same as left_sidebar_scroll_step, but for the right sidebar |
| osd_row_shiftdown | 0 | 0 | 1 | Number of rows to shift the OSD display (increase if top rows are cut off) |
| osd_rssi_alarm | 20 | 0 | 100 | Value below which to make the OSD RSSI indicator blink |
| osd_sidebar_horizontal_offset | 0 | -128 | 127 | Sidebar horizontal offset from default position. Positive values move the sidebars closer to the edges. |
| osd_sidebar_scroll_arrows | OFF |  |  |  |
| osd_snr_alarm | 4 | -20 | 10 | Value below which Crossfire SNR Alarm pops-up. (dB) |
| osd_stats_energy_unit | MAH |  |  | Unit used for the drawn energy in the OSD stats [MAH/WH] (milliAmpere hour/ Watt hour) |
| osd_stats_min_voltage_unit | BATTERY |  |  | Display minimum voltage of the `BATTERY` or the average per `CELL` in the OSD stats. |
<<<<<<< HEAD
| osd_system_msg_display_time | 1000 | 500 | 5000 | System message display cycle time for multiple messages (milliseconds). |
=======
>>>>>>> e222b7f2
| osd_temp_label_align | LEFT |  |  | Allows to chose between left and right alignment for the OSD temperature sensor labels. Valid values are `LEFT` and `RIGHT` |
| osd_time_alarm | 10 | 0 | 600 | Value above which to make the OSD flight time indicator blink (minutes) |
| osd_units | METRIC |  |  | IMPERIAL, METRIC, UK |
| osd_video_system | AUTO |  |  | Video system used. Possible values are `AUTO`, `PAL` and `NTSC` |
| pid_type | AUTO |  |  | Allows to set type of PID controller used in control loop. Possible values: `NONE`, `PID`, `PIFF`, `AUTO`. Change only in case of experimental platforms like VTOL, tailsitters, rovers, boats, etc. Airplanes should always use `PIFF` and multirotors `PID` |
| pidsum_limit | 500 | PID_SUM_LIMIT_MIN | PID_SUM_LIMIT_MAX | A limitation to overall amount of correction Flight PID can request on each axis (Roll/Pitch). If when doing a hard maneuver on one axis machine looses orientation on other axis - reducing this parameter may help |
| pidsum_limit_yaw | 350 | PID_SUM_LIMIT_MIN | PID_SUM_LIMIT_MAX | A limitation to overall amount of correction Flight PID can request on each axis (Yaw). If when doing a hard maneuver on one axis machine looses orientation on other axis - reducing this parameter may help |
| pinio_box1 | `BOX_PERMANENT_ID_NONE` | 0 | 255 | Mode assignment for PINIO#1 |
| pinio_box2 | `BOX_PERMANENT_ID_NONE` | 0 | 255 | Mode assignment for PINIO#1 |
| pinio_box3 | `BOX_PERMANENT_ID_NONE` | 0 | 255 | Mode assignment for PINIO#1 |
| pinio_box4 | `BOX_PERMANENT_ID_NONE` | 0 | 255 | Mode assignment for PINIO#1 |
<<<<<<< HEAD
| pitch_rate | 20 | CONTROL_RATE_CONFIG_ROLL_PITCH_RATE_MIN | CONTROL_RATE_CONFIG_ROLL_PITCH_RATE_MAX | Defines rotation rate on PITCH axis that UAV will try to archive on max. stick deflection. Rates are defined in tens of degrees (deca-degrees) per second [rate = dps/10]. That means, rate 20 represents 200dps rotation speed. Default 20 (200dps) is more less equivalent of old Cleanflight/Baseflight rate 0. Max. 180 (1800dps) is what gyro can measure. |
=======
| pitch_rate | 20 | 6 | 180 | Defines rotation rate on PITCH axis that UAV will try to archive on max. stick deflection. Rates are defined in tens of degrees (deca-degrees) per second [rate = dps/10]. That means, rate 20 represents 200dps rotation speed. Default 20 (200dps) is more less equivalent of old Cleanflight/Baseflight rate 0. Max. 180 (1800dps) is what gyro can measure. |
>>>>>>> e222b7f2
| pitot_hardware | NONE |  |  | Selection of pitot hardware. |
| pitot_lpf_milli_hz | 350 | 0 | 10000 |  |
| pitot_scale | 1.0 | 0 | 100 |  |
| platform_type | MULTIROTOR |  |  | Defines UAV platform type. Allowed values: "MULTIROTOR", "AIRPLANE", "HELICOPTER", "TRICOPTER", "ROVER", "BOAT". Currently only MULTIROTOR, AIRPLANE and TRICOPTER types are implemented |
| pos_hold_deadband | 10 | 2 | 250 | Stick deadband in [r/c points], applied after r/c deadband and expo |
| prearm_timeout | 10000 | 0 | 10000 | Duration (ms) for which Prearm being activated is valid. after this, Prearm needs to be reset. 0 means Prearm does not timeout. |
| rangefinder_hardware | NONE |  |  | Selection of rangefinder hardware. |
| rangefinder_median_filter | OFF |  |  | 3-point median filtering for rangefinder readouts |
| rate_accel_limit_roll_pitch | 0 |  | 500000 | Limits acceleration of ROLL/PITCH rotation speed that can be requested by stick input. In degrees-per-second-squared. Small and powerful UAV flies great with high acceleration limit ( > 5000 dps^2 and even > 10000 dps^2). Big and heavy multirotors will benefit from low acceleration limit (~ 360 dps^2). When set correctly, it greatly improves stopping performance. Value of 0 disables limiting. |
| rate_accel_limit_yaw | 10000 |  | 500000 | Limits acceleration of YAW rotation speed that can be requested by stick input. In degrees-per-second-squared. Small and powerful UAV flies great with high acceleration limit ( > 10000 dps^2). Big and heavy multirotors will benefit from low acceleration limit (~ 180 dps^2). When set correctly, it greatly improves stopping performance and general stability during yaw turns. Value of 0 disables limiting. |
| rc_expo | 70 | 0 | 100 | Exposition value used for the PITCH/ROLL axes by all the stabilized flights modes (all but `MANUAL`) |
| rc_filter_frequency | 50 | 0 | 100 | RC data biquad filter cutoff frequency. Lower cutoff frequencies result in smoother response at expense of command control delay. Practical values are 20-50. Set to zero to disable entirely and use unsmoothed RC stick values |
| rc_yaw_expo | 20 | 0 | 100 | Exposition value used for the YAW axis by all the stabilized flights modes (all but `MANUAL`) |
| reboot_character | 82 | 48 | 126 | Special character used to trigger reboot |
| receiver_type | _target default_ |  |  | Selection of receiver (RX) type. Additional configuration of a `serialrx_provider` and a UART will be needed for `SERIAL` |
| report_cell_voltage | OFF |  |  | S.Port, D-Series, and IBUS telemetry: Send the average cell voltage if set to ON |
<<<<<<< HEAD
| roll_rate | 20 | CONTROL_RATE_CONFIG_ROLL_PITCH_RATE_MIN | CONTROL_RATE_CONFIG_ROLL_PITCH_RATE_MAX | Defines rotation rate on ROLL axis that UAV will try to archive on max. stick deflection. Rates are defined in tens of degrees (deca-degrees) per second [rate = dps/10]. That means, rate 20 represents 200dps rotation speed. Default 20 (200dps) is more less equivalent of old Cleanflight/Baseflight rate 0. Max. 180 (1800dps) is what gyro can measure. |
=======
| roll_rate | 20 | 6 | 180 | Defines rotation rate on ROLL axis that UAV will try to archive on max. stick deflection. Rates are defined in tens of degrees (deca-degrees) per second [rate = dps/10]. That means, rate 20 represents 200dps rotation speed. Default 20 (200dps) is more less equivalent of old Cleanflight/Baseflight rate 0. Max. 180 (1800dps) is what gyro can measure. |
>>>>>>> e222b7f2
| rpm_gyro_filter_enabled | OFF |  |  | Enables gyro RPM filtere. Set to `ON` only when ESC telemetry is working and rotation speed of the motors is correctly reported to INAV |
| rpm_gyro_harmonics | 1 | 1 | 3 | Number of harmonic frequences to be covered by gyro RPM filter. Default value of `1` usually works just fine |
| rpm_gyro_min_hz | 100 | 30 | 200 | The lowest frequency for gyro RPM filtere. Default `150` is fine for 5" mini-quads. On 7-inch drones you can lower even down to `60`-`70` |
| rpm_gyro_q | 500 | 1 | 3000 | Q factor for gyro RPM filter. Lower values give softer, wider attenuation. Usually there is no need to change this setting |
| rssi_adc_channel | _target default_ | ADC_CHN_NONE | ADC_CHN_MAX | ADC channel to use for analog RSSI input. Defaults to board RSSI input (if available). 0 = disabled |
| rssi_channel | 0 | 0 | MAX_SUPPORTED_RC_CHANNEL_COUNT | RX channel containing the RSSI signal |
| rssi_max | 100 | RSSI_VISIBLE_VALUE_MIN | RSSI_VISIBLE_VALUE_MAX | The maximum RSSI value sent by the receiver, in %. For example, if your receiver's maximum RSSI value shows as 83% in the configurator/OSD set this parameter to 83. See also rssi_min. |
| rssi_min | 0 | RSSI_VISIBLE_VALUE_MIN | RSSI_VISIBLE_VALUE_MAX | The minimum RSSI value sent by the receiver, in %. For example, if your receiver's minimum RSSI value shows as 42% in the configurator/OSD set this parameter to 42. See also rssi_max. Note that rssi_min can be set to a value bigger than rssi_max to invert the RSSI calculation (i.e. bigger values mean lower RSSI). |
| rssi_source | AUTO |  |  | Source of RSSI input. Possible values: `NONE`, `AUTO`, `ADC`, `CHANNEL`, `PROTOCOL`, `MSP` |
| rth_energy_margin | 5 | 0 | 100 | Energy margin wanted after getting home (percent of battery energy capacity). Use for the remaining flight time/distance calculation |
| rx_max_usec | 2115 | PWM_PULSE_MIN | PWM_PULSE_MAX | Defines the longest pulse width value used when ensuring the channel value is valid. If the receiver gives a pulse value higher than this value then the channel will be marked as bad and will default to the value of mid_rc. |
| rx_min_usec | 885 | PWM_PULSE_MIN | PWM_PULSE_MAX | Defines the shortest pulse width value used when ensuring the channel value is valid. If the receiver gives a pulse value lower than this value then the channel will be marked as bad and will default to the value of mid_rc. |
| rx_spi_id | 0 | 0 | 0 |  |
| rx_spi_protocol | _target default_ |  |  |  |
| rx_spi_rf_channel_count | 0 | 0 | 8 |  |
| safehome_max_distance | 20000 | 0 | 65000 | In order for a safehome to be used, it must be less than this distance (in cm) from the arming point. |
| safehome_usage_mode | RTH |  |  | Used to control when safehomes will be used. Possible values are `OFF`, `RTH` and `RTH_FS`.  See [Safehome documentation](Safehomes.md#Safehome) for more information. |
| sbus_sync_interval | 3000 | 500 | 10000 |  |
| sdcard_detect_inverted | _target default_ |  |  | This setting drives the way SD card is detected in card slot. On some targets (AnyFC F7 clone) different card slot was used and depending of hardware revision ON or OFF setting might be required. If card is not detected, change this value. |
| serialrx_halfduplex | AUTO |  |  | Allow serial receiver to operate on UART TX pin. With some receivers will allow control and telemetry over a single wire. |
| serialrx_inverted | OFF |  |  | Reverse the serial inversion of the serial RX protocol. When this value is OFF, each protocol will use its default signal (e.g. SBUS will use an inverted signal). Some OpenLRS receivers produce a non-inverted SBUS signal. This setting supports this type of receivers (including modified FrSKY). |
| serialrx_provider | _target default_ |  |  | When feature SERIALRX is enabled, this allows connection to several receivers which output data via digital interface resembling serial. See RX section. |
| servo_center_pulse | 1500 | PWM_RANGE_MIN | PWM_RANGE_MAX | Servo midpoint |
| servo_lpf_hz | 20 | 0 | 400 | Selects the servo PWM output cutoff frequency. Value is in [Hz] |
| servo_protocol | PWM |  |  | An option to chose the protocol/option that would be used to output servo data. Possible options `PWM` (FC servo outputs), `SERVO_DRIVER` (I2C PCA9685 peripheral), `SBUS` (S.Bus protocol output via a configured serial port) |
| servo_pwm_rate | 50 | 50 | 498 | Output frequency (in Hz) servo pins. When using tricopters or gimbal with digital servo, this rate can be increased. Max of 498Hz (for 500Hz pwm period), and min of 50Hz. Most digital servos will support for example 330Hz. |
| setpoint_kalman_enabled | OFF |  |  | Enable Kalman filter on the PID controller setpoint |
| setpoint_kalman_q | 100 | 1 | 16000 | Quality factor of the setpoint Kalman filter. Higher values means less filtering and lower phase delay. On 3-7 inch multirotors can be usually increased to 200-300 or even higher of clean builds |
| setpoint_kalman_sharpness | 100 | 1 | 16000 | Dynamic factor for the setpoint Kalman filter. In general, the higher the value, the more dynamic Kalman filter gets |
| setpoint_kalman_w | 4 | 1 | 40 | Window size for the setpoint Kalman filter. Wider the window, more samples are used to compute variance. In general, wider window results in smoother filter response |
| sim_ground_station_number | _empty_ |  |  | Number of phone that is used to communicate with SIM module. Messages / calls from other numbers are ignored. If undefined, can be set by calling or sending a message to the module. |
| sim_low_altitude | -32767 | -32768 | 32767 | Threshold for low altitude warning messages sent by SIM module when the 'L' transmit flag is set in `sim_transmit_flags`. |
| sim_pin | 0000 |  |  | PIN code for the SIM module |
| sim_transmit_flags | `SIM_TX_FLAG_FAILSAFE` |  | 63 | Bitmask specifying text message transmit condition flags for the SIM module. 1: continuous transmission, 2: continuous transmission in failsafe mode, 4: continuous transmission when GPS signal quality is low, 8: acceleration events, 16: continuous transmission when altitude is below `sim_low_altitude` |
| sim_transmit_interval | 60 | SIM_MIN_TRANSMIT_INTERVAL | 65535 | Text message transmission interval in seconds for SIM module. Minimum value: 10 |
| small_angle | 25 | 0 | 180 | If the aircraft tilt angle exceed this value the copter will refuse to arm. |
| smartport_fuel_unit | MAH |  |  | S.Port telemetry only: Unit of the value sent with the `FUEL` ID (FrSky D-Series always sends percent). [PERCENT/MAH/MWH] |
| smartport_master_halfduplex | ON |  |  |  |
| smartport_master_inverted | OFF |  |  |  |
| spektrum_sat_bind | `SPEKTRUM_SAT_BIND_DISABLED` | SPEKTRUM_SAT_BIND_DISABLED | SPEKTRUM_SAT_BIND_MAX | 0 = disabled. Used to bind the spektrum satellite to RX |
| srxl2_baud_fast | ON |  |  |  |
| srxl2_unit_id | 1 | 0 | 15 |  |
| stats | OFF |  |  | General switch of the statistics recording feature (a.k.a. odometer) |
| stats_total_dist | 0 |  | 2147483647 | Total flight distance [in meters]. The value is updated on every disarm when "stats" are enabled. |
| stats_total_energy | 0 |  | 2147483647 |  |
| stats_total_time | 0 |  | 2147483647 | Total flight time [in seconds]. The value is updated on every disarm when "stats" are enabled. |
| switch_disarm_delay | 250 | 0 | 1000 | Delay before disarming when requested by switch (ms) [0-1000] |
| telemetry_halfduplex | ON |  |  | S.Port telemetry only: Turn UART into UNIDIR for usage on F1 and F4 target. See Telemetry.md for details |
| telemetry_inverted | OFF |  |  | Determines if the telemetry protocol default signal inversion is reversed. This should be OFF in most cases unless a custom or hacked RX is used. |
| telemetry_switch | OFF |  |  | Which aux channel to use to change serial output & baud rate (MSP / Telemetry). It disables automatic switching to Telemetry when armed. |
| thr_comp_weight | 1 | 0 | 2 | Weight used for the throttle compensation based on battery voltage. See the [battery documentation](Battery.md#automatic-throttle-compensation-based-on-battery-voltage) |
| thr_expo | 0 | 0 | 100 | Throttle exposition value |
| thr_mid | 50 | 0 | 100 | Throttle value when the stick is set to mid-position. Used in the throttle curve calculation. |
| throttle_idle | 15 | 0 | 30 | The percentage of the throttle range (`max_throttle` - `min_command`) above `min_command` used for minimum / idle throttle. |
| throttle_scale | 1.0 | 0 | 1 | Throttle scaling factor. `1` means no throttle scaling. `0.5` means throttle scaled down by 50% |
| throttle_tilt_comp_str | 0 | 0 | 100 | Can be used in ANGLE and HORIZON mode and will automatically boost throttle when banking. Setting is in percentage, 0=disabled. |
| tpa_breakpoint | 1500 | PWM_RANGE_MIN | PWM_RANGE_MAX | See tpa_rate. |
<<<<<<< HEAD
| tpa_rate | 0 | 0 | CONTROL_RATE_CONFIG_TPA_MAX | Throttle PID attenuation reduces influence of P on ROLL and PITCH as throttle increases. For every 1% throttle after the TPA breakpoint, P is reduced by the TPA rate. |
=======
| tpa_rate | 0 | 0 | 100 | Throttle PID attenuation reduces influence of P on ROLL and PITCH as throttle increases. For every 1% throttle after the TPA breakpoint, P is reduced by the TPA rate. |
>>>>>>> e222b7f2
| tri_unarmed_servo | ON |  |  | On tricopter mix only, if this is set to ON, servo will always be correcting regardless of armed state. to disable this, set it to OFF. |
| tz_automatic_dst | OFF |  |  | Automatically add Daylight Saving Time to the GPS time when needed or simply ignore it. Includes presets for EU and the USA - if you live outside these areas it is suggested to manage DST manually via `tz_offset`. |
| tz_offset | 0 | -1440 | 1440 | Time zone offset from UTC, in minutes. This is applied to the GPS time for logging and time-stamping of Blackbox logs |
| vbat_adc_channel | _target default_ | ADC_CHN_NONE | ADC_CHN_MAX | ADC channel to use for battery voltage sensor. Defaults to board VBAT input (if available). 0 = disabled |
| vbat_cell_detect_voltage | 425 | 100 | 500 | Maximum voltage per cell, used for auto-detecting the number of cells of the battery in 0.01V units. |
| vbat_max_cell_voltage | 420 | 100 | 500 | Maximum voltage per cell in 0.01V units, default is 4.20V |
| vbat_meter_type | ADC |  |  | Vbat voltage source. Possible values: `NONE`, `ADC`, `ESC`. `ESC` required ESC telemetry enebled and running |
| vbat_min_cell_voltage | 330 | 100 | 500 | Minimum voltage per cell, this triggers battery out alarms, in 0.01V units, default is 330 (3.3V) |
| vbat_scale | _target default_ | VBAT_SCALE_MIN | VBAT_SCALE_MAX | Battery voltage calibration value. 1100 = 11:1 voltage divider (10k:1k) x 100. Adjust this slightly if reported pack voltage is different from multimeter reading. You can get current voltage by typing "status" in cli. |
| vbat_warning_cell_voltage | 350 | 100 | 500 | Warning voltage per cell, this triggers battery-warning alarms, in 0.01V units, default is 350 (3.5V) |
| vtx_band | 4 | VTX_SETTINGS_NO_BAND | VTX_SETTINGS_MAX_BAND | Configure the VTX band. Set to zero to use `vtx_freq`. Bands: 1: A, 2: B, 3: E, 4: F, 5: Race. |
| vtx_channel | 1 | VTX_SETTINGS_MIN_CHANNEL | VTX_SETTINGS_MAX_CHANNEL | Channel to use within the configured `vtx_band`. Valid values are [1, 8]. |
| vtx_halfduplex | ON |  |  | Use half duplex UART to communicate with the VTX, using only a TX pin in the FC. |
| vtx_low_power_disarm | OFF |  |  | When the craft is disarmed, set the VTX to its lowest power. `ON` will set the power to its minimum value on startup, increase it to `vtx_power` when arming and change it back to its lowest setting after disarming. `UNTIL_FIRST_ARM` will start with minimum power, but once the craft is armed it will increase to `vtx_power` and it will never decrease until the craft is power cycled. |
| vtx_max_power_override | 0 | 0 | 10000 | Some VTXes may report max power incorrectly (i.e. 200mW for a 600mW VTX). Use this to override max supported power. 0 to disable and use whatever VTX reports as its capabilities |
| vtx_pit_mode_chan | 1 | VTX_SETTINGS_MIN_CHANNEL | VTX_SETTINGS_MAX_CHANNEL |  |
| vtx_power | 1 | VTX_SETTINGS_MIN_POWER | VTX_SETTINGS_MAX_POWER | VTX RF power level to use. The exact number of mw depends on the VTX hardware. |
| vtx_smartaudio_early_akk_workaround | ON |  |  | Enable workaround for early AKK SAudio-enabled VTX bug. |
| yaw_deadband | 5 | 0 | 100 | These are values (in us) by how much RC input can be different before it's considered valid. For transmitters with jitter on outputs, this value can be increased. Defaults are zero, but can be increased up to 10 or so if rc inputs twitch while idle. |
| yaw_lpf_hz | 0 | 0 | 200 | Yaw low pass filter cutoff frequency. Should be disabled (set to `0`) on small multirotors (7 inches and below) |
<<<<<<< HEAD
| yaw_rate | 20 | CONTROL_RATE_CONFIG_YAW_RATE_MIN | CONTROL_RATE_CONFIG_YAW_RATE_MAX | Defines rotation rate on YAW axis that UAV will try to archive on max. stick deflection. Rates are defined in tens of degrees (deca-degrees) per second [rate = dps/10]. That means, rate 20 represents 200dps rotation speed. Default 20 (200dps) is more less equivalent of old Cleanflight/Baseflight rate 0. Max. 180 (1800dps) is what gyro can measure. |
=======
| yaw_rate | 20 | 2 | 180 | Defines rotation rate on YAW axis that UAV will try to archive on max. stick deflection. Rates are defined in tens of degrees (deca-degrees) per second [rate = dps/10]. That means, rate 20 represents 200dps rotation speed. Default 20 (200dps) is more less equivalent of old Cleanflight/Baseflight rate 0. Max. 180 (1800dps) is what gyro can measure. |
>>>>>>> e222b7f2

> Note: this table is autogenerated. Do not edit it manually.<|MERGE_RESOLUTION|>--- conflicted
+++ resolved
@@ -429,10 +429,7 @@
 | osd_snr_alarm | 4 | -20 | 10 | Value below which Crossfire SNR Alarm pops-up. (dB) |
 | osd_stats_energy_unit | MAH |  |  | Unit used for the drawn energy in the OSD stats [MAH/WH] (milliAmpere hour/ Watt hour) |
 | osd_stats_min_voltage_unit | BATTERY |  |  | Display minimum voltage of the `BATTERY` or the average per `CELL` in the OSD stats. |
-<<<<<<< HEAD
 | osd_system_msg_display_time | 1000 | 500 | 5000 | System message display cycle time for multiple messages (milliseconds). |
-=======
->>>>>>> e222b7f2
 | osd_temp_label_align | LEFT |  |  | Allows to chose between left and right alignment for the OSD temperature sensor labels. Valid values are `LEFT` and `RIGHT` |
 | osd_time_alarm | 10 | 0 | 600 | Value above which to make the OSD flight time indicator blink (minutes) |
 | osd_units | METRIC |  |  | IMPERIAL, METRIC, UK |
@@ -444,11 +441,7 @@
 | pinio_box2 | `BOX_PERMANENT_ID_NONE` | 0 | 255 | Mode assignment for PINIO#1 |
 | pinio_box3 | `BOX_PERMANENT_ID_NONE` | 0 | 255 | Mode assignment for PINIO#1 |
 | pinio_box4 | `BOX_PERMANENT_ID_NONE` | 0 | 255 | Mode assignment for PINIO#1 |
-<<<<<<< HEAD
-| pitch_rate | 20 | CONTROL_RATE_CONFIG_ROLL_PITCH_RATE_MIN | CONTROL_RATE_CONFIG_ROLL_PITCH_RATE_MAX | Defines rotation rate on PITCH axis that UAV will try to archive on max. stick deflection. Rates are defined in tens of degrees (deca-degrees) per second [rate = dps/10]. That means, rate 20 represents 200dps rotation speed. Default 20 (200dps) is more less equivalent of old Cleanflight/Baseflight rate 0. Max. 180 (1800dps) is what gyro can measure. |
-=======
 | pitch_rate | 20 | 6 | 180 | Defines rotation rate on PITCH axis that UAV will try to archive on max. stick deflection. Rates are defined in tens of degrees (deca-degrees) per second [rate = dps/10]. That means, rate 20 represents 200dps rotation speed. Default 20 (200dps) is more less equivalent of old Cleanflight/Baseflight rate 0. Max. 180 (1800dps) is what gyro can measure. |
->>>>>>> e222b7f2
 | pitot_hardware | NONE |  |  | Selection of pitot hardware. |
 | pitot_lpf_milli_hz | 350 | 0 | 10000 |  |
 | pitot_scale | 1.0 | 0 | 100 |  |
@@ -465,11 +458,7 @@
 | reboot_character | 82 | 48 | 126 | Special character used to trigger reboot |
 | receiver_type | _target default_ |  |  | Selection of receiver (RX) type. Additional configuration of a `serialrx_provider` and a UART will be needed for `SERIAL` |
 | report_cell_voltage | OFF |  |  | S.Port, D-Series, and IBUS telemetry: Send the average cell voltage if set to ON |
-<<<<<<< HEAD
-| roll_rate | 20 | CONTROL_RATE_CONFIG_ROLL_PITCH_RATE_MIN | CONTROL_RATE_CONFIG_ROLL_PITCH_RATE_MAX | Defines rotation rate on ROLL axis that UAV will try to archive on max. stick deflection. Rates are defined in tens of degrees (deca-degrees) per second [rate = dps/10]. That means, rate 20 represents 200dps rotation speed. Default 20 (200dps) is more less equivalent of old Cleanflight/Baseflight rate 0. Max. 180 (1800dps) is what gyro can measure. |
-=======
 | roll_rate | 20 | 6 | 180 | Defines rotation rate on ROLL axis that UAV will try to archive on max. stick deflection. Rates are defined in tens of degrees (deca-degrees) per second [rate = dps/10]. That means, rate 20 represents 200dps rotation speed. Default 20 (200dps) is more less equivalent of old Cleanflight/Baseflight rate 0. Max. 180 (1800dps) is what gyro can measure. |
->>>>>>> e222b7f2
 | rpm_gyro_filter_enabled | OFF |  |  | Enables gyro RPM filtere. Set to `ON` only when ESC telemetry is working and rotation speed of the motors is correctly reported to INAV |
 | rpm_gyro_harmonics | 1 | 1 | 3 | Number of harmonic frequences to be covered by gyro RPM filter. Default value of `1` usually works just fine |
 | rpm_gyro_min_hz | 100 | 30 | 200 | The lowest frequency for gyro RPM filtere. Default `150` is fine for 5" mini-quads. On 7-inch drones you can lower even down to `60`-`70` |
@@ -527,11 +516,7 @@
 | throttle_scale | 1.0 | 0 | 1 | Throttle scaling factor. `1` means no throttle scaling. `0.5` means throttle scaled down by 50% |
 | throttle_tilt_comp_str | 0 | 0 | 100 | Can be used in ANGLE and HORIZON mode and will automatically boost throttle when banking. Setting is in percentage, 0=disabled. |
 | tpa_breakpoint | 1500 | PWM_RANGE_MIN | PWM_RANGE_MAX | See tpa_rate. |
-<<<<<<< HEAD
-| tpa_rate | 0 | 0 | CONTROL_RATE_CONFIG_TPA_MAX | Throttle PID attenuation reduces influence of P on ROLL and PITCH as throttle increases. For every 1% throttle after the TPA breakpoint, P is reduced by the TPA rate. |
-=======
 | tpa_rate | 0 | 0 | 100 | Throttle PID attenuation reduces influence of P on ROLL and PITCH as throttle increases. For every 1% throttle after the TPA breakpoint, P is reduced by the TPA rate. |
->>>>>>> e222b7f2
 | tri_unarmed_servo | ON |  |  | On tricopter mix only, if this is set to ON, servo will always be correcting regardless of armed state. to disable this, set it to OFF. |
 | tz_automatic_dst | OFF |  |  | Automatically add Daylight Saving Time to the GPS time when needed or simply ignore it. Includes presets for EU and the USA - if you live outside these areas it is suggested to manage DST manually via `tz_offset`. |
 | tz_offset | 0 | -1440 | 1440 | Time zone offset from UTC, in minutes. This is applied to the GPS time for logging and time-stamping of Blackbox logs |
@@ -552,10 +537,6 @@
 | vtx_smartaudio_early_akk_workaround | ON |  |  | Enable workaround for early AKK SAudio-enabled VTX bug. |
 | yaw_deadband | 5 | 0 | 100 | These are values (in us) by how much RC input can be different before it's considered valid. For transmitters with jitter on outputs, this value can be increased. Defaults are zero, but can be increased up to 10 or so if rc inputs twitch while idle. |
 | yaw_lpf_hz | 0 | 0 | 200 | Yaw low pass filter cutoff frequency. Should be disabled (set to `0`) on small multirotors (7 inches and below) |
-<<<<<<< HEAD
-| yaw_rate | 20 | CONTROL_RATE_CONFIG_YAW_RATE_MIN | CONTROL_RATE_CONFIG_YAW_RATE_MAX | Defines rotation rate on YAW axis that UAV will try to archive on max. stick deflection. Rates are defined in tens of degrees (deca-degrees) per second [rate = dps/10]. That means, rate 20 represents 200dps rotation speed. Default 20 (200dps) is more less equivalent of old Cleanflight/Baseflight rate 0. Max. 180 (1800dps) is what gyro can measure. |
-=======
 | yaw_rate | 20 | 2 | 180 | Defines rotation rate on YAW axis that UAV will try to archive on max. stick deflection. Rates are defined in tens of degrees (deca-degrees) per second [rate = dps/10]. That means, rate 20 represents 200dps rotation speed. Default 20 (200dps) is more less equivalent of old Cleanflight/Baseflight rate 0. Max. 180 (1800dps) is what gyro can measure. |
->>>>>>> e222b7f2
 
 > Note: this table is autogenerated. Do not edit it manually.